--- conflicted
+++ resolved
@@ -73,11 +73,7 @@
 	OSUPPER = $(shell uname -s 2>/dev/null | tr [:lower:] [:upper:])
 	OSLOWER = $(shell uname -s 2>/dev/null | tr [:upper:] [:lower:])
 	OSREAL = $(OSLOWER)
-<<<<<<< HEAD
         # 'linux' is output for Linux system, 'darwin' for OS X
-=======
-# 	'linux' is output for Linux system, 'darwin' for OS X
->>>>>>> 29653fd5
 	DARWIN = $(strip $(findstring DARWIN, $(OSUPPER)))
 	ifneq "$(DARWIN)" ""
 		ON_MAC = 1
