--- conflicted
+++ resolved
@@ -1,8 +1,4 @@
-<<<<<<< HEAD
-#define _NC1 10000
-=======
 #define _NAL 100
 #define _NMB 1000
 #define _NLHI 20
-#define _NLB 100
->>>>>>> 3be6c2a3
+#define _NLB 100