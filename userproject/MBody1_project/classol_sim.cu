/*--------------------------------------------------------------------------
   Author: Thomas Nowotny
  
   Institute: Institute for Nonlinear Science
              University of California San Diego
              La Jolla, CA 92093-0402
  
   email to:  tnowotny@ucsd.edu
  
   initial version: 2002-09-26
  
--------------------------------------------------------------------------*/

//--------------------------------------------------------------------------
/*! \file classol_sim.cu

\brief Main entry point for the classol (CLASSification in OLfaction) model simulation. Provided as a part of the complete example of simulating the MBody1 mushroom body model. 
*/
//--------------------------------------------------------------------------


#include "classol_sim.h"

//--------------------------------------------------------------------------
/*! \brief This function is the entry point for running the simulation of the MBody1 model network.
*/
//--------------------------------------------------------------------------


int main(int argc, char *argv[])
{
  if (argc != 3)
  {
    fprintf(stderr, "usage: classol_sim <basename> <CPU=0, GPU=1> \n");
    return 1;
  }
  int which= atoi(argv[2]);
  string OutDir = toString(argv[1]) +"_output";
  string name;
  name= OutDir+ "/"+ toString(argv[1]) + toString(".time");
  FILE *timef= fopen(name.c_str(),"a");  

  timer.startTimer();
  patSetTime= (int) (PAT_TIME/DT);
  patFireTime= (int) (PATFTIME/DT);
  fprintf(stderr, "# DT %f \n", DT);
  fprintf(stderr, "# T_REPORT_TME %f \n", T_REPORT_TME);
  fprintf(stderr, "# SYN_OUT_TME %f \n",  SYN_OUT_TME);
  fprintf(stderr, "# PATFTIME %f \n", PATFTIME); 
  fprintf(stderr, "# patFireTime %d \n", patFireTime);
  fprintf(stderr, "# PAT_TIME %f \n", PAT_TIME);
  fprintf(stderr, "# patSetTime %d \n", patSetTime);
  fprintf(stderr, "# TOTAL_TME %f \n", TOTAL_TME);
  
  name= OutDir+ "/"+ toString(argv[1]) + toString(".out.Vm"); 
  FILE *osf= fopen(name.c_str(),"w");
<<<<<<< HEAD
  name= OutDir+ "/"+ toString(argv[1]) + toString(".out.St"); 
=======
  name= OutDir+ "/"+ toString(argv[1]) + toString(".out.St");
>>>>>>> de3ed718
  FILE *osf2= fopen(name.c_str(),"w");

  //-----------------------------------------------------------------
  // build the neuronal circuitery
  classol locust;

  fprintf(stderr, "# reading PN-KC synapses ... \n");
  name= OutDir+ "/"+ toString(argv[1]) + toString(".pnkc");
  FILE *f= fopen(name.c_str(),"r");
  locust.read_pnkcsyns(f);
  fclose(f);
 
  fprintf(stderr, "# reading PN-LHI synapses ... \n");
  name= OutDir+ "/"+ toString(argv[1]) + toString(".pnlhi");
  f= fopen(name.c_str(), "r");
  locust.read_pnlhisyns(f);
  fclose(f);   
  
  fprintf(stderr, "# reading KC-DN synapses ... \n");
  name= OutDir+ "/"+ toString(argv[1]) + toString(".kcdn");
  f= fopen(name.c_str(), "r");
  locust.read_kcdnsyns(f);

  fprintf(stderr, "# reading input patterns ... \n");
  name= OutDir+ "/"+ toString(argv[1]) + toString(".inpat");
  f= fopen(name.c_str(), "r");
  locust.read_input_patterns(f);
  fclose(f);
  locust.generate_baserates();

  if (which == GPU) {
    locust.allocate_device_mem_patterns();
  }
  locust.init(which);         // this includes copying g's for the GPU version

  fprintf(stderr, "# neuronal circuitery built, start computation ... \n\n");

  //------------------------------------------------------------------
  // output general parameters to output file and start the simulation

  fprintf(stderr, "# We are running with fixed time step %f \n", DT);
  fprintf(stderr, "# initial wait time execution ... \n");

  t= 0.0;
//  float lastsynwrite= t;
  int done= 0;
  float last_t_report=  t;
//  locust.output_state(os, which);  
//  locust.output_spikes(os, which);  
  locust.run(DT, which);
//  locust.output_state(os, which);  
//  float synwriteT= 0.0f;
//  int synwrite= 0;
//  unsigned int sum= 0;
  while (!done) 
  {
    if (which == GPU) {
      locust.getSpikeNumbersFromGPU();
      locust.getSpikesFromGPU();
    }
//    if (which == GPU) locust.getSpikeNumbersFromGPU();
    locust.run(DT, which); // run next batch
    if (which == GPU) {  
     CHECK_CUDA_ERRORS(cudaMemcpy(VDN, d_VDN, 10*sizeof(float), cudaMemcpyDeviceToHost));
    }
    locust.sum_spikes();
//    locust.output_spikes(osf, which);
//    locust.output_state(os, which);  // while outputting the current one ...
<<<<<<< HEAD

   
    locust.output_spikes(osf2, which);

=======
    locust.output_spikes(osf2, which);
>>>>>>> de3ed718
    fprintf(osf, "%f ", t);
    for (int i= 0; i < 10; i++) {
    fprintf(osf, "%f ", VDN[i]);
   }
    fprintf(osf,"\n");
//    cudaThreadSynchronize();

    // report progress
    if (t - last_t_report >= T_REPORT_TME)
    {
      fprintf(stderr, "time %f \n", t);
      last_t_report= t;
//      locust.output_state(os);
    }
    // output synapses occasionally
    // if (synwrite) {
    //   lastsynwrite= synwriteT;
    //   name= toString(argv[1]) + toString(".") + toString((int) synwriteT);
    //   name+= toString(".syn");
    //   f= fopen(name.c_str(),"w");
    //   locust.write_kcdnsyns(f);
    //   fclose(f);
    //   synwrite= 0;
    // }
    // if (t - lastsynwrite >= SYN_OUT_TME) {
    //   locust.get_kcdnsyns();
    //   synwrite= 1;
    // ¯  synwriteT= t;
    // }
    done= (t >= TOTAL_TME);
  }
//  locust.output_state(os);
//    if (which == GPU) locust.getSpikesFromGPU();
//    locust.output_spikes(os, which);
  // if (synwrite) {
  //   lastsynwrite= t;
  //   name= toString(argv[1]) + toString(".") + toString((int) t);
  //   name+= toString(".syn");
  //   f= fopen(name.c_str());
  //   locust.write_kcdnsyns(f);
  // fclose(f);
  //   synwrite= 0;
  // }

  timer.stopTimer();
  cerr << "output files are created under the current directory." << endl;
  fprintf(timef, "%d %d %d %d %f \n", locust.sumPN, locust.sumKC, locust.sumLHI, locust.sumDN, timer.getElapsedTime());
  fclose(osf);
  fclose(osf2);
  fclose(timef);
  freeDeviceMem();
  cudaDeviceReset();
  return 0;
}<|MERGE_RESOLUTION|>--- conflicted
+++ resolved
@@ -54,11 +54,7 @@
   
   name= OutDir+ "/"+ toString(argv[1]) + toString(".out.Vm"); 
   FILE *osf= fopen(name.c_str(),"w");
-<<<<<<< HEAD
-  name= OutDir+ "/"+ toString(argv[1]) + toString(".out.St"); 
-=======
   name= OutDir+ "/"+ toString(argv[1]) + toString(".out.St");
->>>>>>> de3ed718
   FILE *osf2= fopen(name.c_str(),"w");
 
   //-----------------------------------------------------------------
@@ -127,14 +123,7 @@
     locust.sum_spikes();
 //    locust.output_spikes(osf, which);
 //    locust.output_state(os, which);  // while outputting the current one ...
-<<<<<<< HEAD
-
-   
     locust.output_spikes(osf2, which);
-
-=======
-    locust.output_spikes(osf2, which);
->>>>>>> de3ed718
     fprintf(osf, "%f ", t);
     for (int i= 0; i < 10; i++) {
     fprintf(osf, "%f ", VDN[i]);
