/*--------------------------------------------------------------------------
   Author: Thomas Nowotny
  
   Institute: Institute for Nonlinear Science
              University of California San Diego
              La Jolla, CA 92093-0402
  
   email to:  tnowotny@ucsd.edu
  
   initial version: 2002-09-26
  
--------------------------------------------------------------------------*/

//--------------------------------------------------------------------------
/*! \file classol_sim.cu

\brief Main entry point for the classol (CLASSification in OLfaction) model simulation. Provided as a part of the complete example of simulating the MBody1 mushroom body model. 
*/
//--------------------------------------------------------------------------


#include "classol_sim.h"

//--------------------------------------------------------------------------
/*! \brief This function is the entry point for running the simulation of the MBody1 model network.
*/
//--------------------------------------------------------------------------


int main(int argc, char *argv[])
{
  if (argc != 3)
  {
    fprintf(stderr, "usage: classol_sim <basename> <CPU=0, GPU=1> \n");
    return 1;
  }
  int GPUarg= atoi(argv[2]);
  string OutDir = toString(argv[1]) +"_output";
  string name;
  name= OutDir+ "/"+ toString(argv[1]) + toString(".time");
  FILE *timef= fopen(name.c_str(),"a");  

  int which;
  if (GPUarg > 1) {
     which= 1;
     nGPU= GPUarg-2;
  }    
  else {
     which= GPUarg;	
     nGPU= AUTODEVICE;
  }
  timer.startTimer();
  patSetTime= (int) (PAT_TIME/DT);
  patFireTime= (int) (PATFTIME/DT);
  fprintf(stdout, "# DT %f \n", DT);
  fprintf(stdout, "# T_REPORT_TME %f \n", T_REPORT_TME);
  fprintf(stdout, "# SYN_OUT_TME %f \n",  SYN_OUT_TME);
  fprintf(stdout, "# PATFTIME %f \n", PATFTIME); 
  fprintf(stdout, "# patFireTime %d \n", patFireTime);
  fprintf(stdout, "# PAT_TIME %f \n", PAT_TIME);
  fprintf(stdout, "# patSetTime %d \n", patSetTime);
  fprintf(stdout, "# TOTAL_TME %f \n", TOTAL_TME);
  
  name= OutDir+ "/"+ toString(argv[1]) + toString(".out.Vm"); 
  FILE *osf= fopen(name.c_str(),"w");
  name= OutDir+ "/"+ toString(argv[1]) + toString(".out.st"); 
  FILE *osf2= fopen(name.c_str(),"w");

#ifdef TIMING
  name= OutDir+ "/"+ toString(argv[1]) + toString(".timingprofile"); 
  FILE *timeros= fopen(name.c_str(),"w");
  sdkCreateTimer(&timer_gen);
  double tme;
#endif

  //-----------------------------------------------------------------
  // build the neuronal circuitery
  classol locust;

#ifdef TIMING
  sdkStartTimer(&timer_gen);
#endif

  fprintf(stdout, "# reading PN-KC synapses ... \n");
  name= OutDir+ "/"+ toString(argv[1]) + toString(".pnkc");
  FILE *f= fopen(name.c_str(),"r");
  locust.read_pnkcsyns(f);
  fclose(f);

#ifdef TIMING
  sdkStopTimer(&timer_gen);
  tme= sdkGetTimerValue(&timer_gen);
  fprintf(timeros, "%% Reading PN-KC synapses: %f \n", tme);
  sdkResetTimer(&timer_gen);
  sdkStartTimer(&timer_gen);
#endif

  fprintf(stdout, "# reading PN-LHI synapses ... \n");
  name= OutDir+ "/"+ toString(argv[1]) + toString(".pnlhi");
  f= fopen(name.c_str(), "r");
  locust.read_pnlhisyns(f);
  fclose(f);   

#ifdef TIMING
  sdkStopTimer(&timer_gen);
  tme= sdkGetTimerValue(&timer_gen);
  fprintf(timeros, "%% Reading PN-LHI synapses: %f \n", tme);
  sdkResetTimer(&timer_gen);
  sdkStartTimer(&timer_gen);
#endif
  
  fprintf(stdout, "# reading KC-DN synapses ... \n");
  name= OutDir+ "/"+ toString(argv[1]) + toString(".kcdn");
  f= fopen(name.c_str(), "r");
  locust.read_kcdnsyns(f);

#ifdef TIMING
  sdkStopTimer(&timer_gen);
  tme= sdkGetTimerValue(&timer_gen);
  fprintf(timeros, "%% Reading KC-DN synapses: %f \n", tme);
  sdkResetTimer(&timer_gen);
  sdkStartTimer(&timer_gen);
#endif

  fprintf(stdout, "# reading input patterns ... \n");
  name= OutDir+ "/"+ toString(argv[1]) + toString(".inpat");
  f= fopen(name.c_str(), "r");
  locust.read_input_patterns(f);
  fclose(f);

#ifdef TIMING
  sdkStopTimer(&timer_gen);
  tme= sdkGetTimerValue(&timer_gen);
  fprintf(timeros, "%% Reading input patterns: %f \n", tme);
  sdkResetTimer(&timer_gen);
  sdkStartTimer(&timer_gen);
#endif

  locust.generate_baserates();
  if (which == GPU) {
    locust.allocate_device_mem_patterns();
  }
  locust.init(which);         // this includes copying g's for the GPU version

#ifdef TIMING
  sdkStopTimer(&timer_gen);
  tme= sdkGetTimerValue(&timer_gen);
  fprintf(timeros, "%% Initialisation: %f \n", tme);
  sdkResetTimer(&timer_gen);
#endif

  fprintf(stdout, "# neuronal circuitery built, start computation ... \n\n");

  //------------------------------------------------------------------
  // output general parameters to output file and start the simulation

  fprintf(stdout, "# We are running with fixed time step %f \n", DT);
  fprintf(stdout, "# initial wait time execution ... \n");

  t= 0.0;
  int done= 0;
  double last_t_report=  t;
  locust.run(DT, which);
  double synwriteT= 0.0f;
  double lastsynwrite= 0.0f;
  int synwrite= 0;
  while (!done) 
  {
    if (which == GPU) {
      locust.getSpikeNumbersFromGPU();
      locust.getSpikesFromGPU();
    }
    locust.run(DT, which); // run next batch
    // if (which == GPU) {  
//	pullDNfromDevice();
    //   }
    
#ifdef TIMING
    if (which == CPU) {
	fprintf(timeros, "%f %f %f \n", sdkGetTimerValue(&neuron_timer), sdkGetTimerValue(&synapse_timer), sdkGetTimerValue(&learning_timer));
    }
    else {
	fprintf(timeros, "%f %f %f \n", neuron_tme, synapse_tme, learning_tme);
    }
#endif

    locust.sum_spikes();
    locust.output_spikes(osf2, which);

<<<<<<< HEAD
    // fprintf(osf, "%f ", t);
    //  for (int i= 0; i < 100; i++) {
    //     fprintf(osf, "%f ", VDN[i]);
    //   }
    // fprintf(osf,"\n");

=======
 /*   fprintf(osf, "%f ", t);
    for (int i= 0; i < 100; i++) {
        fprintf(osf, "%f ", VDN[i]);
    }
    fprintf(osf,"\n");
*/
>>>>>>> 453d9ad4
    // report progress
    if (t - last_t_report >= T_REPORT_TME)
    {
      fprintf(stdout, "time %f \n", t);
      last_t_report= t;
    }
    // output synapses occasionally
    if (synwrite) {
       lastsynwrite= synwriteT;
       name= OutDir+ "/"+ tS(argv[1]) + tS(".") + tS((int) synwriteT) + tS(".syn"); 
       f= fopen(name.c_str(),"w");
       locust.write_kcdnsyns(f);
       fclose(f);
       synwrite= 0;
    }
    if (t - lastsynwrite >= SYN_OUT_TME) {
       locust.get_kcdnsyns();
       synwrite= 1;
       synwriteT= t;
    }
    done= (t >= TOTAL_TME);
  }
  timer.stopTimer();
  cerr << "output files are created under the current directory." << endl;
  fprintf(timef, "%d %u %u %u %u %u %.4f %.2f %.1f %.2f\n",which, locust.model.sumNeuronN[locust.model.neuronGrpN-1], locust.sumPN, locust.sumKC, locust.sumLHI, locust.sumDN, timer.getElapsedTime(),VDN[0], TOTAL_TME, DT);
  fclose(osf);
  fclose(osf2);
  fclose(timef);
  freeDeviceMem();
  cudaDeviceReset();

#ifdef TIMING
  fclose(timeros);
#endif

  return 0;
}<|MERGE_RESOLUTION|>--- conflicted
+++ resolved
@@ -187,21 +187,12 @@
     locust.sum_spikes();
     locust.output_spikes(osf2, which);
 
-<<<<<<< HEAD
-    // fprintf(osf, "%f ", t);
+ /*   fprintf(osf, "%f ", t);
     //  for (int i= 0; i < 100; i++) {
     //     fprintf(osf, "%f ", VDN[i]);
     //   }
     // fprintf(osf,"\n");
-
-=======
- /*   fprintf(osf, "%f ", t);
-    for (int i= 0; i < 100; i++) {
-        fprintf(osf, "%f ", VDN[i]);
-    }
-    fprintf(osf,"\n");
 */
->>>>>>> 453d9ad4
     // report progress
     if (t - last_t_report >= T_REPORT_TME)
     {
