--- conflicted
+++ resolved
@@ -300,15 +300,10 @@
     auto *pop = model.addNeuronPopulation<NeuronModels::IzhikevichVariable>("Pop", 10, {}, izkVarVals);
     
     // Create custom update which tries to create a read-write refernece to a (which isn't batched)
-<<<<<<< HEAD
     VarValues sum2VarValues{{"mult", 1.0}};
     VarReferences sum2VarReferences{{"a", createVarRef(pop, "a")}, {"b", createVarRef(pop, "V")}};
-=======
-    Sum2::VarValues sum2VarValues(1.0);
-    Sum2::VarReferences sum2VarReferences(createVarRef(pop, "a"), createVarRef(pop, "V"));
     model.addCustomUpdate<Sum2>("Sum1", "CustomUpdate",
                                 {}, sum2VarValues, sum2VarReferences);
->>>>>>> 93a50caf
     try {
         model.finalize();
         FAIL();
