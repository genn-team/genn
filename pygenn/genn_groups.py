--- conflicted
+++ resolved
@@ -804,15 +804,10 @@
 
     def load(self):
         # If this is a custom weight update
-<<<<<<< HEAD
         if self._custom_wu_update:
-=======
-        if self.custom_wu_update:
             # Assert that population has individual synapse variables
             assert (self._synapse_group.has_individual_synapse_vars or
                     self._synapse_group.has_kernel_synapse_vars)
-
->>>>>>> dc50d255
             # Loop through state variables
             for v in self.custom_update_model.get_vars():
                 # Get corresponding data from dictionary
@@ -853,40 +848,10 @@
     def load_init_egps(self):
         # Load any egps used for variable initialisation
         self._load_var_init_egps()
-<<<<<<< HEAD
-    
+
     @property
     def _custom_wu_update(self):
         return isinstance(self, CustomUpdateWU)
-=======
-
-    def reinitialise(self):
-        """Reinitialise custom update"""
-        # If this is a custom weight update
-        if self.custom_wu_update:
-            # Assert that population has individual synapse variables
-            assert (self._synapse_group.has_individual_synapse_vars or
-                    self._synapse_group.has_kernel_synapse_vars)
-
-            # Loop through custom update state variables
-            for v in self.custom_update_model.get_vars():
-                # Get corresponding data from dictionary
-                var_data = self.vars[v.name]
-
-                # If variable is located on host
-                var_loc = self.pop.get_var_location(v.name) 
-                if (var_loc & VarLocation_HOST) != 0:
-                    # Determine how many copies of this variable are present
-                    #num_copies = (1 if (v.access & VarAccessDuplication_SHARED) != 0
-                    #              else self._model.batch_size)
-                    num_copies = 1
-
-                    # Initialise
-                    self._synapse_group._init_wum_var(var_data, num_copies)
-        # Otherwise, reinitialise current source state variables
-        else:
-            self._reinitialise_vars(size=self.pop.get_size())
->>>>>>> dc50d255
 
     @property
     def _synapse_group(self):
