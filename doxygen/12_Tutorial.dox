//----------------------------------------------------------------------------
/*! \page Tutorial2 Tutorial 2

In this tutorial we will learn to add synapsePopulations to connect neurons in neuron groups to each other with synatic models. As an example we will connect the ten Hodgkin-Huxley neurons from tutorial 1 in a ring of excitatory synapses.

First, copy the files from Tutorial 1 into a new directory and rename the ``tenHHModel.cc`` to ``tenHHRingModel.cc`` and ``tenHHSimulation.cc`` to ``tenHHRingSimulation.cc``, e.g. on Linux or Mac:
\code
>> cp -r tenHH_project tenHHRing_project
>> cd tenHHRing_project
>> mv tenHHModel.cc tenHHRingModel.cc
>> mv tenHHSimulation.cc tenHHRingSimulation.cc
\endcode
Now, we need to add a synapse group to the model that allows to connect neurons from the Pop1 group to connect to other neurons of this group. Open `tenHHRingModel.cc`, change the model name inside,
\code
  model.setName("tenHHRing");
\endcode

\section addSynapse Adding Synaptic connections
Now we need additional initial values and parameters for the synapse and post-synaptic models. We will use the standard WeightUpdateModels::StaticPulse weight update model and PostsynapticModels::ExpCond post-synaptic model. They need the following initial variables and parameters:
\code
WeightUpdateModels::StaticPulse::VarValues s_ini(
    0.0 // 0 - g: the synaptic conductance value
);

PostsynapticModels::ExpCond::ParamValues ps_p(
    1.0,      // 0 - tau_S: decay time constant for S [ms]
    -80.0     // 1 - Erev: Reversal potential
);
\endcode
\note the WeightUpdateModels::StaticPulse weight update model has no parameters and the PostsynapticModels::ExpCond post-synaptic model has no state variables.

We can then add a synapse population at the end of the `modelDefinition(...)` function,
\code
model.addSynapsePopulation<WeightUpdateModels::StaticPulse, PostsynapticModels::ExpCond>(
    "Pop1self", SynapseMatrixType::DENSE_INDIVIDUALG, 10,
    "Pop1", "Pop1",
    {}, s_ini,
    ps_p, {});
\endcode
The addSynapsePopulation parameters are
\arg WeightUpdateModel: template parameter specifying the type of weight update model (derived from WeightUpdateModels::Base).
\arg PostsynapticModel: template parameter specifying the  type of postsynaptic model (derived from PostsynapticModels::Base).
\arg name string containing unique name of synapse population.
\arg mtype how the synaptic matrix associated with this synapse population should be represented. Here SynapseMatrixType::DENSE_INDIVIDUALG means that there will be a dense connectivity matrix with seperate values for each entry.
\arg delayStep integer specifying number of timesteps of propagation delay that spikes travelling through this synapses population should incur (or NO_DELAY for none)
\arg src string specifying name of presynaptic (source) population
\arg trg string specifying name of postsynaptic (target) population
\arg weightParamValues parameters for weight update model wrapped in WeightUpdateModel::ParamValues object.
\arg weightVarInitialisers initial values or initialisation snippets for the weight update model's state variables wrapped in a WeightUpdateModel::VarValues object.
\arg postsynapticParamValues parameters for postsynaptic model wrapped in PostsynapticModel::ParamValues object.
\arg postsynapticVarInitialisers initial values or initialisation snippets for the postsynaptic model wrapped in PostsynapticModel::VarValues object.

Adding the addSynapsePopulation command to the model definition informs GeNN that there will be synapses between the named neuron populations, here between population `Pop1` and itself. 
In the case of SynapseMatrixType::DENSE_INDIVIDUALG connectivity, where individual connections are present is determined by the weight update model's `g` variable which will need to be initialised in our user code. 
As always, the `modelDefinition` function ends on 
\code
  model.finalize();
\endcode 
At this point our model definition file `tenHHRingModel.cc` should look like this
\code
// Model definition file tenHHRing.cc
#include "modelSpec.h"

void modelDefinition(NNmodel &model)
{
<<<<<<< HEAD
  // definition of tenHHRing
  initGeNN();
  model.setDT(0.1);
  model.setName("tenHHRing");

  NeuronModels::TraubMiles::ParamValues p(
    7.15,          // 0 - gNa: Na conductance in muS
    50.0,          // 1 - ENa: Na equi potential in mV
    1.43,          // 2 - gK: K conductance in muS
    -95.0,          // 3 - EK: K equi potential in mV
    0.02672,       // 4 - gl: leak conductance in muS
    -63.563,       // 5 - El: leak equi potential in mV
    0.143         // 6 - Cmem: membr. capacity density in nF
  );

  NeuronModels::TraubMiles::VarValues ini(
    -60.0,         // 0 - membrane potential V
    0.0529324,     // 1 - prob. for Na channel activation m
    0.3176767,     // 2 - prob. for not Na channel blocking h
    0.5961207      // 3 - prob. for K channel activation n
  );
  model.addNeuronPopulation<NeuronModels::TraubMiles>("Pop1", 10, p, ini);

  WeightUpdateModels::StaticPulse::VarValues s_ini(
    0.0 // 0 - g: the synaptic conductance value
  );

  PostsynapticModels::ExpCond::ParamValues ps_p(
    1.0,      // 0 - tau_S: decay time constant for S [ms]
    -80.0     // 1 - Erev: Reversal potential
  );

  model.addSynapsePopulation<WeightUpdateModels::StaticPulse, PostsynapticModels::ExpCond>(
    "Pop1self", SynapseMatrixType::DENSE_INDIVIDUALG, NO_DELAY,
    "Pop1", "Pop1",
    {}, s_ini,
    ps_p, {});
  model.finalize();
=======
    // Settings
    GENN_PREFERENCES::defaultVarMode = VarMode::LOC_HOST_DEVICE_INIT_DEVICE;

    // definition of tenHHRing
    initGeNN();
    model.setDT(0.1);
    model.setName("tenHHRing");

    NeuronModels::TraubMiles::ParamValues p(
        7.15,       // 0 - gNa: Na conductance in muS
        50.0,       // 1 - ENa: Na equi potential in mV
        1.43,       // 2 - gK: K conductance in muS
        -95.0,      // 3 - EK: K equi potential in mV
        0.02672,    // 4 - gl: leak conductance in muS
        -63.563,    // 5 - El: leak equi potential in mV
        0.143       // 6 - Cmem: membr. capacity density in nF
    );

    NeuronModels::TraubMiles::VarValues ini(
        -60.0,         // 0 - membrane potential V
        0.0529324,     // 1 - prob. for Na channel activation m
        0.3176767,     // 2 - prob. for not Na channel blocking h
        0.5961207      // 3 - prob. for K channel activation n
    );
    model.addNeuronPopulation<NeuronModels::TraubMiles>("Pop1", 10, p, ini);

    WeightUpdateModels::StaticPulse::VarValues s_ini(
        0.0 // 0 - g: the synaptic conductance value
    );

    PostsynapticModels::ExpCond::ParamValues ps_p(
    1.0,    // 0 - tau_S: decay time constant for S [ms]
    -80.0   // 1 - Erev: Reversal potential
    );

    model.addSynapsePopulation<WeightUpdateModels::StaticPulse, PostsynapticModels::ExpCond>(
        "Pop1self", SynapseMatrixType::DENSE_INDIVIDUALG, NO_DELAY,
        "Pop1", "Pop1",tenHHRingSimulation
        {}, s_ini,
        ps_p, {});
        model.finalize();
>>>>>>> 8e06d634
}
\endcode

\section SynapseMatrix Defining the Detailed Synaptic Connections
Open the `tenHHRingSimulation.cc` file and update the file names of includes:
\code
// tenHHRingModel simulation code
#include "tenHHRingModel_CODE/definitions.h"
\endcode
Because, after memory allocation and initialization, `gPop1self` will contain only zeros (as specified by ``s_ini``), we generate the desired ring connectivity by assigning a non-zero conductivity of -0.2 \f$\mu\f$S to all synapses from neuron `i` to `i+1` (and `9` to `0` to close the ring).
\code
allocateMem();
initialize();
// define the connectivity
for (int i= 0; i < 10; i++) {
    const int pre= i;
    const int post= (i+1)%10;
    gPop1self[pre*10+post]= -0.2;
}
pushPop1selfStateToDevice();
\endcode

We can now build our new model:
\code
>> genn-buildmodel.sh tenHHRingModel.cc
\endcode
and, after adjusting the GNUmakefile or MSBuild script to point to ``tenHHRingSimulation.cc`` rather than ``tenHHSimulation.cc``,  we can build and run our new simulator in the same way described in \ref Tutorial1.
However if we plot the content of columns one against the subsequent 10 columns of `tenHHexample.V.dat` it looks very similar as in \ref Tutorial1
\image html tenHHRingexample1.png
\image latex tenHHRingexample1.png width=10cm

This is because none of the neurons are spiking so there are no spikes to propagate around the ring.

\section initialConditions Providing initial stimuli
We can use a NeuronModels::SpikeSource to inject an initial spike during the first timestep to start spikes propagating around the ring. Firstly we need to add it to the network by adding the following to the end of the `modelDefinition(...)` function:
\code
model.addNeuronPopulation<NeuronModels::SpikeSource>("Stim", 1, {}, {});
model.addSynapsePopulation<WeightUpdateModels::StaticPulse, PostsynapticModels::ExpCond>(
    "StimPop1", SynapseMatrixType::DENSE_INDIVIDUALG, NO_DELAY,
    "Stim", "Pop1",
    {}, s_ini,
    ps_p, {});
\endcode
we can then initialise this connection's connectivity matrix in `tenHHRingSimulation.cc` file 
\note
all other synapses will be initialised to zero because the synapse population used the previously-defined ``s_ini`` weight update initial values.

\code
// define stimuli connectivity
gStimPop1[0]= -0.2;
pushStimPop1StateToDevice();
\endcode
and finally inject a spike in the first timestep
\code
if(i == 0) {
    spikeCount_Stim = 1;
    spike_Stim[0] = 0;
    pushStimSpikesToDevice();
}
\endcode
\note
``spike_Stim[n]`` is used to specify the indices of the neurons in population ``Stim`` spikes which should emit spikes where \f$n \in [0, \mbox{spikeCount\_Stim} )\f$.

At this point our user code `tenHHRingSimulation.cc` should look like this
\code
// tenHHRing simulation code
#include "tenHHRing_CODE/definitions.h"

#include <fstream>

int main()
{
<<<<<<< HEAD
  allocateMem();
  initialize();

  // define the connectivity
  int pre, post;
  for (int i= 0; i < 10; i++) {
      pre= i;
      post= (i+1)%10;
      gPop1self[pre*10+post]= -0.2;
  }
  pushPop1selfStateToDevice();

  // define stimuli connectivity
  gStimPop1[0]= -0.2;
  pushStimPop1StateToDevice();

  ofstream os("tenHHRing_output.V.dat");
  for (int i= 0; i < 10000; i++) {
      if(i == 0) {
          glbSpkStim[0] = 0;
          glbSpkCntStim[0] = 1;
          pushStimSpikesToDevice();
      }
      stepTimeGPU();
      
      pullPop1StateFromDevice();
      os << t << " ";
      for (int j= 0; j < 10; j++) {
          os << VPop1[j] << " ";
       
       s << endl;
   
  os.close();
  return 0;
=======
    allocateMem();
    initialize();

    // define the connectivity
    for (int i= 0; i < 10; i++) {
        const int pre= i;
        const int post= (i+1)%10;
        gPop1self[pre*10+post]= -0.2;
    }
    pushPop1selfStateToDevice();

    // define stimuli connectivity
    gStimPop1[0]= -0.2;
    pushStimPop1StateToDevice();

    ofstream os("tenHHRing_output.V.dat");
    for (int i= 0; i < 10000; i++) {
        if(i == 0) {
            spikeCount_Stim = 1;
            spike_Stim[0] = 0;
            pushStimSpikesToDevice();
        }
        stepTimeGPU();
        
        pullPop1StateFromDevice();
        os << t << " ";
        for (int j= 0; j < 10; j++) {
            os << VPop1[j] << " ";
        }
        s << endl;
    }
    os.close();
    return 0;
>>>>>>> 8e06d634
}
\endcode
Finally if we build, make and run this model; and plot the first 200 ms of the ten neurons' membrane voltages - they now looks like this:
\image html tenHHRingexample2.png
\image latex tenHHRingexample2.png width=10cm

\link Tutorial1 Previous\endlink | \link Tutorial2 Top\endlink | \link UserGuide Next\endlink

*/<|MERGE_RESOLUTION|>--- conflicted
+++ resolved
@@ -63,46 +63,6 @@
 
 void modelDefinition(NNmodel &model)
 {
-<<<<<<< HEAD
-  // definition of tenHHRing
-  initGeNN();
-  model.setDT(0.1);
-  model.setName("tenHHRing");
-
-  NeuronModels::TraubMiles::ParamValues p(
-    7.15,          // 0 - gNa: Na conductance in muS
-    50.0,          // 1 - ENa: Na equi potential in mV
-    1.43,          // 2 - gK: K conductance in muS
-    -95.0,          // 3 - EK: K equi potential in mV
-    0.02672,       // 4 - gl: leak conductance in muS
-    -63.563,       // 5 - El: leak equi potential in mV
-    0.143         // 6 - Cmem: membr. capacity density in nF
-  );
-
-  NeuronModels::TraubMiles::VarValues ini(
-    -60.0,         // 0 - membrane potential V
-    0.0529324,     // 1 - prob. for Na channel activation m
-    0.3176767,     // 2 - prob. for not Na channel blocking h
-    0.5961207      // 3 - prob. for K channel activation n
-  );
-  model.addNeuronPopulation<NeuronModels::TraubMiles>("Pop1", 10, p, ini);
-
-  WeightUpdateModels::StaticPulse::VarValues s_ini(
-    0.0 // 0 - g: the synaptic conductance value
-  );
-
-  PostsynapticModels::ExpCond::ParamValues ps_p(
-    1.0,      // 0 - tau_S: decay time constant for S [ms]
-    -80.0     // 1 - Erev: Reversal potential
-  );
-
-  model.addSynapsePopulation<WeightUpdateModels::StaticPulse, PostsynapticModels::ExpCond>(
-    "Pop1self", SynapseMatrixType::DENSE_INDIVIDUALG, NO_DELAY,
-    "Pop1", "Pop1",
-    {}, s_ini,
-    ps_p, {});
-  model.finalize();
-=======
     // Settings
     GENN_PREFERENCES::defaultVarMode = VarMode::LOC_HOST_DEVICE_INIT_DEVICE;
 
@@ -140,11 +100,10 @@
 
     model.addSynapsePopulation<WeightUpdateModels::StaticPulse, PostsynapticModels::ExpCond>(
         "Pop1self", SynapseMatrixType::DENSE_INDIVIDUALG, NO_DELAY,
-        "Pop1", "Pop1",tenHHRingSimulation
+        "Pop1", "Pop1",
         {}, s_ini,
         ps_p, {});
         model.finalize();
->>>>>>> 8e06d634
 }
 \endcode
 
@@ -217,42 +176,6 @@
 
 int main()
 {
-<<<<<<< HEAD
-  allocateMem();
-  initialize();
-
-  // define the connectivity
-  int pre, post;
-  for (int i= 0; i < 10; i++) {
-      pre= i;
-      post= (i+1)%10;
-      gPop1self[pre*10+post]= -0.2;
-  }
-  pushPop1selfStateToDevice();
-
-  // define stimuli connectivity
-  gStimPop1[0]= -0.2;
-  pushStimPop1StateToDevice();
-
-  ofstream os("tenHHRing_output.V.dat");
-  for (int i= 0; i < 10000; i++) {
-      if(i == 0) {
-          glbSpkStim[0] = 0;
-          glbSpkCntStim[0] = 1;
-          pushStimSpikesToDevice();
-      }
-      stepTimeGPU();
-      
-      pullPop1StateFromDevice();
-      os << t << " ";
-      for (int j= 0; j < 10; j++) {
-          os << VPop1[j] << " ";
-       
-       s << endl;
-   
-  os.close();
-  return 0;
-=======
     allocateMem();
     initialize();
 
@@ -286,7 +209,6 @@
     }
     os.close();
     return 0;
->>>>>>> 8e06d634
 }
 \endcode
 Finally if we build, make and run this model; and plot the first 200 ms of the ten neurons' membrane voltages - they now looks like this:
