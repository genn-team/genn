/*--------------------------------------------------------------------------
  Author: Thomas Nowotny
  
  Institute: Center for Computational Neuroscience and Robotics
  University of Sussex
  Falmer, Brighton BN1 9QJ, UK 
  
  email to:  T.Nowotny@sussex.ac.uk
  
  initial version: 2010-02-07
  
  --------------------------------------------------------------------------*/

//-----------------------------------------------------------------------
/*!  \file generateRunner.h

  \brief Contains functions to generate code for running the
  simulation on the GPU, and for I/O convenience functions between GPU
  and CPU space. Part of the code generation section.
*/
//--------------------------------------------------------------------------

#include "modelSpec.h"

#include <string>
#include <fstream>

using namespace std;


//--------------------------------------------------------------------------
//! \brief This fucntion generates host and device variable definitions, of the given type and name.
//--------------------------------------------------------------------------

void variable_def(ofstream &os, const string &type, const string &name);


//--------------------------------------------------------------------------
//! \brief This fucntion generates host extern variable definitions, of the given type and name.
//--------------------------------------------------------------------------

void extern_variable_def(ofstream &os, const string &type, const string &name);


//--------------------------------------------------------------------------
/*!
  \brief A function that generates predominantly host-side code.

  In this function host-side functions and other code are generated,
  including: Global host variables, "allocatedMem()" function for
  allocating memories, "freeMem" function for freeing the allocated
  memories, "initialize" for initializing host variables, "gFunc" and
  "initGRaw()" for use with plastic synapses if such synapses exist in
  the model.  
*/
//--------------------------------------------------------------------------

<<<<<<< HEAD
void genRunner(NNmodel &model, //!< Model description
               string &path //!< Path for code generationn
=======
void genRunner(const NNmodel &model, //!< Model description
               const string &path //!< Path for code generationn
>>>>>>> 0601ce3b
               );


//----------------------------------------------------------------------------
/*!
  \brief A function to generate the code that simulates the model on the GPU

  The function generates functions that will spawn kernel grids onto the GPU (but not the actual kernel code which is generated in "genNeuronKernel()" and "genSynpaseKernel()"). Generated functions include "copyGToDevice()", "copyGFromDevice()", "copyStateToDevice()", "copyStateFromDevice()", "copySpikesFromDevice()", "copySpikeNFromDevice()" and "stepTimeGPU()". The last mentioned function is the function that will initialize the execution on the GPU in the generated simulation engine. All other generated functions are "convenience functions" to handle data transfer from and to the GPU.
*/
//----------------------------------------------------------------------------

#ifndef CPU_ONLY
<<<<<<< HEAD
void genRunnerGPU(NNmodel &model, //!< Model description 
                  string &path //!< Path for code generation
=======
void genRunnerGPU(const NNmodel &model, //!< Model description
                  const string &path //!< Path for code generation
>>>>>>> 0601ce3b
                  );
#endif // CPU_ONLY


//----------------------------------------------------------------------------
/*!
  \brief A function that generates the Makefile for all generated GeNN code.
*/
//----------------------------------------------------------------------------

<<<<<<< HEAD
void genMakefile(NNmodel &model, //!< Model description
                 string &path    //!< Path for code generation
=======
void genMakefile(const NNmodel &model, //!< Model description
                 const string &path    //!< Path for code generation
>>>>>>> 0601ce3b
                 );<|MERGE_RESOLUTION|>--- conflicted
+++ resolved
@@ -55,13 +55,8 @@
 */
 //--------------------------------------------------------------------------
 
-<<<<<<< HEAD
-void genRunner(NNmodel &model, //!< Model description
-               string &path //!< Path for code generationn
-=======
 void genRunner(const NNmodel &model, //!< Model description
                const string &path //!< Path for code generationn
->>>>>>> 0601ce3b
                );
 
 
@@ -74,13 +69,8 @@
 //----------------------------------------------------------------------------
 
 #ifndef CPU_ONLY
-<<<<<<< HEAD
-void genRunnerGPU(NNmodel &model, //!< Model description 
-                  string &path //!< Path for code generation
-=======
 void genRunnerGPU(const NNmodel &model, //!< Model description
                   const string &path //!< Path for code generation
->>>>>>> 0601ce3b
                   );
 #endif // CPU_ONLY
 
@@ -91,11 +81,6 @@
 */
 //----------------------------------------------------------------------------
 
-<<<<<<< HEAD
-void genMakefile(NNmodel &model, //!< Model description
-                 string &path    //!< Path for code generation
-=======
 void genMakefile(const NNmodel &model, //!< Model description
                  const string &path    //!< Path for code generation
->>>>>>> 0601ce3b
                  );