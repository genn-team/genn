--- conflicted
+++ resolved
@@ -159,12 +159,10 @@
     const string &devPrefix,
     const std::vector<FunctionTemplate> &functions,
     const std::string &ftype,
-<<<<<<< HEAD
+    double dt,
     StringWrapFunc preVarWrapFunc = StringWrapFunc(),   //!< function used to 'wrap' presynaptic variable accesses
     StringWrapFunc postVarWrapFunc = StringWrapFunc()); //!< function used to 'wrap' postsynaptic variable accesses
 
-
-
 void weightUpdatePreSpike(
     std::string &code,
     const SynapseGroup *sg,
@@ -181,9 +179,6 @@
     const string &devPrefix,
     const std::vector<FunctionTemplate> &functions,
     const std::string &ftype);
-=======
-    double dt);
->>>>>>> 81fd78ac
 
 std::string initNeuronVariable(
     const NewModels::VarInit &varInit,
