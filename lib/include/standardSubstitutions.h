#pragma once

// Standard includes
#include <string>

// GeNN includes
#include "codeGenUtils.h"
#include "initSparseConnectivitySnippet.h"
#include "newNeuronModels.h"

// Forward declarations
class NeuronGroup;
class SynapseGroup;
class CurrentSource;

//----------------------------------------------------------------------------
// NameIterCtx
//----------------------------------------------------------------------------
template<typename Container>
struct NameIterCtx
{
    typedef PairKeyConstIter<typename Container::const_iterator> NameIter;

    NameIterCtx(const Container &c) :
        container(c), nameBegin(std::begin(container)), nameEnd(std::end(container)){}

    const Container container;
    const NameIter nameBegin;
    const NameIter nameEnd;
};

//----------------------------------------------------------------------------
// Typedefines
//----------------------------------------------------------------------------
typedef NameIterCtx<NewModels::Base::StringPairVec> VarNameIterCtx;
typedef NameIterCtx<NewModels::Base::DerivedParamVec> DerivedParamNameIterCtx;
typedef NameIterCtx<NewModels::Base::StringPairVec> ExtraGlobalParamNameIterCtx;

//----------------------------------------------------------------------------
// Standard substitution functins
//----------------------------------------------------------------------------
namespace StandardSubstitutions
{
//! Applies standard set of variable substitutions to postsynaptic model's "apply input" code
void postSynapseApplyInput(
    std::string &psCode,                                    //!< the code string to work on
    const SynapseGroup *sg,                                 //! Synapse group postsynaptic model is used in
    const NeuronGroup &ng,                                  //! The postsynaptic neuron group
    const VarNameIterCtx &nmVars,
    const DerivedParamNameIterCtx &nmDerivedParams,
    const ExtraGlobalParamNameIterCtx &nmExtraGlobalParams, //!
    const std::vector<FunctionTemplate> &functions,         //! Appropriate array of platform-specific function templates used to implement platform-specific functions e.g. gennrand_uniform
    const std::string &ftype,                               //! Floating point type used by model e.g. "float"
    const std::string &rng);                                //! Name of the RNG to use for any probabilistic operations

//! Applies standard set of variable substitutions to postsynaptic model's "decay" code
void postSynapseDecay(
    std::string &pdCode,
    const SynapseGroup *sg,
    const NeuronGroup &ng,
    const VarNameIterCtx &nmVars,
    const DerivedParamNameIterCtx &nmDerivedParams,
    const ExtraGlobalParamNameIterCtx &nmExtraGlobalParams,
    const std::vector<FunctionTemplate> &functions,
    const std::string &ftype,
    const std::string &rng);

//! Applies standard set of variable substitutions to neuron model's "threshold condition" code
void neuronThresholdCondition(
    std::string &thCode,
    const NeuronGroup &ng,
    const VarNameIterCtx &nmVars,
    const DerivedParamNameIterCtx &nmDerivedParams,
    const ExtraGlobalParamNameIterCtx &nmExtraGlobalParams,
    const std::vector<FunctionTemplate> &functions,
    const std::string &ftype,
    const std::string &rng);

void neuronSim(
    std::string &sCode,
    const NeuronGroup &ng,
    const VarNameIterCtx &nmVars,
    const DerivedParamNameIterCtx &nmDerivedParams,
    const ExtraGlobalParamNameIterCtx &nmExtraGlobalParams,
    const std::vector<FunctionTemplate> &functions,
    const std::string &ftype,
    const std::string &rng);

void neuronSpikeEventCondition(
    std::string &eCode,
    const NeuronGroup &ng,
    const VarNameIterCtx &nmVars,
    const ExtraGlobalParamNameIterCtx &nmExtraGlobalParams,
    const std::vector<FunctionTemplate> &functions,
    const std::string &ftype,
    const std::string &rng);

void neuronReset(
    std::string &rCode,
    const NeuronGroup &ng,
    const VarNameIterCtx &nmVars,
    const DerivedParamNameIterCtx &nmDerivedParams,
    const ExtraGlobalParamNameIterCtx &nmExtraGlobalParams,
    const std::vector<FunctionTemplate> &functions,
    const std::string &ftype,
    const std::string &rng);

void weightUpdateThresholdCondition(
    std::string &eCode,
    const SynapseGroup &sg,
    const DerivedParamNameIterCtx &wuDerivedParams,
    const ExtraGlobalParamNameIterCtx &wuExtraGlobalParams,
    const string &preIdx, //!< index of the pre-synaptic neuron to be accessed for _pre variables; differs for different Span)
    const string &postIdx, //!< index of the post-synaptic neuron to be accessed for _post variables; differs for different Span)
    const string &devPrefix,
    const std::vector<FunctionTemplate> &functions,
    const std::string &ftype,
    double dt);

void weightUpdateSim(
    std::string &wCode,
    const SynapseGroup &sg,
    const VarNameIterCtx &wuVars,
    const DerivedParamNameIterCtx &wuDerivedParams,
    const ExtraGlobalParamNameIterCtx &wuExtraGlobalParams,
    const string &preIdx, //!< index of the pre-synaptic neuron to be accessed for _pre variables; differs for different Span)
    const string &postIdx, //!< index of the post-synaptic neuron to be accessed for _post variables; differs for different Span)
    const string &devPrefix,
    const std::vector<FunctionTemplate> &functions,
    const std::string &ftype,
    double dt);

void weightUpdateDynamics(
    std::string &SDcode,
    const SynapseGroup *sg,
    const VarNameIterCtx &wuVars,
    const DerivedParamNameIterCtx &wuDerivedParams,
    const ExtraGlobalParamNameIterCtx &wuExtraGlobalParams,
    const string &preIdx, //!< index of the pre-synaptic neuron to be accessed for _pre variables; differs for different Span)
    const string &postIdx, //!< index of the post-synaptic neuron to be accessed for _post variables; differs for different Span)
    const string &devPrefix,
    const std::vector<FunctionTemplate> &functions,
    const std::string &ftype,
    double dt);

void weightUpdatePostLearn(
    std::string &code,
    const SynapseGroup *sg,
    const DerivedParamNameIterCtx &wuDerivedParams,
    const ExtraGlobalParamNameIterCtx &wuExtraGlobalParams,
    const string &preIdx, //!< index of the pre-synaptic neuron to be accessed for _pre variables; differs for different Span)
    const string &postIdx, //!< index of the post-synaptic neuron to be accessed for _post variables; differs for different Span)
    const string &devPrefix,
    const std::vector<FunctionTemplate> &functions,
    const std::string &ftype,
<<<<<<< HEAD
    const string &preVarPrefix = "",    //!< prefix to be used for presynaptic variable accesses - typically combined with suffix to wrap in function call such as __ldg(&XXX)
    const string &preVarSuffix = "",    //!< suffix to be used for presynaptic variable accesses - typically combined with prefix to wrap in function call such as __ldg(&XXX)
    const string &postVarPrefix = "",   //!< prefix to be used for postsynaptic variable accesses - typically combined with suffix to wrap in function call such as __ldg(&XXX)
    const string &postVarSuffix = "");  //!< suffix to be used for postsynaptic variable accesses - typically combined with prefix to wrap in function call such as __ldg(&XXX)
=======
    double dt);
>>>>>>> 4b114a34

std::string initNeuronVariable(
    const NewModels::VarInit &varInit,
    const std::string &varName,
    const std::vector<FunctionTemplate> &functions,
    const std::string &idx,
    const std::string &ftype,
    const std::string &rng);

std::string initWeightUpdateVariable(
    const NewModels::VarInit &varInit,
    const std::string &varName,
    const std::vector<FunctionTemplate> &functions,
	const std::string &preIdx,
	const std::string &postIdx,
    const std::string &ftype,
    const std::string &rng);
	
std::string initSparseConnectivity(
    const SynapseGroup &sg,
    const std::string &addSynapseFunctionTemplate,
    unsigned int numTrgNeurons,
    const std::string &preIdx,
    const std::vector<FunctionTemplate> &functions,
    const std::string &ftype,
    const std::string &rng);

void currentSourceInjection(
    std::string &code,
    const CurrentSource *sc,
    const VarNameIterCtx &scmVars,
    const DerivedParamNameIterCtx &scmDerivedParams,
    const ExtraGlobalParamNameIterCtx &scmExtraGlobalParams,
    const std::vector<FunctionTemplate> &functions,
    const std::string &ftype,
    const std::string &rng);
}   // StandardSubstitions<|MERGE_RESOLUTION|>--- conflicted
+++ resolved
@@ -153,14 +153,11 @@
     const string &devPrefix,
     const std::vector<FunctionTemplate> &functions,
     const std::string &ftype,
-<<<<<<< HEAD
+    double dt,
     const string &preVarPrefix = "",    //!< prefix to be used for presynaptic variable accesses - typically combined with suffix to wrap in function call such as __ldg(&XXX)
     const string &preVarSuffix = "",    //!< suffix to be used for presynaptic variable accesses - typically combined with prefix to wrap in function call such as __ldg(&XXX)
     const string &postVarPrefix = "",   //!< prefix to be used for postsynaptic variable accesses - typically combined with suffix to wrap in function call such as __ldg(&XXX)
     const string &postVarSuffix = "");  //!< suffix to be used for postsynaptic variable accesses - typically combined with prefix to wrap in function call such as __ldg(&XXX)
-=======
-    double dt);
->>>>>>> 4b114a34
 
 std::string initNeuronVariable(
     const NewModels::VarInit &varInit,
