##--------------------------------------------------------------------------
##   Author: Thomas Nowotny
##
##   Institute: Center for Computational Neuroscience and Robotics
##              University of Sussex                                                                                                       
##            	Falmer, Brighton BN1 9QJ, UK
##
##   email to:  T.Nowotny@sussex.ac.uk
##
##   initial version: 2010-02-07
##
##--------------------------------------------------------------------------

##################################################################################
# Makefile include for all projects
##################################################################################

# OS name (Linux or Darwin) and architecture (32 bit or 64 bit).
OSUPPER 	:= $(shell uname -s 2>/dev/null | tr [:lower:] [:upper:])
OSLOWER 	:= $(shell uname -s 2>/dev/null | tr [:upper:] [:lower:])
DARWIN  	:= $(strip $(findstring DARWIN, $(OSUPPER)))
OS_SIZE 	:= $(shell uname -m | sed -e "s/i.86/32/" -e "s/x86_64/64/")
OS_ARCH 	:= $(shell uname -m | sed -e "s/i386/i686/")

# C / C++ compiler, cuda compiler, include flags and link flags. Specify
# additional lib and include paths by defining LINK_FLAGS and INCLUDE_FLAGS in
# a project's main Makefile.  Declare cuda's install directory with CUDA_PATH.
ROOTDIR		?= $(CURDIR)
COMPILER	?= g++
CUDA_PATH	?= /usr/local/cuda
NVCC		?= $(CUDA_PATH)/bin/nvcc
INCLUDE_FLAGS	+= -I$(CUDA_PATH)/include -I$(GeNNPATH)/lib/include -I.
ifeq ($(DARWIN),DARWIN)
  LINK_FLAGS	+= -Xlinker -lstdc++ -lc++ -L$(CUDA_PATH)/lib -lcudart 
else
  ifeq ($(OS_SIZE),32)
    LINK_FLAGS	+= -L$(CUDA_PATH)/lib -lcudart
  else
    LINK_FLAGS	+= -L$(CUDA_PATH)/lib64 -lcudart
  endif
endif

# Global compiler flags to be used by all projects. Declate CCFLAGS and NVCCFLAGS
# in a project's main Makefile to specify compiler flags on a per-project basis.
ifeq ($(DARWIN),DARWIN)
<<<<<<< HEAD
  CCFLAGS        += # -arch i386# put your global compiler flags here
  NVCCFLAGS      += -lstdc++ -lc++ 
else
  CCFLAGS        += # put your global compiler flags here
endif
NVCCFLAGS        += # put your global nvcc flags here
=======
  CCFLAGS       += # put your global compiler flags here
else
  CCFLAGS	+= # put your global C++ compiler flags here
endif
NVCCFLAGS       += # put your global NVCC flags here
>>>>>>> de3ed718

# Get object targets from the files listed in SOURCES, also the GeNN code for each device.
# Define your own SOURCES variable in the project's Makefile to specify these source files.
USER_OBJECTS	?= $(patsubst %.cpp,%.o,$(patsubst %.cc,%.o,$(SOURCES)))
HOST_OBJECTS	?= $(patsubst %.cc,%.o,$(wildcard *_CODE_HOST/host.cc))
CUDA_OBJECTS	?= $(foreach obj,$(wildcard *_CODE_CUDA*/cuda*.cu),$(patsubst %.cu,%.o,$(obj)))


#################################################################################
#                                Target rules                                   #
#################################################################################

.PHONY: all
all: release

%.o: %.cc
	$(COMPILER) $(CCFLAGS) $(INCLUDE_FLAGS) -o $@ -c $<

%.o: %.cpp
	$(COMPILER) $(CCFLAGS) $(INCLUDE_FLAGS) -o $@ -c $<

$(HOST_OBJECTS):
	$(COMPILER) $(CCFLAGS) $(INCLUDE_FLAGS) -o $@ -c $(patsubst %.o,%.cc,$@)

$(CUDA_OBJECTS):
	$(NVCC) $(NVCCFLAGS) $(INCLUDE_FLAGS) -o $@ -c $(patsubst %.o,%.cu,$@) $(shell cat $(dir $@)/sm_version)

$(EXECUTABLE): $(USER_OBJECTS) $(HOST_OBJECTS) $(CUDA_OBJECTS)
	$(NVCC) $(NVCCFLAGS) $(LINK_FLAGS) -o $@ $+

.PHONY: release
release: CCFLAGS += -O3 -ffast-math
release: NVCCFLAGS += --compiler-options "-O3 -ffast-math"
release: $(EXECUTABLE)
	mkdir -p "$(ROOTDIR)/bin/$(OSLOWER)/release"
	mv $(EXECUTABLE) $(ROOTDIR)/bin/$(OSLOWER)/release

.PHONY: debug
debug: CCFLAGS += -g
debug: NVCCFLAGS += -g -G
debug: $(EXECUTABLE)
	mkdir -p "$(ROOTDIR)/bin/$(OSLOWER)/debug"
	mv $(EXECUTABLE) $(ROOTDIR)/bin/$(OSLOWER)/debug

.PHONY: clean
clean:
	rm -rf $(ROOTDIR)/bin $(ROOTDIR)/*.o $(ROOTDIR)/*_CODE_*/*.o

.PHONY: purge
purge: clean
	rm -rf $(ROOTDIR)/*_CODE_*<|MERGE_RESOLUTION|>--- conflicted
+++ resolved
@@ -43,20 +43,11 @@
 # Global compiler flags to be used by all projects. Declate CCFLAGS and NVCCFLAGS
 # in a project's main Makefile to specify compiler flags on a per-project basis.
 ifeq ($(DARWIN),DARWIN)
-<<<<<<< HEAD
-  CCFLAGS        += # -arch i386# put your global compiler flags here
-  NVCCFLAGS      += -lstdc++ -lc++ 
-else
-  CCFLAGS        += # put your global compiler flags here
-endif
-NVCCFLAGS        += # put your global nvcc flags here
-=======
   CCFLAGS       += # put your global compiler flags here
 else
   CCFLAGS	+= # put your global C++ compiler flags here
 endif
 NVCCFLAGS       += # put your global NVCC flags here
->>>>>>> de3ed718
 
 # Get object targets from the files listed in SOURCES, also the GeNN code for each device.
 # Define your own SOURCES variable in the project's Makefile to specify these source files.
