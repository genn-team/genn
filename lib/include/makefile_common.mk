##--------------------------------------------------------------------------
##   Author: Thomas Nowotny
##
##   Institute: Center for Computational Neuroscience and Robotics
##              University of Sussex                                                                                                       
##            	Falmer, Brighton BN1 9QJ, UK
##
##   email to:  T.Nowotny@sussex.ac.uk
##
##   initial version: 2010-02-07
##
##--------------------------------------------------------------------------

##################################################################################
# Makefile include for all projects
##################################################################################

# OS name (Linux or Darwin) and architecture (32 bit or 64 bit).
OSUPPER 	:= $(shell uname -s 2>/dev/null | tr [:lower:] [:upper:])
OSLOWER 	:= $(shell uname -s 2>/dev/null | tr [:upper:] [:lower:])
DARWIN  	:= $(strip $(findstring DARWIN, $(OSUPPER)))
OS_SIZE 	:= $(shell uname -m | sed -e "s/i.86/32/" -e "s/x86_64/64/")
OS_ARCH 	:= $(shell uname -m | sed -e "s/i386/i686/")

# C / C++ compiler, cuda compiler, include flags and link flags. Specify
# additional lib and include paths by defining LINK_FLAGS and INCLUDE_FLAGS in
# a project's main Makefile.  Declare cuda's install directory with CUDA_PATH.
ROOTDIR		?= $(CURDIR)
COMPILER	?= g++
CUDA_PATH	?= /usr/local/cuda
NVCC		?= $(CUDA_PATH)/bin/nvcc
INCLUDE_FLAGS	+= -I$(CUDA_PATH)/include -I$(GeNNPATH)/lib/include -I.
ifeq ($(DARWIN),DARWIN)
  LINK_FLAGS	+= -Xlinker -L$(CUDA_PATH)/lib -lcudart 
else
  ifeq ($(OS_SIZE),32)
    LINK_FLAGS	+= -L$(CUDA_PATH)/lib -lcudart
  else
    LINK_FLAGS	+= -L$(CUDA_PATH)/lib64 -lcudart
  endif
endif

# Global compiler flags to be used by all projects. Declate CCFLAGS and NVCCFLAGS
# in a project's main Makefile to specify compiler flags on a per-project basis.
ifeq ($(DARWIN),DARWIN)
<<<<<<< HEAD
  CCFLAGS	+= -arch i386 # put your global C++ compiler flags here
=======
	CCFLAGS          += # -arch i386# put your global compiler flags here
>>>>>>> 6eaabf6c
else
  CCFLAGS	+= -O3 -ffast-math # put your global C++ compiler flags here
endif
<<<<<<< HEAD
NVCCFLAGS	+= --compiler-options "-O3 -ffast-math" # put your global NVCC flags here
=======
NVCCFLAGS        += --compiler-options "-O3 -ffast-math" -lstdc++ -lc++ # put your global nvcc flags here
>>>>>>> 6eaabf6c

# Get object targets from the files listed in SOURCES, also the GeNN code for each device.
# Define your own SOURCES variable in the project's Makefile to specify these source files.
USER_OBJECTS	?= $(patsubst %.cpp,%.o,$(patsubst %.cc,%.o,$(SOURCES)))
HOST_OBJECTS	?= $(patsubst %.cc,%.o,$(wildcard *_CODE_HOST/host.cc))
CUDA_OBJECTS	?= $(foreach obj,$(wildcard *_CODE_CUDA*/cuda*.cu),$(patsubst %.cu,%.o,$(obj)))


#################################################################################
#                                Target rules                                   #
#################################################################################

.PHONY: all
all: release

%.o: %.cc
	$(COMPILER) $(CCFLAGS) $(INCLUDE_FLAGS) -o $@ -c $<

%.o: %.cpp
	$(COMPILER) $(CCFLAGS) $(INCLUDE_FLAGS) -o $@ -c $<

$(HOST_OBJECTS):
	$(COMPILER) $(CCFLAGS) $(INCLUDE_FLAGS) -o $@ -c $(patsubst %.o,%.cc,$@)

$(CUDA_OBJECTS):
	$(NVCC) $(NVCCFLAGS) $(INCLUDE_FLAGS) -o $@ -c $(patsubst %.o,%.cu,$@) $(shell cat $(dir $@)/sm_version)

$(EXECUTABLE): $(USER_OBJECTS) $(HOST_OBJECTS) $(CUDA_OBJECTS)
	$(NVCC) $(NVCCFLAGS) $(LINK_FLAGS) -o $@ $+

.PHONY: release
release: $(EXECUTABLE)
	mkdir -p "$(ROOTDIR)/bin/$(OSLOWER)/release"
	mv $(EXECUTABLE) $(ROOTDIR)/bin/$(OSLOWER)/release

.PHONY: debug
debug: CCFLAGS += -g
debug: NVCCFLAGS += -g -G
debug: $(EXECUTABLE)
	mkdir -p "$(ROOTDIR)/bin/$(OSLOWER)/debug"
	mv $(EXECUTABLE) $(ROOTDIR)/bin/$(OSLOWER)/debug

.PHONY: clean
clean:
	rm -rf $(ROOTDIR)/bin $(ROOTDIR)/*.o $(ROOTDIR)/*_CODE_*/*.o

.PHONY: purge
purge: clean
	rm -rf $(ROOTDIR)/*_CODE_*<|MERGE_RESOLUTION|>--- conflicted
+++ resolved
@@ -31,7 +31,7 @@
 NVCC		?= $(CUDA_PATH)/bin/nvcc
 INCLUDE_FLAGS	+= -I$(CUDA_PATH)/include -I$(GeNNPATH)/lib/include -I.
 ifeq ($(DARWIN),DARWIN)
-  LINK_FLAGS	+= -Xlinker -L$(CUDA_PATH)/lib -lcudart 
+  LINK_FLAGS	+= -Xlinker -lstdc++ -lc++ -L$(CUDA_PATH)/lib -lcudart 
 else
   ifeq ($(OS_SIZE),32)
     LINK_FLAGS	+= -L$(CUDA_PATH)/lib -lcudart
@@ -43,19 +43,11 @@
 # Global compiler flags to be used by all projects. Declate CCFLAGS and NVCCFLAGS
 # in a project's main Makefile to specify compiler flags on a per-project basis.
 ifeq ($(DARWIN),DARWIN)
-<<<<<<< HEAD
-  CCFLAGS	+= -arch i386 # put your global C++ compiler flags here
-=======
-	CCFLAGS          += # -arch i386# put your global compiler flags here
->>>>>>> 6eaabf6c
+  CCFLAGS       += # put your global compiler flags here
 else
   CCFLAGS	+= -O3 -ffast-math # put your global C++ compiler flags here
 endif
-<<<<<<< HEAD
-NVCCFLAGS	+= --compiler-options "-O3 -ffast-math" # put your global NVCC flags here
-=======
-NVCCFLAGS        += --compiler-options "-O3 -ffast-math" -lstdc++ -lc++ # put your global nvcc flags here
->>>>>>> 6eaabf6c
+NVCCFLAGS       += --compiler-options "-O3 -ffast-math" # put your global NVCC flags here
 
 # Get object targets from the files listed in SOURCES, also the GeNN code for each device.
 # Define your own SOURCES variable in the project's Makefile to specify these source files.
