--- conflicted
+++ resolved
@@ -459,11 +459,6 @@
     os << std::endl;
 #endif
 
-    // Wrap subsequent functions in extern C
-    if(GENN_PREFERENCES::exportFunctions) {
-        os << "extern \"C\" {" << ENDL;
-    }
-
 #ifndef CPU_ONLY
     // generate headers for the communication utility functions such as
     // pullXXXStateFromDevice() etc. This is useful for the brian2genn
@@ -606,71 +601,6 @@
     os << std::endl;
 #endif
 
-<<<<<<< HEAD
-    os << "// ------------------------------------------------------------------------" << ENDL;
-    os << "// initialization of variables, e.g. reverse sparse arrays etc." << ENDL;
-    os << "// that the user would not want to worry about" << ENDL;
-    os << ENDL;
-    os << "void init" << model.getName() << "();" << ENDL;
-    os << ENDL;
-
-    os << "// ------------------------------------------------------------------------" << ENDL;
-    os << "// Function to free all global memory structures." << ENDL;
-    os << ENDL;
-    os << "void freeMem();" << ENDL;
-    os << ENDL;
-
-    os << "//-------------------------------------------------------------------------" << ENDL;
-    os << "// Function to convert a firing probability (per time step) to an integer of type uint64_t" << ENDL;
-    os << "// that can be used as a threshold for the GeNN random number generator to generate events with the given probability." << ENDL;
-    os << ENDL;
-    os << "void convertProbabilityToRandomNumberThreshold(" << model.getPrecision() << " *p_pattern, " << model.getRNType() << " *pattern, int N);" << ENDL;
-    os << ENDL;
-
-    os << "//-------------------------------------------------------------------------" << ENDL;
-    os << "// Function to convert a firing rate (in kHz) to an integer of type uint64_t that can be used" << ENDL;
-    os << "// as a threshold for the GeNN random number generator to generate events with the given rate." << ENDL;
-    os << ENDL;
-    os << "void convertRateToRandomNumberThreshold(" << model.getPrecision() << " *rateKHz_pattern, " << model.getRNType() << " *pattern, int N);" << ENDL;
-    os << ENDL;
-
-    os << "// ------------------------------------------------------------------------" << ENDL;
-    os << "// the actual time stepping procedure (using CPU)" << ENDL;
-    os << ENDL;
-    os << "void stepTimeCPU();" << ENDL;
-    os << ENDL;
-
-#ifndef CPU_ONLY
-    os << "// ------------------------------------------------------------------------" << ENDL;
-    os << "// the actual time stepping procedure (using GPU)" << ENDL;
-    os << ENDL;
-    os << "void stepTimeGPU();" << ENDL;
-    os << ENDL;
-#endif
-
-    if(GENN_PREFERENCES::exportFunctions) {
-        os << "}    // extern \"C\"" << ENDL;
-    }
-
-    os << "// ------------------------------------------------------------------------" << ENDL;
-    os << "// Throw an error for \"old style\" time stepping calls (using CPU)" << ENDL;
-    os << ENDL;
-    os << "template <class T>" << ENDL;
-    os << "void stepTimeCPU(T arg1, ...)" << OB(101);
-    os << "gennError(\"Since GeNN 2.2 the call to step time has changed to not take any arguments. You appear to attempt to pass arguments. This is no longer supported. See the GeNN 2.2. release notes and the manual for examples how to pass data like, e.g., Poisson rates and direct inputs, that were previously handled through arguments.\");" << ENDL;
-    os << CB(101);
-    os<< ENDL;
-
-#ifndef CPU_ONLY
-    os << "// ------------------------------------------------------------------------" << ENDL;
-    os << "// Throw an error for \"old style\" time stepping calls (using GPU)" << ENDL;
-    os << ENDL;
-    os << "template <class T>" << ENDL;
-    os << "void stepTimeGPU(T arg1, ...)" << OB(101);
-    os << "gennError(\"Since GeNN 2.2 the call to step time has changed to not take any arguments. You appear to attempt to pass arguments. This is no longer supported. See the GeNN 2.2. release notes and the manual for examples how to pass data like, e.g., Poisson rates and direct inputs, that were previously handled through arguments.\");" << ENDL;
-    os << CB(101);
-    os<< ENDL;
-=======
     os << "// ------------------------------------------------------------------------" << std::endl;
     os << "// initialization of variables, e.g. reverse sparse arrays etc." << std::endl;
     os << "// that the user would not want to worry about" << std::endl;
@@ -728,7 +658,6 @@
     os << std::endl;
     os << "void stepTimeGPU();" << std::endl;
     os << std::endl;
->>>>>>> 3a8f3804
 #endif
 
     os << "#endif" << std::endl;
