/*--------------------------------------------------------------------------
   Author: Thomas Nowotny
  
   Institute: Center for Computational Neuroscience and Robotics
              University of Sussex
	      Falmer, Brighton BN1 9QJ, UK 
  
   email to:  T.Nowotny@sussex.ac.uk
  
   initial version: 2010-02-07
  
--------------------------------------------------------------------------*/

//-----------------------------------------------------------------------
/*!  \file generateRunner.cc 
  
  \brief Contains functions to generate code for running the
  simulation on the GPU, and for I/O convenience functions between GPU
  and CPU space. Part of the code generation section.
*/
//--------------------------------------------------------------------------

<<<<<<< HEAD
=======
#include <string>

//--------------------------------------------------------------------------
/*! 
  \brief Helper function that prepares data structures and detects the hardware properties to enable the code generation code that follows.

  The main tasks in this function are the detection and characterization of the GPU device present (if any), choosing which GPU device to use, finding an appropriate block size, taking note of the major and minor version of the CUDA enabled device chosen for use, and populating the list of standard neuron models.
*/
//--------------------------------------------------------------------------

unsigned int globalMem0; //!< Global variable that makes available the size of the global memory on the chosen GPU device.

void prepare(ostream &mos //!< output stream for messages
	     )
{
  // first we get the specifications of all available devices and work out which one we will use



  // choose the device with the largest block size for the time being
  // CHANGED: choose the device with the largest total Global Memory
  // among equals we use the last device




  int deviceCount = 0;
  CHECK_CUDA_ERRORS(cudaGetDeviceCount(&deviceCount));
  deviceProp = new cudaDeviceProp[deviceCount];
  theDev = 0;
  globalMem0 = 0;
  neuronBlkSz = 0;
  for (int dev = 0; dev < deviceCount; dev++)
  {
    CHECK_CUDA_ERRORS(cudaSetDevice(dev));
    CHECK_CUDA_ERRORS(cudaGetDeviceProperties(&(deviceProp[dev]), dev));
    if (deviceProp[dev].totalGlobalMem >= globalMem0)
    {
      mos << "device " << dev << " has a global memory of " << deviceProp[dev].totalGlobalMem << " bytes" << endl;
      globalMem0 = deviceProp[dev].totalGlobalMem;
      neuronBlkSz= deviceProp[dev].maxThreadsPerBlock;
      logNeuronBlkSz= (int) (logf((float)neuronBlkSz)/logf(2.0f)+1e-5f);
      logNeuronBlkSz-= 1; // for HH neurons (need a better solution for this!)
      neuronBlkSz= 1 << logNeuronBlkSz;
      synapseBlkSz= deviceProp[dev].maxThreadsPerBlock;
      logSynapseBlkSz= (int) (logf((float)synapseBlkSz)/logf(2.0f)+1e-5f);
      logSynapseBlkSz-= 1; // for learning syns (need a better solution for this!) 
      synapseBlkSz= 1 << logSynapseBlkSz;
      learnBlkSz= deviceProp[dev].maxThreadsPerBlock;
      logLearnBlkSz= (int) (logf((float)learnBlkSz)/logf(2.0f)+1e-5f);
      learnBlkSz= 1 << logLearnBlkSz;
      theDev= dev;
    }
  }






  // print some information about our chosen CUDA device to the message ostream
  mos << "We are using CUDA device " << theDev << endl;
  mos << "max logNeuronBlkSz: " << logNeuronBlkSz << endl;
  mos << "max neuronBlkSz: " << neuronBlkSz << endl;
  mos << "max logSynapseBlkSz: " << logSynapseBlkSz << endl;
  mos << "max synapseBlkSz: " << synapseBlkSz << endl;
  mos << "max logLearnBlkSz: " << logLearnBlkSz << endl;
  mos << "max learnBlkSz: " << learnBlkSz << endl;
  UIntSz= sizeof(unsigned int)*8;   // in bit!
  logUIntSz= (int) (logf((float) UIntSz)/logf(2.0f)+1e-5f);
  mos << "logUIntSz: " << logUIntSz << endl;
  mos << "UIntSz: " << UIntSz << endl;
  if (optimiseBlockSize) {

    // here we optionally optimise thread block size to maximise thrroughput on our chosen cuda device
    mos << "optimising block size ..." << endl;
    
    // BLOCK OPTIMISATION CODE GOES HERE: use formulae from the cuda occupancy calculator or ptx log info
  }

  // finally we write the nvcc compiler SM architecture flags for our cuda device to ./sn_Version.mk
  ofstream sm_os("sm_Version.mk");
  sm_os << "NVCCFLAGS += -arch sm_" << deviceProp[theDev].major << deviceProp[theDev].minor << endl;
  sm_os.close();
}
>>>>>>> 49e191d3

//--------------------------------------------------------------------------
/*!
\brief A function that generates predominantly host-side code.

  In this function host-side functions and other code are generated,
  including: Global host variables, "allocatedMem()" function for
  allocating memories, "freeMem" function for freeing the allocated
  memories, "initialize" for initializing host variables, "gFunc" and
  "initGRaw()" for use with plastic synapses if such synapses exist in
  the model.  
*/
//--------------------------------------------------------------------------

void genRunner(NNmodel &model, //!< Model description
	       string path, //!< path for code generation
	       ostream &mos //!< output stream for messages
	       )
{
  string name;
  unsigned int nt;
  unsigned int mem= 0;
  ofstream os;

  name= path + toString("/") + model.name + toString("_CODE/runner.cc");
  os.open(name.c_str());
  
  writeHeader(os);
  os << endl;

  // write doxygen comment
  os << "//-------------------------------------------------------------------------" << endl;
  os << "/*! \\file runner.cc" << endl << endl;
  os << "\\brief File generated from GeNN for the model " << model.name << " containing general control code used for both GPU amd CPU versions." << endl;
  os << "*/" << endl;
  os << "//-------------------------------------------------------------------------" << endl << endl;

  // ------------------------------------------------------------------------
  // gloabl host variables (matching some of the device ones)
  for (int i= 0; i < model.neuronGrpN; i++) {
    nt= model.neuronType[i];
    os << "unsigned int glbscnt" << model.neuronName[i] << ";" << endl;
    os << "unsigned int *glbSpk" << model.neuronName[i] << ";" << endl;
    for (int j= 0; j < model.inSyn[i].size(); j++) {
      os << "float *inSyn" << model.neuronName[i] << j << ";" << endl;
    } 
    for (int k= 0, l= nModels[nt].varNames.size(); k < l; k++) {
      os << nModels[nt].varTypes[k] << " *";
      os << nModels[nt].varNames[k] << model.neuronName[i] << ";" << endl;
    }
    if (model.neuronNeedSt[i]) {
      os << "float *sT" << model.neuronName[i] << ";" << endl;
    }
  }
  for (int i= 0; i < model.synapseGrpN; i++) {
    if (model.synapseGType[i] == INDIVIDUALG) {
      os << "float *gp" << model.synapseName[i] << ";" << endl;
      if (model.synapseType[i] == LEARN1SYNAPSE) {
	os << "float *grawp" << model.synapseName[i] << ";" << endl;
      }
    }
    if (model.synapseGType[i] == INDIVIDUALID) {
      os << "unsigned int *gp" << model.synapseName[i] << ";" << endl;
    }
  }
  os << endl;
  
  // ------------------------------------------------------------------------
  // Code for setting the CUDA device and
  // setting up the host's global variables.
  // Also estimating memory usage on device ...
  os << "void allocateMem()" << endl;
  os << "{" << endl;
  os << "  CHECK_CUDA_ERRORS(cudaSetDevice(" << theDev << "));" << endl;
  cerr << "model.neuronGroupN " << model.neuronGrpN << endl;
  for (int i= 0; i < model.neuronGrpN; i++) {
    nt= model.neuronType[i];
    os << "  glbSpk" << model.neuronName[i] << "= new unsigned int[";
    os << model.neuronN[i] << "];" << endl;
    mem+= model.neuronN[i]*sizeof(unsigned int);
    for (int j= 0; j < model.inSyn[i].size(); j++) {
      os << "  inSyn" << model.neuronName[i] << j << "= new float[";
      os << model.neuronN[i] << "];" << endl;
      mem+= model.neuronN[i]*sizeof(float);
    } 
    for (int k= 0, l= nModels[nt].varNames.size(); k < l; k++) {
      os << "  " << nModels[nt].varNames[k] << model.neuronName[i] << "= new ";
      os << nModels[nt].varTypes[k] << "[";
      os << model.neuronN[i] << "];" << endl;
      unsigned int sz= theSize(nModels[nt].varTypes[k]);
      mem+= model.neuronN[i]*sz;
    }
    if (model.neuronNeedSt[i]) {
      os << "  sT" << model.neuronName[i] << "= new float[";
      os << model.neuronN[i] << "];" << endl;
    }   
  }
  for (int i= 0; i < model.synapseGrpN; i++) {
    if (model.synapseGType[i] == INDIVIDUALG) {
      os << "  gp" << model.synapseName[i] << "= new float[";
      unsigned int size= model.neuronN[model.synapseSource[i]]
	*model.neuronN[model.synapseTarget[i]];
      os << size;
      os << "];      // synaptic conductances of group " << model.synapseName[i];
      os << endl;
      mem+= size*sizeof(float);
      if (model.synapseType[i] == LEARN1SYNAPSE) {
	os << "  grawp" << model.synapseName[i] << "= new float[";
	unsigned int size= model.neuronN[model.synapseSource[i]]
	  *model.neuronN[model.synapseTarget[i]];
	os << size;
	os << "];      // raw synaptic conductances of group " << model.synapseName[i];
	os << endl;
	mem+= size*sizeof(float);
      }
    }
    if (model.synapseGType[i] == INDIVIDUALID) {
     os << "  gp" << model.synapseName[i] << "= new unsigned int[";
      unsigned int tmp= model.neuronN[model.synapseSource[i]]*model.neuronN[model.synapseTarget[i]];
      unsigned int size= tmp >> logUIntSz;
      if (tmp > (size << logUIntSz)) size++;
      os << size;
      os << "];     // synaptic connectivity of group " << model.synapseName[i];
      os << endl;
      mem+= size*sizeof(unsigned int);
    }
  }
  os << "}" << endl;
  os << endl;
  
  // ------------------------------------------------------------------------
  // freeing global memory structures
  os << "void freeMem()" << endl;
  os << "{" << endl;
  for (int i= 0; i < model.neuronGrpN; i++) {
    nt= model.neuronType[i];
    for (int j= 0; j < model.inSyn[i].size(); j++) {
      os << "  delete[] inSyn" << model.neuronName[i] << j << ";" << endl;
    } 
    for (int k= 0, l= nModels[nt].varNames.size(); k < l; k++) {
      os << "  delete[] " << nModels[nt].varNames[k] << model.neuronName[i] << ";" << endl;
    }
  }
  for (int i= 0; i < model.synapseGrpN; i++) {
    if ((model.synapseGType[i] == INDIVIDUALG) ||
	(model.synapseGType[i] == INDIVIDUALID)) {
      os << "  delete[] gp" << model.synapseName[i] << ";" << endl;
    }
  }
  os << "}" << endl;
  os << endl;
  
  // ------------------------------------------------------------------------
  // initializing variables
  os << "void initialize()" << endl;
  os << "{" << endl;
  os << "//  srand((unsigned int) time(NULL));" << endl;
  os << "srand(101);" << endl;
  for (int i= 0; i < model.neuronGrpN; i++) {
    nt= model.neuronType[i];
  
    os << "  glbscnt" << model.neuronName[i] << "= 0;" << endl;
    os << "  for (int i= 0; i < " << model.neuronN[i] << "; i++) {" << endl;
    os << "    glbSpk" << model.neuronName[i] << "[i]= 0;" << endl;
    for (int j= 0; j < model.inSyn[i].size(); j++) {
      os << "    inSyn" << model.neuronName[i] << j << "[i]= 0.0f;" << endl;
    } 
    for (int k= 0, l= nModels[nt].varNames.size(); k < l; k++) {
      os << "    " << nModels[nt].varNames[k] << model.neuronName[i];
      os << "[i]= " << model.neuronIni[i][k] << ";" << endl;
    }
    if (model.neuronType[i] == POISSONNEURON) {
      os << "    seed" << model.neuronName[i] << "[i]= rand();" << endl;
    } 
    
    if (model.neuronNeedSt[i]) {
      os << "    sT" <<  model.neuronName[i] << "[i]= -10000.0;" << endl;
    }
    os << "  }" << endl;

    if ((model.neuronType[i] == IZHIKEVICH) && (DT!=1)){
    	os << "   fprintf(stderr,\"WARNING: You use a time step different than 1 ms. Izhikevich model behaviour may not be robust.\\n\"); "<< endl;
    }
  }
  os << "}" << endl;

  os << endl;
  if (model.lrnGroups > 0) {
    for (int i= 0; i < model.synapseGrpN; i++) {
      if (model.synapseType[i] == LEARN1SYNAPSE) {
	os << "__host__ __device__ float gFunc" << model.synapseName[i] << "(float graw)" << endl;
	os << "{" << endl;
	os << "  return " << SAVEP(model.synapsePara[i][8]/2.0) << "*(tanh(";
	os << SAVEP(model.synapsePara[i][10]) << "*(graw - ";
	os << SAVEP(model.synapsePara[i][9]) << "))+1.0);" << endl;
	os << "}" << endl;
	os << endl;
	os << "__host__ __device__ float invGFunc" << model.synapseName[i] << "(float g)" << endl;
	os << "{" << endl;
	os << "float tmp= g/" << SAVEP(model.synapsePara[i][8]*2.0) << "- 1.0;" << endl;
	os << "return 0.5*log((1.0+tmp)/(1.0-tmp))/" << SAVEP(model.synapsePara[i][10]);
	os << " + " << SAVEP(model.synapsePara[i][9]) << ";" << endl;
	os << "}" << endl;
	os << endl;
      }
    }
    os << "void initGRaw()" << endl;
    os << "{" << endl;
    for (int i= 0; i < model.synapseGrpN; i++) {
      if (model.synapseType[i] == LEARN1SYNAPSE) {
	os << "  for (int i= 0; i < ";
	os << model.neuronN[model.synapseSource[i]]*model.neuronN[model.synapseTarget[i]];
	os << "; i++) {" << endl;
	os << "    grawp"  << model.synapseName[i] << "[i]= invGFunc" << model.synapseName[i];
	os << "(gp" << model.synapseName[i] << "[i]);" << endl;
	os << "  }" << endl;
      }
    }
    os << "}" << endl;
    os << endl;
  }

  os << "#include \"runnerGPU.cc\"" << endl;
  os << "#include \"runnerCPU.cc\"" << endl;
  os << endl;

  mos << "Global memory required for core model: " << mem/1e6 << " MB" << endl;
  mos << deviceProp[theDev].totalGlobalMem << " theDev " << theDev << endl;  
  if (0.5*deviceProp[theDev].totalGlobalMem < mem) {
    mos << "memory required for core model (" << mem/1e6;
    mos << "MB) is more than 50% of global memory on the chosen device";
    mos << "(" << deviceProp[theDev].totalGlobalMem/1e6 << "MB)." << endl;
    mos << "Experience shows that this is UNLIKELY TO WORK ... " << endl;
  }
  os.close();
}

//----------------------------------------------------------------------------
/*!
\brief A function to generate the code that simulates the model on the GPU

The function generates functions that will spawn kernel grids onto the GPU (but not the actual kernel code which is generated in "genNeuronKernel()" and "genSynpaseKernel()"). Generated functions include "copyGToDevice()", "copyGFromDevice()", "copyStateToDevice()", "copyStateFromDevice()", "copySpikesFromDevice()", "copySpikeNFromDevice()" and "stepTimeGPU()". The last mentioned function is the function that will initialize the execution on the GPU in the generated simulation engine. All other generated functions are "convenience functions" to handle data transfer from and to the GPU.
*/
//----------------------------------------------------------------------------

void genRunnerGPU(NNmodel &model, //!< Model description 
		  string &path, //!< pathe for code generation
		  ostream &mos //!< output stream for messages
		  )
{
  string name;
  unsigned int nt;
  ofstream os;

  name= path + toString("/") + model.name + toString("_CODE/runnerGPU.cc");
  os.open(name.c_str());

  writeHeader(os);
  os << "#include <cuda_runtime.h>" << endl;

  // write doxygen comment
  os << "//-------------------------------------------------------------------------" << endl;
  os << "/*! \\file runnerGPU.cc" << endl << endl;
  os << "\\brief File generated from GeNN for the model " << model.name << " containing the host side code for a GPU simulator version." << endl;
  os << "*/" << endl;
  os << "//-------------------------------------------------------------------------" << endl << endl;

  os << "#ifndef RAND" << endl;
  os << "#define RAND(Y,X) Y = Y * 1103515245 +12345;";
  os << "X= (unsigned int)(Y >> 16) & 32767" << endl;
  os << "#endif" << endl;
  os << endl;

  os << "#include \"neuronKrnl.cc\"" << endl;
  if (model.synapseGrpN>0) os << "#include \"synapseKrnl.cc\"" << endl;
  
  for (int i= 0; i < model.neuronGrpN; i++) {
    if (model.receivesInputCurrent[i]>=2) {
    os << "#include <string>" << endl;
    break;
   }
  }
  os << endl;
  os << "cudaError_t errort;" << endl;
  unsigned int size;

  // ------------------------------------------------------------------------
  // copying conductances to device

  os << "void copyGToDevice()" << endl;
  os << "{" << endl;
  os << "  void *devPtr;" << endl;
  for (int i= 0; i < model.synapseGrpN; i++) {
    if (model.synapseGType[i] == INDIVIDUALG) {
      os << "  cudaGetSymbolAddress(&devPtr, d_gp" << model.synapseName[i] << ");" << endl;
      os << "  CHECK_CUDA_ERRORS(cudaMemcpy(devPtr, gp" << model.synapseName[i];
      os << ", ";
      size= model.neuronN[model.synapseSource[i]]*model.neuronN[model.synapseTarget[i]]*sizeof(float);
      os << size << ", cudaMemcpyHostToDevice));" << endl;
      if (model.synapseType[i] == LEARN1SYNAPSE) {
        os << "  cudaGetSymbolAddress(&devPtr, d_grawp" << model.synapseName[i] << ");" << endl;
        os << "  CHECK_CUDA_ERRORS(cudaMemcpy(devPtr, grawp" << model.synapseName[i];
        os << ", ";
        size= model.neuronN[model.synapseSource[i]]*model.neuronN[model.synapseTarget[i]]*sizeof(float);
        os << size << ", cudaMemcpyHostToDevice));" << endl;
      } 
    }
    if (model.synapseGType[i] == INDIVIDUALID) {
      os << "  cudaGetSymbolAddress(&devPtr, d_gp" << model.synapseName[i] << ");" << endl;
      os << "  CHECK_CUDA_ERRORS(cudaMemcpy(devPtr, gp" << model.synapseName[i];
      os << ", ";
      unsigned int tmp= model.neuronN[model.synapseSource[i]]*model.neuronN[model.synapseTarget[i]];
      size= (tmp >> logUIntSz);
      if (tmp > (size << logUIntSz)) size++;
      size= size*sizeof(unsigned int);
      os << size << ", cudaMemcpyHostToDevice));" << endl;
    }
  }  
  os << "}" << endl;
  os << endl;

// ------------------------------------------------------------------------
  // copying explicit input(if any) to device
  /*
  os << "void copyInpToDevice()" << endl;
  os << "{" << endl;
  
  os << "}" << endl;
  os << endl;*/
  // ------------------------------------------------------------------------
  // copying conductances from device
  os << "void copyGFromDevice()" << endl;
  os << "{" << endl;
  os << "  void *devPtr;" << endl;
  for (int i= 0; i < model.synapseGrpN; i++) {
    if (model.synapseGType[i] == INDIVIDUALG) {
      os << "  cudaGetSymbolAddress(&devPtr, d_gp" << model.synapseName[i] << ");" << endl;
      os << "  CHECK_CUDA_ERRORS(cudaMemcpy(gp" << model.synapseName[i] << ", devPtr,";
      size= model.neuronN[model.synapseSource[i]]*model.neuronN[model.synapseTarget[i]]*sizeof(float);
      os << size << ", cudaMemcpyDeviceToHost));" << endl;
      if (model.synapseType[i] == LEARN1SYNAPSE) {
        os << "  cudaGetSymbolAddress(&devPtr, d_grawp" << model.synapseName[i] << ");" << endl;
        os << "  CHECK_CUDA_ERRORS(cudaMemcpy(grawp" << model.synapseName[i] << ", devPtr,";
        size= model.neuronN[model.synapseSource[i]]*model.neuronN[model.synapseTarget[i]]*sizeof(float);
        os << size << ", cudaMemcpyDeviceToHost));" << endl;
      }
    }
    if (model.synapseGType[i] == INDIVIDUALID) {
      os << "  cudaGetSymbolAddress(&devPtr, d_gp" << model.synapseName[i] << ");" << endl;
      os << "  CHECK_CUDA_ERRORS(cudaMemcpy(gp" << model.synapseName[i] << ", devPtr,";
      unsigned int tmp= model.neuronN[model.synapseSource[i]]*model.neuronN[model.synapseTarget[i]];
      size= (tmp >> logUIntSz);
      if (tmp > (size << logUIntSz)) size++;
      size= size*sizeof(unsigned int);
      os << size << ", cudaMemcpyDeviceToHost));" << endl;
    }
  }            
  os << "}" << endl;
  os << endl;

  // ------------------------------------------------------------------------
  // copying particular conductances group from device



  // ------------------------------------------------------------------------
  // copying values to device

  os << "void copyStateToDevice()" << endl;
  os << "{" << endl;
  os << "  void *devPtr;" << endl;
  os << "  unsigned int tmp= 0;" << endl;
  os << "  cudaMemcpyToSymbol(d_done,";
  os << " &tmp, sizeof(unsigned int), 0,";
  os << " cudaMemcpyHostToDevice);" << endl;
  for (int i= 0; i < model.neuronGrpN; i++) {
    nt= model.neuronType[i];
    os << "  cudaMemcpyToSymbol(d_glbscnt" << model.neuronName[i] << ",";
    os << " &glbscnt" << model.neuronName[i] << ", sizeof(unsigned int), 0,";
    os << " cudaMemcpyHostToDevice);" << endl;
    os << "  cudaGetSymbolAddress(&devPtr, d_glbSpk" << model.neuronName[i] << ");" << endl;
    os << "  CHECK_CUDA_ERRORS(cudaMemcpy(devPtr, " << "glbSpk" << model.neuronName[i] << ",";
    size= model.neuronN[i]*sizeof(unsigned int);
    os << size << ", cudaMemcpyHostToDevice));" << endl;
    for (int j= 0; j < model.inSyn[i].size(); j++) {
      os << "  cudaGetSymbolAddress(&devPtr, d_inSyn";
      os << model.neuronName[i] << j << ");" << endl;
      os << "  CHECK_CUDA_ERRORS(cudaMemcpy(devPtr, ";
      os << "inSyn" << model.neuronName[i] << j << ",";
      size= model.neuronN[i]*sizeof(float);
      os << size << ", cudaMemcpyHostToDevice));" << endl;
    }
    for (int k= 0, l= nModels[nt].varNames.size(); k < l; k++) {
      os << "  cudaGetSymbolAddress(&devPtr, d_";
      os << nModels[nt].varNames[k] << model.neuronName[i] << ");" << endl;
      os << "  CHECK_CUDA_ERRORS(cudaMemcpy(devPtr, ";
      os << nModels[nt].varNames[k] << model.neuronName[i] << ",";
      os << model.neuronN[i] << "*sizeof(" << nModels[nt].varTypes[k];
      os << "), cudaMemcpyHostToDevice));" << endl;
    }
    if (model.neuronNeedSt[i]) {
      os << "  cudaGetSymbolAddress(&devPtr, d_sT" << model.neuronName[i] << ");" << endl;
      os << "  CHECK_CUDA_ERRORS(cudaMemcpy(devPtr, " << "sT" << model.neuronName[i] << ",";
      size= model.neuronN[i]*sizeof(float);
      os << size << ", cudaMemcpyHostToDevice));" << endl;


  if (model.receivesInputCurrent[i]>=2) {
	//os << "float *inputI" << model.neuronName[i]; 	
	//os << ",   // pointer to the explicit input to neurons in grp ";
	//os << model.neuronName[i] << ";" << endl;
	os << "  void *devInp;" << endl;
        os << "  cudaGetSymbolAddress(&devInp, d_inputI" << model.neuronName[i] << ");" << endl;
        os << "  CHECK_CUDA_ERRORS(cudaMemcpy(devInp, inputI" << model.neuronName[i];
        os << ", ";
        size= model.neuronN[model.synapseSource[i]]*sizeof(float);
        os << size << ", cudaMemcpyHostToDevice));" << endl;
}
    }
  }            
  os << "}" << endl;
  os << endl;

  // ------------------------------------------------------------------------
  // copying values from device

  os << "void copyStateFromDevice()" << endl;
  os << "{" << endl;
  os << "  void *devPtr;" << endl;
  for (int i= 0; i < model.neuronGrpN; i++) {
    nt= model.neuronType[i];
    os << "  cudaMemcpyFromSymbol(&glbscnt" << model.neuronName[i];
    os << ", \"d_glbscnt" << model.neuronName[i] << "\", sizeof(unsigned int), 0, ";
    os << " cudaMemcpyDeviceToHost);" << endl;
    os << "  cudaGetSymbolAddress(&devPtr, d_glbSpk" << model.neuronName[i] << ");" << endl;
    os << "  CHECK_CUDA_ERRORS(cudaMemcpy(glbSpk" << model.neuronName[i] << ", devPtr, ";
    size= model.neuronN[i]*sizeof(unsigned int);
    os << size << ", cudaMemcpyDeviceToHost));" << endl;

    for (int j= 0; j < model.inSyn[i].size(); j++) {
      os << "  cudaGetSymbolAddress(&devPtr, d_inSyn";
      os << model.neuronName[i] << j << ");" << endl;
      os << "  CHECK_CUDA_ERRORS(cudaMemcpy(";
      os << "inSyn" << model.neuronName[i] << j << ", devPtr,";
      size= model.neuronN[i]*sizeof(float);
      os << size << ", cudaMemcpyDeviceToHost));" << endl;
    }
    for (int k= 0, l= nModels[nt].varNames.size(); k < l; k++) {
      os << "  cudaGetSymbolAddress(&devPtr, d_";
      os << nModels[nt].varNames[k] << model.neuronName[i] << ");" << endl;
      os << "  CHECK_CUDA_ERRORS(cudaMemcpy(";
      os << nModels[nt].varNames[k] << model.neuronName[i] << ", devPtr, ";
      os << model.neuronN[i] << "*sizeof(" << nModels[nt].varTypes[k];
      os << "), cudaMemcpyDeviceToHost));" << endl;
    }
    if (model.neuronNeedSt[i]) {
      os << "  cudaGetSymbolAddress(&devPtr, d_sT" << model.neuronName[i] << ");" << endl;
      os << "  CHECK_CUDA_ERRORS(cudaMemcpy(sT" << model.neuronName[i] << ", devPtr, ";
      size= model.neuronN[i]*sizeof(float);
      os << size << ", cudaMemcpyDeviceToHost));" << endl;
    }
  }            
  os << "}" << endl;
  os << endl;

  // ------------------------------------------------------------------------
  // copying spikes from device                                            
  os << "void copySpikesFromDevice()" << endl;
  os << "{" << endl;
  os << "  void *devPtr;" << endl;
  for (int i= 0; i < model.neuronGrpN; i++) {
    os << "  cudaMemcpyFromSymbol(&glbscnt" << model.neuronName[i];
    os << ", \"d_glbscnt" << model.neuronName[i] << "\", sizeof(unsigned int), 0, ";
    os << " cudaMemcpyDeviceToHost);" << endl;
    os << "  cudaGetSymbolAddress(&devPtr, d_glbSpk" << model.neuronName[i] << ");";
    os << endl;
    os << "  CHECK_CUDA_ERRORS(cudaMemcpy(glbSpk" << model.neuronName[i] << ", devPtr, ";
    os << "glbscnt" << model.neuronName[i] << "*sizeof(unsigned int), ";
    os << "cudaMemcpyDeviceToHost));" << endl;
  }
  os << "}" << endl;
  os << endl;

  // ------------------------------------------------------------------------
  // copying spike numbers from device
  os << "void copySpikeNFromDevice()" << endl;
  os << "{" << endl;
  for (int i= 0; i < model.neuronGrpN; i++) {
    os << "  cudaMemcpyFromSymbol(&glbscnt" << model.neuronName[i];
    os << ", \"d_glbscnt" << model.neuronName[i] << "\", sizeof(unsigned int), 0, ";
    os << " cudaMemcpyDeviceToHost);" << endl;
  }
  os << "}" << endl;
  os << endl;

  // ------------------------------------------------------------------------
  // the actual time stepping procedure
  os << "void stepTimeGPU(";
  for (int i= 0; i < model.neuronGrpN; i++) {
    if (model.neuronType[i] == POISSONNEURON) {
      os << "unsigned int *rates" << model.neuronName[i];
      os << ",   // pointer to the rates of the Poisson neurons in grp ";
      os << model.neuronName[i] << endl;
      os << "unsigned int offset" << model.neuronName[i];
      os << ",   // offset on pointer to the rates in grp ";
      os << model.neuronName[i] << endl;
    }
    if (model.receivesInputCurrent[i]>=2) {
      os << "float *d_inputI" << model.neuronName[i];
      os << ",   // Explicit input to the neurons in grp ";
      os << model.neuronName[i] << endl;
    }
  }
  os << "float t)" << endl;
  os << "{" << endl;

  if (model.synapseGrpN > 0) { 
    unsigned int synapseGridSz = model.padSumSynapseTrgN[model.synapseGrpN - 1];
    synapseGridSz = synapseGridSz / synapseBlkSz;
    os << "  dim3 sThreads(" << synapseBlkSz << ", 1);" << endl;
    os << "  dim3 sGrid(" << synapseGridSz << ", 1);" << endl;
    os << endl;
  }

  if (model.lrnGroups > 0) {
    unsigned int learnGridSz = model.padSumLearnN[model.lrnGroups - 1];
    learnGridSz = learnGridSz / learnBlkSz;
    os << "  dim3 lThreads(" << learnBlkSz << ", 1);" << endl;
    os << "  dim3 lGrid(" << learnGridSz << ", 1);" << endl;
    os << endl;
  }

  unsigned int neuronGridSz = model.padSumNeuronN[model.neuronGrpN - 1];
  neuronGridSz = neuronGridSz / neuronBlkSz;
  os << "  dim3 nThreads(" << neuronBlkSz << ", 1);" << endl;
  os << "  dim3 nGrid(" << neuronGridSz << ", 1);" << endl;
  os << endl;

  if (model.synapseGrpN > 0) 
  {
    os << "  if (t > 0.0) {" << endl; 
    os << "    calcSynapses <<< sGrid, sThreads >>> (";
    if (model.needSt) {
      os << "t";
    }
    os << ");" << endl;
    if (model.lrnGroups > 0) {
      os << "    learnSynapsesPost <<< lGrid, lThreads >>> (t);";
    }
    os << "  }" << endl;
  }
  os << "  calcNeurons <<< nGrid, nThreads >>> (";
  for (int i= 0; i < model.neuronGrpN; i++) {
    if (model.neuronType[i] == POISSONNEURON) {
      os << "rates" << model.neuronName[i] << ", ";
      os << "offset" << model.neuronName[i] << ",";
    }
    if (model.receivesInputCurrent[i]>=2) {
      os << "d_inputI" << model.neuronName[i] << ", ";
    }
  }
  os << "t);" << endl;
  os << "}" << endl;

  os.close();
}


//----------------------------------------------------------------------------
/*!
  \brief A function to generate code for an equivalent CPU-only simulation engine

  The generated code provides the same functionality as the code generated for the GPU but only utilizing the CPU. That being so, no convenience functions for data transfer are necessary in this scenario and the only generated function is "stepTimeCPU()" for simulating a time step of the model on the CPU (using the CPU functions for simuations, equivalent to the kernels in the GPU case, that are generated by generateNeuronFunction() and generateSynapseFunction().
*/
//----------------------------------------------------------------------------


void genRunnerCPU(NNmodel &model, //!< Neuronal network model description 
		  string &path, //!< Path for code generation
		  ostream &mos) //!< Output stream for messages
{
  string name;
  ofstream os;

  name= path + toString("/") + model.name + toString("_CODE/runnerCPU.cc");
  os.open(name.c_str());

  writeHeader(os);
  os << "#include <cuda_runtime.h>" << endl;//EY

  // write doxygen comment
  os << "//-------------------------------------------------------------------------" << endl;
  os << "/*! \\file runnerCPU.cc" << endl << endl;
  os << "\\brief File generated from GeNN for the model " << model.name << " containing the control code for running a CPU only simulator version." << endl;
  os << "*/" << endl;
  os << "//-------------------------------------------------------------------------" << endl << endl;
  
  os << "#ifndef RAND" << endl;
  os << "#define RAND(Y,X) Y = Y * 1103515245 +12345;";
  os << "X= (unsigned int)(Y >> 16) & 32767" << endl;
  os << "#endif" << endl;
  os << endl;

  os << "#include \"neuronFnct.cc\"" << endl;
  if (model.synapseGrpN>0) os << "#include \"synapseFnct.cc\"" << endl;
  os << endl;

  // ------------------------------------------------------------------------
  // the actual time stepping procedure
  os << "void stepTimeCPU(";
  for (int i= 0; i < model.neuronGrpN; i++) {
    if (model.neuronType[i] == POISSONNEURON) {
      os << "unsigned int *rates" << model.neuronName[i];
      os << ",   // pointer to the rates of the Poisson neurons in grp ";
      os << model.neuronName[i] << endl;
      os << "unsigned int offset" << model.neuronName[i];
      os << ",   // offset on pointer to the rates in grp ";
      os << model.neuronName[i] << endl;
    }
    if (model.receivesInputCurrent[i]>=2) {
	   os << "float *inputI" << model.neuronName[i];
   	os << ",   // pointer to the explicit input to neurons in grp ";
	   os << model.neuronName[i] << "," << endl;
    }
  }
  os << "float t)" << endl;
  os << "{" << endl;
  if (model.synapseGrpN>0){
  os << "  if (t > 0.0) {" << endl; 
  os << "    calcSynapsesCPU(t);";
  os << endl;
  if (model.lrnGroups > 0) {
    os << "learnSynapsesPostHost(t);" << endl;
  }
  os << "  }" << endl;
}
  os << "  calcNeuronsCPU(";
  for (int i= 0; i < model.neuronGrpN; i++) {
    if (model.neuronType[i] == POISSONNEURON) {
      os << "rates" << model.neuronName[i] << ", ";
      os << "offset" << model.neuronName[i] << ",";
    }
    if (model.receivesInputCurrent[i]>=2) {
      os << "inputI" << model.neuronName[i] << ", ";
    }
  }
  os << "t);" << endl;
  os << "}" << endl;
  os.close();
}<|MERGE_RESOLUTION|>--- conflicted
+++ resolved
@@ -19,95 +19,6 @@
   and CPU space. Part of the code generation section.
 */
 //--------------------------------------------------------------------------
-
-<<<<<<< HEAD
-=======
-#include <string>
-
-//--------------------------------------------------------------------------
-/*! 
-  \brief Helper function that prepares data structures and detects the hardware properties to enable the code generation code that follows.
-
-  The main tasks in this function are the detection and characterization of the GPU device present (if any), choosing which GPU device to use, finding an appropriate block size, taking note of the major and minor version of the CUDA enabled device chosen for use, and populating the list of standard neuron models.
-*/
-//--------------------------------------------------------------------------
-
-unsigned int globalMem0; //!< Global variable that makes available the size of the global memory on the chosen GPU device.
-
-void prepare(ostream &mos //!< output stream for messages
-	     )
-{
-  // first we get the specifications of all available devices and work out which one we will use
-
-
-
-  // choose the device with the largest block size for the time being
-  // CHANGED: choose the device with the largest total Global Memory
-  // among equals we use the last device
-
-
-
-
-  int deviceCount = 0;
-  CHECK_CUDA_ERRORS(cudaGetDeviceCount(&deviceCount));
-  deviceProp = new cudaDeviceProp[deviceCount];
-  theDev = 0;
-  globalMem0 = 0;
-  neuronBlkSz = 0;
-  for (int dev = 0; dev < deviceCount; dev++)
-  {
-    CHECK_CUDA_ERRORS(cudaSetDevice(dev));
-    CHECK_CUDA_ERRORS(cudaGetDeviceProperties(&(deviceProp[dev]), dev));
-    if (deviceProp[dev].totalGlobalMem >= globalMem0)
-    {
-      mos << "device " << dev << " has a global memory of " << deviceProp[dev].totalGlobalMem << " bytes" << endl;
-      globalMem0 = deviceProp[dev].totalGlobalMem;
-      neuronBlkSz= deviceProp[dev].maxThreadsPerBlock;
-      logNeuronBlkSz= (int) (logf((float)neuronBlkSz)/logf(2.0f)+1e-5f);
-      logNeuronBlkSz-= 1; // for HH neurons (need a better solution for this!)
-      neuronBlkSz= 1 << logNeuronBlkSz;
-      synapseBlkSz= deviceProp[dev].maxThreadsPerBlock;
-      logSynapseBlkSz= (int) (logf((float)synapseBlkSz)/logf(2.0f)+1e-5f);
-      logSynapseBlkSz-= 1; // for learning syns (need a better solution for this!) 
-      synapseBlkSz= 1 << logSynapseBlkSz;
-      learnBlkSz= deviceProp[dev].maxThreadsPerBlock;
-      logLearnBlkSz= (int) (logf((float)learnBlkSz)/logf(2.0f)+1e-5f);
-      learnBlkSz= 1 << logLearnBlkSz;
-      theDev= dev;
-    }
-  }
-
-
-
-
-
-
-  // print some information about our chosen CUDA device to the message ostream
-  mos << "We are using CUDA device " << theDev << endl;
-  mos << "max logNeuronBlkSz: " << logNeuronBlkSz << endl;
-  mos << "max neuronBlkSz: " << neuronBlkSz << endl;
-  mos << "max logSynapseBlkSz: " << logSynapseBlkSz << endl;
-  mos << "max synapseBlkSz: " << synapseBlkSz << endl;
-  mos << "max logLearnBlkSz: " << logLearnBlkSz << endl;
-  mos << "max learnBlkSz: " << learnBlkSz << endl;
-  UIntSz= sizeof(unsigned int)*8;   // in bit!
-  logUIntSz= (int) (logf((float) UIntSz)/logf(2.0f)+1e-5f);
-  mos << "logUIntSz: " << logUIntSz << endl;
-  mos << "UIntSz: " << UIntSz << endl;
-  if (optimiseBlockSize) {
-
-    // here we optionally optimise thread block size to maximise thrroughput on our chosen cuda device
-    mos << "optimising block size ..." << endl;
-    
-    // BLOCK OPTIMISATION CODE GOES HERE: use formulae from the cuda occupancy calculator or ptx log info
-  }
-
-  // finally we write the nvcc compiler SM architecture flags for our cuda device to ./sn_Version.mk
-  ofstream sm_os("sm_Version.mk");
-  sm_os << "NVCCFLAGS += -arch sm_" << deviceProp[theDev].major << deviceProp[theDev].minor << endl;
-  sm_os.close();
-}
->>>>>>> 49e191d3
 
 //--------------------------------------------------------------------------
 /*!
