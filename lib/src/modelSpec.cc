/*--------------------------------------------------------------------------
   Author: Thomas Nowotny
  
   Institute: Center for Computational Neuroscience and Robotics
              University of Sussex
              Falmer, Brighton BN1 9QJ, UK
  
   email to:  T.Nowotny@sussex.ac.uk
  
   initial version: 2010-02-07
   
   This file contains neuron model definitions.
  
--------------------------------------------------------------------------*/

#ifndef MODELSPEC_CC
#define MODELSPEC_CC

// GeNN includes
#include "codeGenUtils.h"
#include "global.h"
#include "modelSpec.h"
#include "standardSubstitutions.h"
#include "utils.h"

// Standard includes
#include <cstdio>
#include <cmath>
#include <cassert>
#include <algorithm>

unsigned int GeNNReady = 0;

// ------------------------------------------------------------------------
//! \brief Method for GeNN initialisation (by preparing standard models)
    
void initGeNN()
{
    prepareStandardModels();
    preparePostSynModels();
    prepareWeightUpdateModels();
    GeNNReady= 1;
}

// ------------------------------------------------------------------------
// NNmodel
// ------------------------------------------------------------------------
// class NNmodel for specifying a neuronal network model

NNmodel::NNmodel() 
{
    final= false;
    needSt= false;
    needSynapseDelay = false;
    setDT(0.5);
    setPrecision(GENN_FLOAT);
    setTiming(false);
    RNtype= "uint64_t";
#ifndef CPU_ONLY
    setGPUDevice(AUTODEVICE);
#endif
    setSeed(0);
}

NNmodel::~NNmodel() 
{
}

void NNmodel::setName(const string &inname)
{
    if (final) {
        gennError("Trying to set the name of a finalized model.");
    }
    name= inname;
}

bool NNmodel::zeroCopyInUse() const
{
    // If any neuron groups use zero copy return true
    if(any_of(begin(m_NeuronGroups), end(m_NeuronGroups),
        [](const std::pair<string, NeuronGroup> &n){ return n.second.isZeroCopyEnabled(); }))
    {
        return true;
    }

    // If any neuron groups use zero copy return true
    if(any_of(begin(m_SynapseGroups), end(m_SynapseGroups),
        [](const std::pair<string, SynapseGroup> &s){ return s.second.isZeroCopyEnabled(); }))
    {
        return true;
    }

    return false;
}

//--------------------------------------------------------------------------
/*! \brief This function is for setting which host and which device a neuron group will be simulated on
 */
//--------------------------------------------------------------------------

void NNmodel::setNeuronClusterIndex(const string &neuronGroup, /**< Name of the neuron population */
                                    int hostID, /**< ID of the host */
                                    int deviceID /**< ID of the device */)
{
    findNeuronGroup(neuronGroup)->setClusterIndex(hostID, deviceID);
}


//--------------------------------------------------------------------------
/*! \brief This function is for setting which host and which device a synapse group will be simulated on
 */
//--------------------------------------------------------------------------

void NNmodel::setSynapseClusterIndex(const string &synapseGroup, /**< Name of the synapse population */
                                     int hostID, /**< ID of the host */
                                     int deviceID /**< ID of the device */)
{
    findSynapseGroup(synapseGroup)->setClusterIndex(hostID, deviceID);
}

unsigned int NNmodel::getNeuronGridSize() const
{
    if(m_NeuronGroups.empty()) {
        return 0;
    }
    else {
        return m_NeuronGroups.rbegin()->second.getPaddedIDRange().second;
    }

}

unsigned int NNmodel::getNumNeurons() const
{
    if(m_NeuronGroups.empty()) {
        return 0;
    }
    else {
        return m_NeuronGroups.rbegin()->second.getIDRange().second;
    }
}

<<<<<<< HEAD
                if (used) {
                    neuronKernelParameters.push_back(pnamefull);
                    neuronKernelParameterTypes.push_back(ptype);
                }
            }
        }
    }
    // for synapse kernel
    for (int i = 0; i < synapseGrpN; i++) {
        const auto &wu = weightUpdateModels[synapseType[i]];
        unsigned int ni[2];
        ni[0] = synapseSource[i];
        ni[1] = synapseTarget[i];
        unsigned int nt[2];
        nt[0]= neuronType[ni[0]]; // pre
        nt[1]= neuronType[ni[1]]; // post
        string suffix[2];
        suffix[0]= "_pre";
        suffix[1]= "_post";
        for (int k= 0; k < 2; k++) {
            for (int j= 0, l= nModels[nt[k]].extraGlobalNeuronKernelParameters.size(); j < l; j++) {
                string pname= nModels[nt[k]].extraGlobalNeuronKernelParameters[j];
                string pnamefull= pname + neuronName[ni[k]];
                string ptype= nModels[nt[k]].extraGlobalNeuronKernelParameterTypes[j];
                if (find(synapseKernelParameters.begin(), synapseKernelParameters.end(), pnamefull) == synapseKernelParameters.end()) {
                    // parameter wasn't registered yet - is it used?
                    bool used= 0;
                    if (wu.simCode.find("$(" + pname + suffix[k] + ")") != string::npos) used= 1; // it's used
                    if (wu.simCodeEvnt.find("$(" + pname + suffix[k] + ")") != string::npos) used= 1; // it's used
                    if (wu.evntThreshold.find("$(" + pname + suffix[k] + ")") != string::npos) used= 1; // it's used
                    if (used) {
                        synapseKernelParameters.push_back(pnamefull);
                        synapseKernelParameterTypes.push_back(ptype);
                    }
                }
            }
        }
        for (int j= 0, l= wu.extraGlobalSynapseKernelParameters.size(); j < l; j++) {
            string pname= wu.extraGlobalSynapseKernelParameters[j];
            string pnamefull= pname + synapseName[i];
            string ptype= wu.extraGlobalSynapseKernelParameterTypes[j];
            if (find(synapseKernelParameters.begin(), synapseKernelParameters.end(), pnamefull) == synapseKernelParameters.end()) {
                // parameter wasn't registered yet - is it used?
                bool used= 0;
                if (wu.simCode.find("$(" + pname + ")") != string::npos) used= 1; // it's used
                if (wu.simCodeEvnt.find("$(" + pname + ")") != string::npos) used= 1; // it's used
                if (wu.evntThreshold.find("$(" + pname + ")") != string::npos) used= 1; // it's used
                 if (used) {
                    synapseKernelParameters.push_back(pnamefull);
                    synapseKernelParameterTypes.push_back(ptype);
                }
            }
        }
    }
    
    // for simLearnPost
    for (int i = 0; i < synapseGrpN; i++) {
        const auto &wu = weightUpdateModels[synapseType[i]];
        unsigned int ni[2];
        ni[0] = synapseSource[i];
        ni[1] = synapseTarget[i];
        unsigned int nt[2];
        nt[0]= neuronType[ni[0]]; // pre
        nt[1]= neuronType[ni[1]]; // post
        string suffix[2];
        suffix[0]= "_pre";
        suffix[1]= "_post";
        for (int k= 0; k < 2; k++) {
            for (int j= 0, l= nModels[nt[k]].extraGlobalNeuronKernelParameters.size(); j < l; j++) {
                string pname= nModels[nt[k]].extraGlobalNeuronKernelParameters[j];
                string pnamefull= pname + neuronName[ni[k]];
                string ptype= nModels[nt[k]].extraGlobalNeuronKernelParameterTypes[j];
                if (find(simLearnPostKernelParameters.begin(), simLearnPostKernelParameters.end(), pnamefull) == simLearnPostKernelParameters.end()) {
                    // parameter wasn't registered yet - is it used?
                    bool used= 0;
                    if (wu.simLearnPost.find("$(" + pname + suffix[k]) != string::npos) used= 1; // it's used
                    if (used) {
                        simLearnPostKernelParameters.push_back(pnamefull);
                        simLearnPostKernelParameterTypes.push_back(ptype);
                    }
                }
            }
        }
        for (int j= 0, l= wu.extraGlobalSynapseKernelParameters.size(); j < l; j++) {
            string pname= wu.extraGlobalSynapseKernelParameters[j];
            string pnamefull= pname + synapseName[i];
            string ptype= wu.extraGlobalSynapseKernelParameterTypes[j];
            if (find(simLearnPostKernelParameters.begin(), simLearnPostKernelParameters.end(), pnamefull) == simLearnPostKernelParameters.end()) {
                // parameter wasn't registered yet - is it used?
                bool used= 0;
                if (wu.simLearnPost.find("$(" + pname + ")") != string::npos) used= 1; // it's used
                 if (used) {
                    simLearnPostKernelParameters.push_back(pnamefull);
                    simLearnPostKernelParameterTypes.push_back(ptype);
                }
            }
        }
    }
   
    // for synapse Dynamics
    for (int i = 0; i < synapseGrpN; i++) {
        const auto &wu = weightUpdateModels[synapseType[i]];
        unsigned int ni[2];
        ni[0] = synapseSource[i];
        ni[1] = synapseTarget[i];
        unsigned int nt[2];
        nt[0]= neuronType[ni[0]]; // pre
        nt[1]= neuronType[ni[1]]; // post
        string suffix[2];
        suffix[0]= "_pre";
        suffix[1]= "_post";
        for (int k= 0; k < 2; k++) {
            for (int j= 0, l= nModels[nt[k]].extraGlobalNeuronKernelParameters.size(); j < l; j++) {
                string pname= nModels[nt[k]].extraGlobalNeuronKernelParameters[j];
                string pnamefull= pname + neuronName[ni[k]];
                string ptype= nModels[nt[k]].extraGlobalNeuronKernelParameterTypes[j];
                if (find(synapseDynamicsKernelParameters.begin(), synapseDynamicsKernelParameters.end(), pnamefull) == synapseDynamicsKernelParameters.end()) {
                    // parameter wasn't registered yet - is it used?
                    bool used= 0;
                    if (wu.synapseDynamics.find("$(" + pname + suffix[k]) != string::npos) used= 1; // it's used
                    if (used) {
                        synapseDynamicsKernelParameters.push_back(pnamefull);
                        synapseDynamicsKernelParameterTypes.push_back(ptype);
                    }
                }
            }
        }
        for (int j= 0, l= wu.extraGlobalSynapseKernelParameters.size(); j < l; j++) {
            string pname= wu.extraGlobalSynapseKernelParameters[j];
            string pnamefull= pname + synapseName[i];
            string ptype= wu.extraGlobalSynapseKernelParameterTypes[j];
            if (find(synapseDynamicsKernelParameters.begin(), synapseDynamicsKernelParameters.end(), pnamefull) == synapseDynamicsKernelParameters.end()) {
                // parameter wasn't registered yet - is it used?
                bool used= 0;
                if (wu.synapseDynamics.find("$(" + pname + ")") != string::npos) used= 1; // it's used
                 if (used) {
                    synapseDynamicsKernelParameters.push_back(pnamefull);
                    synapseDynamicsKernelParameterTypes.push_back(ptype);
                }
            }
        }
    }
=======
const NeuronGroup *NNmodel::findNeuronGroup(const std::string &name) const
{
    auto neuronGroup = m_NeuronGroups.find(name);
>>>>>>> e4cef0ad

    if(neuronGroup == m_NeuronGroups.cend())
    {
        gennError("neuron group " + name + " not found, aborting ...");
        return NULL;
    }
    else
    {
        return &neuronGroup->second;
    }
}

NeuronGroup *NNmodel::findNeuronGroup(const std::string &name)
{
    auto neuronGroup = m_NeuronGroups.find(name);

    if(neuronGroup == m_NeuronGroups.cend())
    {
        gennError("neuron group " + name + " not found, aborting ...");
        return NULL;
    }
    else
    {
        return &neuronGroup->second;
    }
}

//--------------------------------------------------------------------------
/*! \overload

  This function adds a neuron population to a neuronal network models, assigning the name, the number of neurons in the group, the neuron type, parameters and initial values, the latter two defined as double *
 */
//--------------------------------------------------------------------------

NeuronGroup *NNmodel::addNeuronPopulation(
  const string &name, /**<  The name of the neuron population*/
  unsigned int nNo, /**<  Number of neurons in the population */
  unsigned int type, /**<  Type of the neurons, refers to either a standard type or user-defined type*/
  const double *p, /**< Parameters of this neuron type */
  const double *ini /**< Initial values for variables of this neuron type */)
{
  vector<double> vp;
  vector<double> vini;
  for (size_t i= 0; i < nModels[type].pNames.size(); i++) {
    vp.push_back(p[i]);
  }
  for (size_t i= 0; i < nModels[type].varNames.size(); i++) {
    vini.push_back(ini[i]);
  }
  return addNeuronPopulation(name, nNo, type, vp, vini);
}
  

//--------------------------------------------------------------------------
/*! \brief This function adds a neuron population to a neuronal network models, assigning the name, the number of neurons in the group, the neuron type, parameters and initial values. The latter two defined as STL vectors of double.
 */
//--------------------------------------------------------------------------

NeuronGroup *NNmodel::addNeuronPopulation(
  const string &name, /**<  The name of the neuron population*/
  unsigned int nNo, /**<  Number of neurons in the population */
  unsigned int type, /**<  Type of the neurons, refers to either a standard type or user-defined type*/
  const vector<double> &p, /**< Parameters of this neuron type */
  const vector<double> &ini /**< Initial values for variables of this neuron type */)
{
    if (!GeNNReady) {
        gennError("You need to call initGeNN first.");
    }
    if (final) {
        gennError("Trying to add a neuron population to a finalized model.");
    }
    if (p.size() != nModels[type].pNames.size()) {
        gennError("The number of parameter values for neuron group " + name + " does not match that of their neuron type, " + to_string(p.size()) + " != " + to_string(nModels[type].pNames.size()));
    }
    if (ini.size() != nModels[type].varNames.size()) {
        gennError("The number of variable initial values for neuron group " + name + " does not match that of their neuron type, " + to_string(ini.size()) + " != " + to_string(nModels[type].varNames.size()));
    }

    // Add neuron group
    auto result = m_NeuronGroups.insert(
        pair<string, NeuronGroup>(name, NeuronGroup(name, nNo, new NeuronModels::LegacyWrapper(type), p, ini)));

    if(!result.second)
    {
        gennError("Cannot add a neuron population with duplicate name:" + name);
        return NULL;
    }
    else
    {
        return &result.first->second;
    }
}


//--------------------------------------------------------------------------
/*! \brief This function defines the type of the explicit input to the neuron model. Current options are common constant input to all neurons, input  from a file and input defines as a rule.
*/ 
//--------------------------------------------------------------------------
void NNmodel::activateDirectInput(
  const string &, /**< Name of the neuron population */
  unsigned int /**< Type of input: 1 if common input, 2 if custom input from file, 3 if custom input as a rule*/)
{
    gennError("This function has been deprecated since GeNN 2.2. Use neuron variables, extraGlobalNeuronKernelParameters, or parameters instead.");
}

unsigned int NNmodel::getSynapseKernelGridSize() const
{
    if(m_SynapseGroups.empty()) {
        return 0;
    }
    else {
        return  m_SynapseGroups.rbegin()->second.getPaddedKernelIDRange().second;
    }

}

unsigned int NNmodel::getSynapsePostLearnGridSize() const
{
    if(m_SynapsePostLearnGroups.empty()) {
        return 0;
    }
    else {
        return m_SynapsePostLearnGroups.rbegin()->second.second;
    }
}

unsigned int NNmodel::getSynapseDynamicsGridSize() const
{
    if(m_SynapseDynamicsGroups.empty()) {
        return 0;
    }
    else {
        return m_SynapseDynamicsGroups.rbegin()->second.second;
    }
}

const SynapseGroup *NNmodel::findSynapseGroup(const std::string &name) const
{
    auto synapseGroup = m_SynapseGroups.find(name);

    if(synapseGroup == m_SynapseGroups.cend())
    {
        gennError("synapse group " + name + " not found, aborting ...");
        return NULL;
    }
    else
    {
        return &synapseGroup->second;
    }
}

SynapseGroup *NNmodel::findSynapseGroup(const std::string &name)
{
    auto synapseGroup = m_SynapseGroups.find(name);

    if(synapseGroup == m_SynapseGroups.cend())
    {
        gennError("synapse group " + name + " not found, aborting ...");
        return NULL;
    }
    else
    {
        return &synapseGroup->second;
    }
}

bool NNmodel::isSynapseGroupDynamicsRequired(const std::string &name) const
{
    return (m_SynapseDynamicsGroups.find(name) != end(m_SynapseDynamicsGroups));
}

bool NNmodel::isSynapseGroupPostLearningRequired(const std::string &name) const
{
    return (m_SynapsePostLearnGroups.find(name) != end(m_SynapsePostLearnGroups));
}

//--------------------------------------------------------------------------
/*! \overload

  This deprecated function is provided for compatibility with the previous release of GeNN.
 * Default values are provide for new parameters, it is strongly recommended these be selected explicity via the new version othe function
 */
//--------------------------------------------------------------------------

SynapseGroup *NNmodel::addSynapsePopulation(
  const string &, /**<  The name of the synapse population*/
  unsigned int, /**< The type of synapse to be added (i.e. learning mode) */
  SynapseConnType, /**< The type of synaptic connectivity*/
  SynapseGType, /**< The way how the synaptic conductivity g will be defined*/
  const string &, /**< Name of the (existing!) pre-synaptic neuron population*/
  const string &, /**< Name of the (existing!) post-synaptic neuron population*/
  const double */**< A C-type array of doubles that contains synapse parameter values (common to all synapses of the population) which will be used for the defined synapses.*/)
{
  gennError("This version of addSynapsePopulation() has been deprecated since GeNN 2.2. Please use the newer addSynapsePopulation functions instead.");
  return NULL;
}


//--------------------------------------------------------------------------
/*! \brief Overloaded old version (deprecated)
*/
//--------------------------------------------------------------------------

SynapseGroup *NNmodel::addSynapsePopulation(
  const string &name, /**<  The name of the synapse population*/
  unsigned int syntype, /**< The type of synapse to be added (i.e. learning mode) */
  SynapseConnType conntype, /**< The type of synaptic connectivity*/
  SynapseGType gtype, /**< The way how the synaptic conductivity g will be defined*/
  unsigned int delaySteps, /**< Number of delay slots*/
  unsigned int postsyn, /**< Postsynaptic integration method*/
  const string &src, /**< Name of the (existing!) pre-synaptic neuron population*/
  const string &trg, /**< Name of the (existing!) post-synaptic neuron population*/
  const double *p, /**< A C-type array of doubles that contains synapse parameter values (common to all synapses of the population) which will be used for the defined synapses.*/
  const double* PSVini, /**< A C-type array of doubles that contains the initial values for postsynaptic mechanism variables (common to all synapses of the population) which will be used for the defined synapses.*/
  const double *ps /**< A C-type array of doubles that contains postsynaptic mechanism parameter values (common to all synapses of the population) which will be used for the defined synapses.*/)
{
    cerr << "!!!!!!GeNN WARNING: This function has been deprecated since GeNN 2.2, and will be removed in a future release. You use the overloaded method which passes a null pointer for the initial values of weight update variables. If you use a method that uses synapse variables, please add a pointer to this vector in the function call, like:\n          addSynapsePopulation(name, syntype, conntype, gtype, NO_DELAY, EXPDECAY, src, target, double * SYNVARINI, params, postSynV,postExpSynapsePopn);" << endl;
    const double *iniv = NULL;
    return addSynapsePopulation(name, syntype, conntype, gtype, delaySteps, postsyn, src, trg, iniv, p, PSVini, ps);
}


//--------------------------------------------------------------------------
/*! \brief This function adds a synapse population to a neuronal network model, assigning the name, the synapse type, the connectivity type, the type of conductance specification, the source and destination neuron populations, and the synaptic parameters.
 */
//--------------------------------------------------------------------------

SynapseGroup *NNmodel::addSynapsePopulation(
  const string &name, /**<  The name of the synapse population*/
  unsigned int syntype, /**< The type of synapse to be added (i.e. learning mode) */
  SynapseConnType conntype, /**< The type of synaptic connectivity*/
  SynapseGType gtype, /**< The way how the synaptic conductivity g will be defined*/
  unsigned int delaySteps, /**< Number of delay slots*/
  unsigned int postsyn, /**< Postsynaptic integration method*/
  const string &src, /**< Name of the (existing!) pre-synaptic neuron population*/
  const string &trg, /**< Name of the (existing!) post-synaptic neuron population*/
  const double* synini, /**< A C-type array of doubles that contains the initial values for synapse variables (common to all synapses of the population) which will be used for the defined synapses.*/
  const double *p, /**< A C-type array of doubles that contains synapse parameter values (common to all synapses of the population) which will be used for the defined synapses.*/
  const double* PSVini, /**< A C-type array of doubles that contains the initial values for postsynaptic mechanism variables (common to all synapses of the population) which will be used for the defined synapses.*/
  const double *ps /**< A C-type array of doubles that contains postsynaptic mechanism parameter values (common to all synapses of the population) which will be used for the defined synapses.*/)
{
  vector<double> vsynini;
  for (size_t j= 0; j < weightUpdateModels[syntype].varNames.size(); j++) {
    vsynini.push_back(synini[j]);
  }
  vector<double> vp;
  for (size_t j= 0; j < weightUpdateModels[syntype].pNames.size(); j++) {
    vp.push_back(p[j]);
  }
  vector<double> vpsini;
  for (size_t j= 0; j < postSynModels[postsyn].varNames.size(); j++) {
    vpsini.push_back(PSVini[j]);
  }
  vector<double> vps;
  for (size_t j= 0; j <  postSynModels[postsyn].pNames.size(); j++) {
    vps.push_back(ps[j]);
  }
  return addSynapsePopulation(name, syntype, conntype, gtype, delaySteps, postsyn, src, trg, vsynini, vp, vpsini, vps);
}


//--------------------------------------------------------------------------
/*! \brief This function adds a synapse population to a neuronal network model, assigning the name, the synapse type, the connectivity type, the type of conductance specification, the source and destination neuron populations, and the synaptic parameters.
 */
//--------------------------------------------------------------------------

SynapseGroup *NNmodel::addSynapsePopulation(
  const string &name, /**<  The name of the synapse population*/
  unsigned int syntype, /**< The type of synapse to be added (i.e. learning mode) */
  SynapseConnType conntype, /**< The type of synaptic connectivity*/
  SynapseGType gtype, /**< The way how the synaptic conductivity g will be defined*/
  unsigned int delaySteps, /**< Number of delay slots*/
  unsigned int postsyn, /**< Postsynaptic integration method*/
  const string &src, /**< Name of the (existing!) pre-synaptic neuron population*/
  const string &trg, /**< Name of the (existing!) post-synaptic neuron population*/
  const vector<double> &synini, /**< A C-type array of doubles that contains the initial values for synapse variables (common to all synapses of the population) which will be used for the defined synapses.*/
  const vector<double> &p, /**< A C-type array of doubles that contains synapse parameter values (common to all synapses of the population) which will be used for the defined synapses.*/
  const vector<double> &PSVini, /**< A C-type array of doubles that contains the initial values for postsynaptic mechanism variables (common to all synapses of the population) which will be used for the defined synapses.*/
  const vector<double> &ps /**< A C-type array of doubles that contains postsynaptic mechanism parameter values (common to all synapses of the population) which will be used for the defined synapses.*/)
{
    if (!GeNNReady) {
        gennError("You need to call initGeNN first.");
    }
    if (final) {
        gennError("Trying to add a synapse population to a finalized model.");
    }
    if (p.size() != weightUpdateModels[syntype].pNames.size()) {
        gennError("The number of presynaptic parameter values for synapse group " + name + " does not match that of their synapse type, " + to_string(p.size()) + " != " + to_string(weightUpdateModels[syntype].pNames.size()));
    }
    if (synini.size() != weightUpdateModels[syntype].varNames.size()) {
        gennError("The number of presynaptic variable initial values for synapse group " + name + " does not match that of their synapse type, " + to_string(synini.size()) + " != " + to_string(weightUpdateModels[syntype].varNames.size()));
    }
    if (ps.size() != postSynModels[postsyn].pNames.size()) {
        gennError("The number of presynaptic parameter values for synapse group " + name + " does not match that of their synapse type, " + to_string(ps.size()) + " != " + to_string(postSynModels[postsyn].pNames.size()));
    }
    if (PSVini.size() != postSynModels[postsyn].varNames.size()) {
        gennError("The number of presynaptic variable initial values for synapse group " + name + " does not match that of their synapse type, " + to_string(PSVini.size()) + " != " + to_string(postSynModels[postsyn].varNames.size()));
    }

    SynapseMatrixType mtype;
    if(conntype == SPARSE && gtype == GLOBALG)
    {
        mtype = SynapseMatrixType::SPARSE_GLOBALG;
    }
    else if(conntype == SPARSE && gtype == INDIVIDUALG)
    {
        mtype = SynapseMatrixType::SPARSE_INDIVIDUALG;
    }
    else if((conntype == DENSE || conntype == ALLTOALL) && gtype == INDIVIDUALG)
    {
        mtype = SynapseMatrixType::DENSE_INDIVIDUALG;
    }
    else if((conntype == DENSE || conntype == ALLTOALL) && gtype == GLOBALG)
    {
        mtype = SynapseMatrixType::DENSE_GLOBALG;
    }
    else if(gtype == INDIVIDUALID)
    {
        mtype = SynapseMatrixType::BITMASK_GLOBALG;
    }
    else
    {
        gennError("Combination of connection type " + to_string(conntype) + " and weight type " + to_string(gtype) + " not supported");
        return NULL;
    }

    auto srcNeuronGrp = findNeuronGroup(src);
    auto trgNeuronGrp = findNeuronGroup(trg);

    srcNeuronGrp->checkNumDelaySlots(delaySteps);
    if (delaySteps != NO_DELAY)
    {
        needSynapseDelay = true;
    }

    // Add synapse group
    auto result = m_SynapseGroups.insert(
        pair<string, SynapseGroup>(
            name, SynapseGroup(name, mtype, delaySteps,
                               new WeightUpdateModels::LegacyWrapper(syntype), p, synini,
                               new PostsynapticModels::LegacyWrapper(postsyn), ps, PSVini,
                               srcNeuronGrp, trgNeuronGrp)));

    if(!result.second)
    {
        gennError("Cannot add a synapse population with duplicate name:" + name);
        return NULL;
    }
    else
    {
        // Get pointer to new synapse group
        SynapseGroup *newSynapseGroup = &result.first->second;

        // If the weight update model requires presynaptic
        // spike times, set flag in source neuron group
        if (newSynapseGroup->getWUModel()->isPreSpikeTimeRequired()) {
            srcNeuronGrp->setSpikeTimeRequired(true);
            needSt = true;
        }

        // If the weight update model requires postsynaptic
        // spike times, set flag in target neuron group
        if (newSynapseGroup->getWUModel()->isPostSpikeTimeRequired()) {
            trgNeuronGrp->setSpikeTimeRequired(true);
            needSt = true;
        }

        // Add references to target and source neuron groups
        trgNeuronGrp->addInSyn(newSynapseGroup);
        srcNeuronGrp->addOutSyn(newSynapseGroup);

        // Return
        return newSynapseGroup;
    }
}


//--------------------------------------------------------------------------
/*! \brief This function defines the maximum number of connections for a neuron in the population
*/ 
//--------------------------------------------------------------------------

void NNmodel::setMaxConn(const string &sname, /**<  */
                         unsigned int maxConnP /**<  */)
{
    if (final) {
        gennError("Trying to set MaxConn in a finalized model.");
    }
    findSynapseGroup(sname)->setMaxConnections(maxConnP);

}


//--------------------------------------------------------------------------
/*! \brief This function defines the execution order of the synapses in the kernels
  (0 : execute for every postsynaptic neuron 1: execute for every presynaptic neuron)
 */ 
//--------------------------------------------------------------------------

void NNmodel::setSpanTypeToPre(const string &sname /**< name of the synapse group to which to apply the pre-synaptic span type */)
{
    if (final) {
        gennError("Trying to set spanType in a finalized model.");
    }
    findSynapseGroup(sname)->setSpanType(SynapseGroup::SpanType::PRESYNAPTIC);

}


//--------------------------------------------------------------------------
/*! \brief This functions sets the global value of the maximal synaptic conductance for a synapse population that was idfentified as conductance specifcation method "GLOBALG" 
 */
//--------------------------------------------------------------------------

void NNmodel::setSynapseG(const string &, /**<  */
                          double /**<  */)
{
    gennError("NOTE: This function has been deprecated as of GeNN 2.2. Please provide the correct initial values in \"addSynapsePopulation\" for all your variables and they will be the constant values in the GLOBALG mode.");
}


//--------------------------------------------------------------------------
/*! \brief This function sets a global input value to the specified neuron group.
 */
//--------------------------------------------------------------------------

void NNmodel::setConstInp(const string &, /**<  */
                          double /**<  */)
{
    gennError("This function has been deprecated as of GeNN 2.2. Use parameters in the neuron model instead.");
}


//--------------------------------------------------------------------------
/*! \brief This function sets the integration time step DT of the model
 */
//--------------------------------------------------------------------------

void NNmodel::setDT(double newDT /**<  */)
{
    if (final) {
        gennError("Trying to set DT in a finalized model.");
    }
    dt = newDT;
}


//--------------------------------------------------------------------------
/*! \brief This function sets the numerical precision of floating type variables. By default, it is GENN_GENN_FLOAT.
 */
//--------------------------------------------------------------------------

void NNmodel::setPrecision(FloatType floattype /**<  */)
{
    if (final) {
        gennError("Trying to set the precision of a finalized model.");
    }
    switch (floattype) {
    case GENN_FLOAT:
        ftype = "float";
        break;
    case GENN_DOUBLE:
        ftype = "double"; // not supported by compute capability < 1.3
        break;
    case GENN_LONG_DOUBLE:
        ftype = "long double"; // not supported by CUDA at the moment.
        break;
    default:
        gennError("Unrecognised floating-point type.");
    }
}


//--------------------------------------------------------------------------
/*! \brief This function sets a flag to determine whether timers and timing commands are to be included in generated code.
 */
//--------------------------------------------------------------------------

void NNmodel::setTiming(bool theTiming /**<  */)
{
    if (final) {
        gennError("Trying to set timing flag in a finalized model.");
    }
    timing= theTiming;
}


//--------------------------------------------------------------------------
/*! \brief This function sets the random seed. If the passed argument is > 0, automatic seeding is disabled. If the argument is 0, the underlying seed is obtained from the time() function.
 */
//--------------------------------------------------------------------------

void NNmodel::setSeed(unsigned int inseed /*!< the new seed  */)
{
    if (final) {
        gennError("Trying to set the random seed in a finalized model.");
    }
    seed= inseed;
}

//--------------------------------------------------------------------------
/*! \brief Sets the underlying type for random number generation (default: uint64_t)
 */
//--------------------------------------------------------------------------
void NNmodel::setRNType(const std::string &type)
{
    if (final) {
        gennError("Trying to set the random number type in a finalized model.");
    }
    RNtype= type;
}
#ifndef CPU_ONLY
//--------------------------------------------------------------------------
/*! \brief This function defines the way how the GPU is chosen. If "AUTODEVICE" (-1) is given as the argument, GeNN will use internal heuristics to choose the device. Otherwise the argument is the device number and the indicated device will be used.
*/ 
//--------------------------------------------------------------------------

void NNmodel::setGPUDevice(int device)
{
  int deviceCount;
  CHECK_CUDA_ERRORS(cudaGetDeviceCount(&deviceCount));
  assert(device >= -1);
  assert(device < deviceCount);
  if (device == -1) GENN_PREFERENCES::autoChooseDevice= 1;
  else {
      GENN_PREFERENCES::autoChooseDevice= 0;
      GENN_PREFERENCES::defaultDevice= device;
  }
}
#endif


string NNmodel::scalarExpr(const double val) const
{
    string tmp;
    float fval= (float) val;
    if (ftype == "float") {
        tmp= to_string(fval) + "f";
    }
    if (ftype == "double") {
        tmp= to_string(val);
    }
    return tmp;
}

//--------------------------------------------------------------------------
/*! \brief Accumulate the sums and block-size-padded sums of all simulation groups.

  This method saves the neuron numbers of the populations rounded to the next multiple of the block size as well as the sums s(i) = sum_{1...i} n_i of the rounded population sizes. These are later used to determine the branching structure for the generated neuron kernel code. 
*/
//--------------------------------------------------------------------------

void NNmodel::setPopulationSums()
{
    // NEURON GROUPS
    unsigned int neuronIDStart = 0;
    unsigned int paddedNeuronIDStart = 0;
    for(auto &n : m_NeuronGroups) {
        n.second.calcSizes(neuronBlkSz, neuronIDStart, paddedNeuronIDStart);
    }

    // SYNAPSE groups
    unsigned int paddedSynapseKernelIDStart = 0;
    unsigned int paddedSynapseDynamicsIDStart = 0;
    unsigned int paddedSynapsePostLearnIDStart = 0;
    for(auto &s : m_SynapseGroups) {
        // Calculate synapse kernel sizes
        s.second.calcKernelSizes(synapseBlkSz, paddedSynapseKernelIDStart);

        if (!s.second.getWUModel()->getLearnPostCode().empty()) {
            const unsigned int startID = paddedSynapsePostLearnIDStart;
            paddedSynapsePostLearnIDStart += s.second.getPaddedPostLearnKernelSize(learnBlkSz);

            // Add this synapse group to map of synapse groups with postsynaptic learning
            // or update the existing entry with the new block sizes
            m_SynapsePostLearnGroups[s.first] = std::pair<unsigned int, unsigned int>(
                startID, paddedSynapsePostLearnIDStart);
        }

         if (!s.second.getWUModel()->getSynapseDynamicsCode().empty()) {
            const unsigned int startID = paddedSynapseDynamicsIDStart;
            paddedSynapseDynamicsIDStart += s.second.getPaddedDynKernelSize(synDynBlkSz);

            // Add this synapse group to map of synapse groups with dynamics
            // or update the existing entry with the new block sizes
            m_SynapseDynamicsGroups[s.first] = std::pair<unsigned int, unsigned int>(
                startID, paddedSynapseDynamicsIDStart);
         }
    }
}

<<<<<<< HEAD
    // SYNAPSE DYNAMICS GROUPS
    padSumSynDynN.resize(synDynGroups);
    for (int i = 0; i < synDynGroups; i++) {
        const unsigned int synGrp = synDynGrp[i];
        if (synapseConnType[i] == SPARSE) {
            // paddedSize is the lowest multiple of synDynBlkSz >= neuronN[synapseSource[i]] * maxConn[i]
            paddedSize = ceil((double) neuronN[synapseSource[synGrp]] * maxConn[synGrp] / (double) synDynBlkSz) * (double) synDynBlkSz;
        }
        else {
            // paddedSize is the lowest multiple of synDynBlkSz >= neuronN[synapseSource[i]] * neuronN[synapseTarget[i]]
            paddedSize = ceil((double) neuronN[synapseSource[synGrp]] * neuronN[synapseTarget[synGrp]] / (double) synDynBlkSz) * (double) synDynBlkSz;
        }
        if (i == 0) {
            padSumSynDynN[i] = paddedSize;
        }
        else {
            padSumSynDynN[i] = padSumSynDynN[i - 1] + paddedSize;
        }
=======
void NNmodel::finalize()
{
    //initializing learning parameters to start
    if (final) {
        gennError("Your model has already been finalized");
>>>>>>> e4cef0ad
    }
    final = true;

    // Loop through neuron populations and their outgoing synapse populations
    for(auto &n : m_NeuronGroups) {
        for(auto *sg : n.second.getOutSyn()) {
            const auto *wu = sg->getWUModel();

            if (!wu->getEventCode().empty()) {
                sg->setSpikeEventRequired(true);
                n.second.setSpikeEventRequired(true);
                assert(!wu->getEventThresholdConditionCode().empty());

                 // Create iteration context to iterate over derived and extra global parameters
                ExtraGlobalParamNameIterCtx wuExtraGlobalParams(wu->getExtraGlobalParams());
                DerivedParamNameIterCtx wuDerivedParams(wu->getDerivedParams());

<<<<<<< HEAD
    // LEARN GROUPS
    padSumLearnN.resize(lrnGroups);
    for (int i = 0; i < lrnGroups; i++) {
        const unsigned int synGrp = lrnSynGrp[i];
        // paddedSize is the lowest multiple of learnBlkSz >= neuronN[synapseTarget[i]]
        paddedSize = ceil((double) neuronN[synapseSource[synGrp]] / (double) learnBlkSz) * (double) learnBlkSz;
        if (i == 0) {
            padSumLearnN[i] = paddedSize;
=======
                // do an early replacement of parameters, derived parameters and extraglobalsynapse parameters
                string eCode = wu->getEventThresholdConditionCode();
                value_substitutions(eCode, wu->getParamNames(), sg->getWUParams());
                value_substitutions(eCode, wuDerivedParams.nameBegin, wuDerivedParams.nameEnd, sg->getWUDerivedParams());
                name_substitutions(eCode, "", wuExtraGlobalParams.nameBegin, wuExtraGlobalParams.nameEnd, sg->getName());

                // Add code and name of
                string supportCodeNamespaceName = wu->getSimSupportCode().empty() ?
                    "" : sg->getName() + "_weightupdate_simCode";

                // Add code and name of support code namespace to set
                n.second.addSpkEventCondition(eCode, supportCodeNamespaceName);

                // analyze which neuron variables need queues
                n.second.updateVarQueues(wu->getEventCode());
            }
>>>>>>> e4cef0ad
        }
        if (n.second.getSpikeEventCondition().size() > 1) {
            for(auto *sg : n.second.getOutSyn()) {
                if (!sg->getWUModel()->getEventCode().empty()) {
                    sg->setEventThresholdReTestRequired(true);
                }
            }
        }
    }

    // NEURON GROUPS
    for(auto &n : m_NeuronGroups) {
        // Initialize derived parameters
        n.second.initDerivedParams(dt);

        // Make extra global parameter lists
        n.second.addExtraGlobalParams(neuronKernelParameters);
    }

    // SYNAPSE groups
    for(auto &s : m_SynapseGroups) {
        const auto *wu = s.second.getWUModel();

        // Initialize derived parameters
        s.second.initDerivedParams(dt);

        if (!wu->getSimCode().empty()) {
            s.second.setTrueSpikeRequired(true);
            s.second.getSrcNeuronGroup()->setTrueSpikeRequired(true);

            // analyze which neuron variables need queues
            s.second.getSrcNeuronGroup()->updateVarQueues(wu->getSimCode());
        }

        if (!wu->getLearnPostCode().empty()) {
            s.second.getSrcNeuronGroup()->updateVarQueues(wu->getLearnPostCode());
        }

        if (!wu->getSynapseDynamicsCode().empty()) {
            s.second.getSrcNeuronGroup()->updateVarQueues(wu->getSynapseDynamicsCode());
        }

        // Make extra global parameter lists
        s.second.addExtraGlobalSynapseParams(synapseKernelParameters);
        s.second.addExtraGlobalNeuronParams(neuronKernelParameters);

    }

    setPopulationSums();

#ifndef CPU_ONLY
    // figure out where to reset the spike counters
    if (m_SynapseGroups.empty()) { // no synapses -> reset in neuron kernel
        resetKernel= GENN_FLAGS::calcNeurons;
    }
    else { // there are synapses
        if (!m_SynapsePostLearnGroups.empty()) {
            resetKernel= GENN_FLAGS::learnSynapsesPost;
        }
        else {
            resetKernel= GENN_FLAGS::calcSynapses;
        }
    }
#endif
}



#endif // MODELSPEC_CC<|MERGE_RESOLUTION|>--- conflicted
+++ resolved
@@ -139,154 +139,9 @@
     }
 }
 
-<<<<<<< HEAD
-                if (used) {
-                    neuronKernelParameters.push_back(pnamefull);
-                    neuronKernelParameterTypes.push_back(ptype);
-                }
-            }
-        }
-    }
-    // for synapse kernel
-    for (int i = 0; i < synapseGrpN; i++) {
-        const auto &wu = weightUpdateModels[synapseType[i]];
-        unsigned int ni[2];
-        ni[0] = synapseSource[i];
-        ni[1] = synapseTarget[i];
-        unsigned int nt[2];
-        nt[0]= neuronType[ni[0]]; // pre
-        nt[1]= neuronType[ni[1]]; // post
-        string suffix[2];
-        suffix[0]= "_pre";
-        suffix[1]= "_post";
-        for (int k= 0; k < 2; k++) {
-            for (int j= 0, l= nModels[nt[k]].extraGlobalNeuronKernelParameters.size(); j < l; j++) {
-                string pname= nModels[nt[k]].extraGlobalNeuronKernelParameters[j];
-                string pnamefull= pname + neuronName[ni[k]];
-                string ptype= nModels[nt[k]].extraGlobalNeuronKernelParameterTypes[j];
-                if (find(synapseKernelParameters.begin(), synapseKernelParameters.end(), pnamefull) == synapseKernelParameters.end()) {
-                    // parameter wasn't registered yet - is it used?
-                    bool used= 0;
-                    if (wu.simCode.find("$(" + pname + suffix[k] + ")") != string::npos) used= 1; // it's used
-                    if (wu.simCodeEvnt.find("$(" + pname + suffix[k] + ")") != string::npos) used= 1; // it's used
-                    if (wu.evntThreshold.find("$(" + pname + suffix[k] + ")") != string::npos) used= 1; // it's used
-                    if (used) {
-                        synapseKernelParameters.push_back(pnamefull);
-                        synapseKernelParameterTypes.push_back(ptype);
-                    }
-                }
-            }
-        }
-        for (int j= 0, l= wu.extraGlobalSynapseKernelParameters.size(); j < l; j++) {
-            string pname= wu.extraGlobalSynapseKernelParameters[j];
-            string pnamefull= pname + synapseName[i];
-            string ptype= wu.extraGlobalSynapseKernelParameterTypes[j];
-            if (find(synapseKernelParameters.begin(), synapseKernelParameters.end(), pnamefull) == synapseKernelParameters.end()) {
-                // parameter wasn't registered yet - is it used?
-                bool used= 0;
-                if (wu.simCode.find("$(" + pname + ")") != string::npos) used= 1; // it's used
-                if (wu.simCodeEvnt.find("$(" + pname + ")") != string::npos) used= 1; // it's used
-                if (wu.evntThreshold.find("$(" + pname + ")") != string::npos) used= 1; // it's used
-                 if (used) {
-                    synapseKernelParameters.push_back(pnamefull);
-                    synapseKernelParameterTypes.push_back(ptype);
-                }
-            }
-        }
-    }
-    
-    // for simLearnPost
-    for (int i = 0; i < synapseGrpN; i++) {
-        const auto &wu = weightUpdateModels[synapseType[i]];
-        unsigned int ni[2];
-        ni[0] = synapseSource[i];
-        ni[1] = synapseTarget[i];
-        unsigned int nt[2];
-        nt[0]= neuronType[ni[0]]; // pre
-        nt[1]= neuronType[ni[1]]; // post
-        string suffix[2];
-        suffix[0]= "_pre";
-        suffix[1]= "_post";
-        for (int k= 0; k < 2; k++) {
-            for (int j= 0, l= nModels[nt[k]].extraGlobalNeuronKernelParameters.size(); j < l; j++) {
-                string pname= nModels[nt[k]].extraGlobalNeuronKernelParameters[j];
-                string pnamefull= pname + neuronName[ni[k]];
-                string ptype= nModels[nt[k]].extraGlobalNeuronKernelParameterTypes[j];
-                if (find(simLearnPostKernelParameters.begin(), simLearnPostKernelParameters.end(), pnamefull) == simLearnPostKernelParameters.end()) {
-                    // parameter wasn't registered yet - is it used?
-                    bool used= 0;
-                    if (wu.simLearnPost.find("$(" + pname + suffix[k]) != string::npos) used= 1; // it's used
-                    if (used) {
-                        simLearnPostKernelParameters.push_back(pnamefull);
-                        simLearnPostKernelParameterTypes.push_back(ptype);
-                    }
-                }
-            }
-        }
-        for (int j= 0, l= wu.extraGlobalSynapseKernelParameters.size(); j < l; j++) {
-            string pname= wu.extraGlobalSynapseKernelParameters[j];
-            string pnamefull= pname + synapseName[i];
-            string ptype= wu.extraGlobalSynapseKernelParameterTypes[j];
-            if (find(simLearnPostKernelParameters.begin(), simLearnPostKernelParameters.end(), pnamefull) == simLearnPostKernelParameters.end()) {
-                // parameter wasn't registered yet - is it used?
-                bool used= 0;
-                if (wu.simLearnPost.find("$(" + pname + ")") != string::npos) used= 1; // it's used
-                 if (used) {
-                    simLearnPostKernelParameters.push_back(pnamefull);
-                    simLearnPostKernelParameterTypes.push_back(ptype);
-                }
-            }
-        }
-    }
-   
-    // for synapse Dynamics
-    for (int i = 0; i < synapseGrpN; i++) {
-        const auto &wu = weightUpdateModels[synapseType[i]];
-        unsigned int ni[2];
-        ni[0] = synapseSource[i];
-        ni[1] = synapseTarget[i];
-        unsigned int nt[2];
-        nt[0]= neuronType[ni[0]]; // pre
-        nt[1]= neuronType[ni[1]]; // post
-        string suffix[2];
-        suffix[0]= "_pre";
-        suffix[1]= "_post";
-        for (int k= 0; k < 2; k++) {
-            for (int j= 0, l= nModels[nt[k]].extraGlobalNeuronKernelParameters.size(); j < l; j++) {
-                string pname= nModels[nt[k]].extraGlobalNeuronKernelParameters[j];
-                string pnamefull= pname + neuronName[ni[k]];
-                string ptype= nModels[nt[k]].extraGlobalNeuronKernelParameterTypes[j];
-                if (find(synapseDynamicsKernelParameters.begin(), synapseDynamicsKernelParameters.end(), pnamefull) == synapseDynamicsKernelParameters.end()) {
-                    // parameter wasn't registered yet - is it used?
-                    bool used= 0;
-                    if (wu.synapseDynamics.find("$(" + pname + suffix[k]) != string::npos) used= 1; // it's used
-                    if (used) {
-                        synapseDynamicsKernelParameters.push_back(pnamefull);
-                        synapseDynamicsKernelParameterTypes.push_back(ptype);
-                    }
-                }
-            }
-        }
-        for (int j= 0, l= wu.extraGlobalSynapseKernelParameters.size(); j < l; j++) {
-            string pname= wu.extraGlobalSynapseKernelParameters[j];
-            string pnamefull= pname + synapseName[i];
-            string ptype= wu.extraGlobalSynapseKernelParameterTypes[j];
-            if (find(synapseDynamicsKernelParameters.begin(), synapseDynamicsKernelParameters.end(), pnamefull) == synapseDynamicsKernelParameters.end()) {
-                // parameter wasn't registered yet - is it used?
-                bool used= 0;
-                if (wu.synapseDynamics.find("$(" + pname + ")") != string::npos) used= 1; // it's used
-                 if (used) {
-                    synapseDynamicsKernelParameters.push_back(pnamefull);
-                    synapseDynamicsKernelParameterTypes.push_back(ptype);
-                }
-            }
-        }
-    }
-=======
 const NeuronGroup *NNmodel::findNeuronGroup(const std::string &name) const
 {
     auto neuronGroup = m_NeuronGroups.find(name);
->>>>>>> e4cef0ad
 
     if(neuronGroup == m_NeuronGroups.cend())
     {
@@ -878,32 +733,11 @@
     }
 }
 
-<<<<<<< HEAD
-    // SYNAPSE DYNAMICS GROUPS
-    padSumSynDynN.resize(synDynGroups);
-    for (int i = 0; i < synDynGroups; i++) {
-        const unsigned int synGrp = synDynGrp[i];
-        if (synapseConnType[i] == SPARSE) {
-            // paddedSize is the lowest multiple of synDynBlkSz >= neuronN[synapseSource[i]] * maxConn[i]
-            paddedSize = ceil((double) neuronN[synapseSource[synGrp]] * maxConn[synGrp] / (double) synDynBlkSz) * (double) synDynBlkSz;
-        }
-        else {
-            // paddedSize is the lowest multiple of synDynBlkSz >= neuronN[synapseSource[i]] * neuronN[synapseTarget[i]]
-            paddedSize = ceil((double) neuronN[synapseSource[synGrp]] * neuronN[synapseTarget[synGrp]] / (double) synDynBlkSz) * (double) synDynBlkSz;
-        }
-        if (i == 0) {
-            padSumSynDynN[i] = paddedSize;
-        }
-        else {
-            padSumSynDynN[i] = padSumSynDynN[i - 1] + paddedSize;
-        }
-=======
 void NNmodel::finalize()
 {
     //initializing learning parameters to start
     if (final) {
         gennError("Your model has already been finalized");
->>>>>>> e4cef0ad
     }
     final = true;
 
@@ -921,16 +755,6 @@
                 ExtraGlobalParamNameIterCtx wuExtraGlobalParams(wu->getExtraGlobalParams());
                 DerivedParamNameIterCtx wuDerivedParams(wu->getDerivedParams());
 
-<<<<<<< HEAD
-    // LEARN GROUPS
-    padSumLearnN.resize(lrnGroups);
-    for (int i = 0; i < lrnGroups; i++) {
-        const unsigned int synGrp = lrnSynGrp[i];
-        // paddedSize is the lowest multiple of learnBlkSz >= neuronN[synapseTarget[i]]
-        paddedSize = ceil((double) neuronN[synapseSource[synGrp]] / (double) learnBlkSz) * (double) learnBlkSz;
-        if (i == 0) {
-            padSumLearnN[i] = paddedSize;
-=======
                 // do an early replacement of parameters, derived parameters and extraglobalsynapse parameters
                 string eCode = wu->getEventThresholdConditionCode();
                 value_substitutions(eCode, wu->getParamNames(), sg->getWUParams());
@@ -947,7 +771,6 @@
                 // analyze which neuron variables need queues
                 n.second.updateVarQueues(wu->getEventCode());
             }
->>>>>>> e4cef0ad
         }
         if (n.second.getSpikeEventCondition().size() > 1) {
             for(auto *sg : n.second.getOutSyn()) {
