--- conflicted
+++ resolved
@@ -24,14 +24,10 @@
 #include "global.h"
 #include MODEL
 #include "generateALL.h"
-<<<<<<< HEAD
-#include "generateRunner.h"
-#include "generateMPI.h"
-=======
->>>>>>> 51f2f76e
 #include "generateCPU.h"
 #include "generateInit.h"
 #include "generateKernels.h"
+#include "generateMPI.h"
 #include "generateRunner.h"
 #include "modelSpec.h"
 #include "utils.h"
@@ -63,13 +59,6 @@
     mkdir((path + "/" + model.getName() + "_CODE").c_str(), 0777);
 #endif
 
-<<<<<<< HEAD
-  // general shared code for GPU and CPU versions
-  genDefinitions(model, path);
-  genSupportCode(model, path);
-  genRunner(model, path);
-  genMPI(model, path);
-=======
     // general shared code for GPU and CPU versions
     genDefinitions(model, path);
     genSupportCode(model, path);
@@ -77,8 +66,10 @@
 
     // Generate initialization functions and kernel
     genInit(model, path);
->>>>>>> 51f2f76e
-
+
+    // Generate MPI functions
+    genMPI(model, path);
+    
 #ifndef CPU_ONLY
     // GPU specific code generation
     genRunnerGPU(model, path);
@@ -308,19 +299,12 @@
             string nvccCommand = "\"\"" NVCC "\" " + nvccFlags;
             nvccCommand += " -o \"" + cubinPath + "\" \"" + runnerPath + "\"\"";
 #else
-<<<<<<< HEAD
-            nvccFlags += " -I\"$GENN_PATH/lib/include\"";
-
+            nvccFlags += " -std=c++11 -I\"$GENN_PATH/lib/include\"";
 #ifdef MPI_ENABLE
             nvccFlags += " -I\"$MPI_PATH/include\"";
 #endif
             string runnerPath = model.getGeneratedCodePath(path + "/" + model.getName() + "_CODE", "runner", "cc");
             string cubinPath = model.getGeneratedCodePath(path, "runner", "cubin");
-=======
-            nvccFlags += " -std=c++11 -I\"$GENN_PATH/lib/include\"";
-            string runnerPath = path + "/" + model.getName() + "_CODE/runner.cc";
-            string cubinPath = path + "/runner.cubin";
->>>>>>> 51f2f76e
             string nvccCommand = "\"" NVCC "\" " + nvccFlags;
             nvccCommand += " -o \"" + cubinPath + "\" \"" + runnerPath + "\"";
 #endif
