/*--------------------------------------------------------------------------
   Author: Thomas Nowotny

   Institute: Center for Computational Neuroscience and Robotics
              University of Sussex
              Falmer, Brighton BN1 9QJ, UK 

   email to:  T.Nowotny@sussex.ac.uk

   initial version: 2010-02-07

--------------------------------------------------------------------------*/

//------------------------------------------------------------------------
/*! \file generateKernels.cc

  \brief Contains functions that generate code for CUDA kernels. Part of the code generation section.

*/
//-------------------------------------------------------------------------

#include "generateKernels.h"
#include "global.h"
#include "utils.h"
#include "standardGeneratedSections.h"
#include "standardSubstitutions.h"
#include "codeGenUtils.h"
#include "codeStream.h"

#include <algorithm>


// The CPU_ONLY version does not need any of this
#ifndef CPU_ONLY

//-------------------------------------------------------------------------
// Anonymous namespace
//-------------------------------------------------------------------------
namespace
{
string getFloatAtomicAdd(const string &ftype)
{
    int version;
    cudaRuntimeGetVersion(&version);
    if (((deviceProp[theDevice].major < 2) && (ftype == "float"))
        || (((deviceProp[theDevice].major < 6) || (version < 8000)) && (ftype == "double"))) {
        return "atomicAddSW";
    }
    else {
        return "atomicAdd";
    }
}

bool shouldAccumulateInLinSyn(const SynapseGroup &sg)
{
    // We should accumulate each postsynaptic neuron's input in a register if matrix is dense or bitfield (where each thread represents an individual neuron)
    return ((sg.getMatrixType() & SynapseMatrixConnectivity::DENSE) || (sg.getMatrixType() & SynapseMatrixConnectivity::BITMASK));
}

bool shouldAccumulateInSharedMemory(const SynapseGroup &sg)
{
    // We should accumulate each postsynaptic neuron's input in shared menory if matrix is sparse
    // and the output population is small enough that input to it can be stored in a shared memory array
    return ((sg.getMatrixType() & SynapseMatrixConnectivity::SPARSE) && sg.getTrgNeuronGroup()->getNumNeurons() <= synapseBlkSz);
}

// parallelisation along pre-synaptic spikes, looped over post-synaptic neurons
void generatePreParallelisedSparseCode(
    CodeStream &os, //!< output stream for code
    const SynapseGroup &sg,
    const string &localID, //!< the variable name of the local ID of the thread within the synapse group
    const string &postfix, //!< whether to generate code for true spikes or spike type events
    const string &ftype)
{
    const bool evnt = (postfix == "Evnt");
    const auto *wu = sg.getWUModel();

    // Create iteration context to iterate over the variables; derived and extra global parameters
    DerivedParamNameIterCtx wuDerivedParams(wu->getDerivedParams());
    ExtraGlobalParamNameIterCtx wuExtraGlobalParams(wu->getExtraGlobalParams());
    VarNameIterCtx wuVars(wu->getVars());

<<<<<<< HEAD
    //int maxConnections;
    if (sg.isPSAtomicAddRequired(synapseBlkSz)) {
        if (sg.getMaxConnections() < 1) {
            fprintf(stderr, "Model Generation warning: for every SPARSE synapse group used you must also supply (in your model) a max possible number of connections via the model.setMaxConn() function.\n");
        }
    }

=======
>>>>>>> 4f8fafb3
    os << "if (" << localID << " < " ;
    if (sg.getSrcNeuronGroup()->isDelayRequired()) {
        os << "dd_glbSpkCnt" << postfix << sg.getSrcNeuronGroup()->getName() << "[delaySlot])";
    }
    else {
        os << "dd_glbSpkCnt" << postfix << sg.getSrcNeuronGroup()->getName() << "[0])";
    }
    {
        CodeStream::Scope b(os);

        if (!wu->getSimSupportCode().empty()) {
            os << "using namespace " << sg.getName() << "_weightupdate_simCode;" << std::endl;
        }

        if (sg.getSrcNeuronGroup()->isDelayRequired()) {
<<<<<<< HEAD
            os << "int preInd = dd_glbSpk"  << postfix << sg.getSrcNeuronGroup()->getName();
            os << "[(delaySlot * " << sg.getSrcNeuronGroup()->getNumNeurons() << ") + " << localID << "];" << std::endl;
        }
        else {
            os << "int preInd = dd_glbSpk"  << postfix << sg.getSrcNeuronGroup()->getName();
            os << "[" << localID << "];" << std::endl;
        }
        os << "prePos = dd_indInG" << sg.getName() << "[preInd];" << std::endl;
        os << "npost = dd_indInG" << sg.getName() << "[preInd + 1] - prePos;" << std::endl;

        if (sg.getMatrixType() & SynapseMatrixConnectivity::BITMASK) {
=======
            os << "const unsigned int preInd = dd_glbSpk"  << postfix << sg.getSrcNeuronGroup()->getName();
            os << "[(delaySlot * " << sg.getSrcNeuronGroup()->getNumNeurons() << ") + " << localID << "];" << std::endl;
        }
        else {
            os << "const unsigned int preInd = dd_glbSpk"  << postfix << sg.getSrcNeuronGroup()->getName();
            os << "[" << localID << "];" << std::endl;
        }

        if(sg.getMatrixType() & SynapseMatrixConnectivity::YALE) {
            os << "prePos = dd_indInG" << sg.getName() << "[preInd];" << std::endl;
            os << "npost = dd_indInG" << sg.getName() << "[preInd + 1] - prePos;" << std::endl;
        }
        else if(sg.getMatrixType() & SynapseMatrixConnectivity::RAGGED) {
            os << "prePos = preInd * " << to_string(sg.getMaxConnections()) << ";" << std::endl;
            os << "npost = dd_rowLength" << sg.getName() << "[preInd];" << std::endl;
        }
        else if (sg.getMatrixType() & SynapseMatrixConnectivity::BITMASK) {
>>>>>>> 4f8fafb3
            os << "unsigned int gid = (dd_glbSpkCnt" << postfix << "[" << localID << "] * " << sg.getTrgNeuronGroup()->getNumNeurons() << " + i);" << std::endl;
        }

        if (evnt && sg.isEventThresholdReTestRequired()) {
            os << "if ";
            if (sg.getMatrixType() & SynapseMatrixConnectivity::BITMASK) {
                // Note: we will just access global mem. For compute >= 1.2 simultaneous access to same global mem in the (half-)warp will be coalesced - no worries
                os << "((B(dd_gp" << sg.getName() << "[gid / 32], gid & 31)) && ";
            }

            // code substitutions ----
            string eCode = wu->getEventThresholdConditionCode();
            StandardSubstitutions::weightUpdateThresholdCondition(eCode, sg,
                                                                wuDerivedParams, wuExtraGlobalParams,
                                                                "preInd", "i", "dd_", cudaFunctions, ftype);
            // end code substitutions ----
            os << "(" << eCode << ")";

            if (sg.getMatrixType() & SynapseMatrixConnectivity::BITMASK) {
                os << ")";
            }
            os << CodeStream::OB(130);
        }
        else if (sg.getMatrixType() & SynapseMatrixConnectivity::BITMASK) {
            os << "if (B(dd_gp" << sg.getName() << "[gid / 32], gid & 31))" << CodeStream::OB(135);
        }

<<<<<<< HEAD
        os << "for (int i = 0; i < npost; ++i)";
        {
            CodeStream::Scope b(os);
            os << "ipost = dd_ind" <<  sg.getName() << "[prePos];" << std::endl;

            // Code substitutions ----------------------------------------------------------------------------------
            string wCode = evnt ? wu->getEventCode() : wu->getSimCode();
            substitute(wCode, "$(t)", "t");

            if (sg.isPSAtomicAddRequired(synapseBlkSz)) { // SPARSE using atomicAdd
                substitute(wCode, "$(updatelinsyn)", getFloatAtomicAdd(ftype) + "(&$(inSyn), $(addtoinSyn))");
                substitute(wCode, "$(inSyn)", "dd_inSyn" + sg.getName() + "[ipost]");
            }
            else { // using shared memory
                substitute(wCode, "$(updatelinsyn)", "$(inSyn) += $(addtoinSyn)");
                substitute(wCode, "$(inSyn)", "shLg[ipost]");
            }

            if (sg.getMatrixType() & SynapseMatrixWeight::INDIVIDUAL) {
                name_substitutions(wCode, "dd_", wuVars.nameBegin, wuVars.nameEnd, sg.getName() + "[prePos]");
            }

            StandardSubstitutions::weightUpdateSim(wCode, sg,
                                                   wuVars, wuDerivedParams, wuExtraGlobalParams,
                                                   "preInd", "ipost", "dd_", cudaFunctions, ftype);
            // end code substitutions -------------------------------------------------------------------------

            os << wCode << std::endl;

=======
        os << "for(unsigned int i = 0; i < npost; ++i)";
        {
            CodeStream::Scope b(os);

            // **TODO** pretty sure __ldg will boost performance here - basically will bring whole row into cache
            os << "ipost = dd_ind" <<  sg.getName() << "[prePos];" << std::endl;

            // Code substitutions ----------------------------------------------------------------------------------
            string wCode = evnt ? wu->getEventCode() : wu->getSimCode();
            substitute(wCode, "$(t)", "t");

            // If postsynaptic input should be accumulated in shared memory
            // **THINK** should this actually be using shared memory atomics here?
            if(shouldAccumulateInSharedMemory(sg)) {
                substitute(wCode, "$(updatelinsyn)", "$(inSyn) += $(addtoinSyn)");
                substitute(wCode, "$(inSyn)", "shLg[ipost]");
            }
            // Otherwise, if it should be accumulated directly in global memory
            else {
                substitute(wCode, "$(updatelinsyn)", getFloatAtomicAdd(ftype) + "(&$(inSyn), $(addtoinSyn))");
                substitute(wCode, "$(inSyn)", "dd_inSyn" + sg.getName() + "[ipost]");
            }


            if (sg.getMatrixType() & SynapseMatrixWeight::INDIVIDUAL) {
                name_substitutions(wCode, "dd_", wuVars.nameBegin, wuVars.nameEnd, sg.getName() + "[prePos]");
            }

            StandardSubstitutions::weightUpdateSim(wCode, sg,
                                                   wuVars, wuDerivedParams, wuExtraGlobalParams,
                                                   "preInd", "ipost", "dd_", cudaFunctions, ftype);
            // end code substitutions -------------------------------------------------------------------------

            os << wCode << std::endl;

>>>>>>> 4f8fafb3
            os << "prePos += 1;" << std::endl;
        }

        if (evnt && sg.isEventThresholdReTestRequired()) {
            os << CodeStream::CB(130);
        }
        else if (sg.getMatrixType() & SynapseMatrixConnectivity::BITMASK) {
            os << CodeStream::CB(135);
        }
    }
}

// classical parallelisation of post-synaptic neurons in parallel and spikes in a loop
void generatePostParallelisedCode(
    CodeStream &os, //!< output stream for code
    const SynapseGroup &sg,
    const string &localID, //!< the variable name of the local ID of the thread within the synapse group
    const string &postfix, //!< whether to generate code for true spikes or spike type events
    const string &ftype)
{
    const bool evnt = (postfix == "Evnt");
    const auto *wu = sg.getWUModel();

    // Create iteration context to iterate over the variables; derived and extra global parameters
    DerivedParamNameIterCtx wuDerivedParams(wu->getDerivedParams());
    ExtraGlobalParamNameIterCtx wuExtraGlobalParams(wu->getExtraGlobalParams());
    VarNameIterCtx wuVars(wu->getVars());

    os << "// process presynaptic events: " << (evnt ? "Spike type events" : "True Spikes") << std::endl;
    os << "for (r = 0; r < numSpikeSubsets" << postfix << "; r++)";
    {
        CodeStream::Scope b(os);
        os << "if (r == numSpikeSubsets" << postfix << " - 1) lmax = ((lscnt" << postfix << "-1) % BLOCKSZ_SYN) +1;" << std::endl;
        os << "else lmax = BLOCKSZ_SYN;" << std::endl;
        os << "__syncthreads();" << std::endl;
        os << "if (threadIdx.x < lmax)";
        {
            CodeStream::Scope b(os);
            os << "shSpk" << postfix << "[threadIdx.x] = dd_glbSpk" << postfix << sg.getSrcNeuronGroup()->getName() << "[" << sg.getOffsetPre() << "(r * BLOCKSZ_SYN) + threadIdx.x];" << std::endl;
<<<<<<< HEAD
        }

        if ((sg.getMatrixType() & SynapseMatrixConnectivity::SPARSE) && !sg.isPSAtomicAddRequired(synapseBlkSz)) {
            // set shLg to 0 for all postsynaptic neurons; is ok as model.neuronN[model.synapseTarget[i]] <= synapseBlkSz
            os << "if (threadIdx.x < " << sg.getTrgNeuronGroup()->getNumNeurons() << ") shLg[threadIdx.x] = 0;" << std::endl;
        }
        os << "__syncthreads();" << std::endl;

        int maxConnections;
        if ((sg.getMatrixType() & SynapseMatrixConnectivity::SPARSE) && sg.isPSAtomicAddRequired(synapseBlkSz)) {
            if (sg.getMaxConnections() < 1) {
                fprintf(stderr, "Model Generation warning: for every SPARSE synapse group used you must also supply (in your model) a max possible number of connections via the model.setMaxConn() function.\n");
                maxConnections = sg.getTrgNeuronGroup()->getNumNeurons();
            }
            else {
                maxConnections = sg.getMaxConnections();
            }
        }
        else {
            maxConnections = sg.getTrgNeuronGroup()->getNumNeurons();
        }
        os << "// loop through all incoming spikes" << std::endl;
        os << "for (j = 0; j < lmax; j++)";
        {
            CodeStream::Scope b(os);
            os << "// only work on existing neurons" << std::endl;
            os << "if (" << localID << " < " << maxConnections << ")";
            {
                CodeStream::Scope b(os);
                if (sg.getMatrixType() & SynapseMatrixConnectivity::BITMASK) {
                    os << "unsigned int gid = (shSpk" << postfix << "[j] * " << sg.getTrgNeuronGroup()->getNumNeurons() << " + " << localID << ");" << std::endl;
                }

                if (!wu->getSimSupportCode().empty()) {
                    os << "using namespace " << sg.getName() << "_weightupdate_simCode;" << std::endl;
                }
                if (evnt && sg.isEventThresholdReTestRequired()) {
                    os << "if ";
                    if (sg.getMatrixType() & SynapseMatrixConnectivity::BITMASK) {
                        // Note: we will just access global mem. For compute >= 1.2 simultaneous access to same global mem in the (half-)warp will be coalesced - no worries
                        os << "((B(dd_gp" << sg.getName() << "[gid / 32], gid & 31)) && ";
                    }

                    // code substitutions ----
                    string eCode = wu->getEventThresholdConditionCode();
                    StandardSubstitutions::weightUpdateThresholdCondition(eCode, sg, wuDerivedParams, wuExtraGlobalParams,
                                                                        "shSpkEvnt[j]", "ipost", "dd_",
                                                                        cudaFunctions, ftype);
                    // end code substitutions ----
                    os << "(" << eCode << ")";

                    if (sg.getMatrixType() & SynapseMatrixConnectivity::BITMASK) {
                        os << ")";
                    }
                    os << CodeStream::OB(130);
                }
                else if (sg.getMatrixType() & SynapseMatrixConnectivity::BITMASK) {
                    os << "if (B(dd_gp" << sg.getName() << "[gid / 32], gid & 31))" << CodeStream::OB(135);
                }

                if (sg.getMatrixType() & SynapseMatrixConnectivity::SPARSE) { // SPARSE
                    os << "prePos = dd_indInG" << sg.getName() << "[shSpk" << postfix << "[j]];" << std::endl;
                    os << "npost = dd_indInG" << sg.getName() << "[shSpk" << postfix << "[j] + 1] - prePos;" << std::endl;
                    os << "if (" << localID << " < npost)" << CodeStream::OB(140);
                    os << "prePos += " << localID << ";" << std::endl;
                    os << "ipost = dd_ind" << sg.getName() << "[prePos];" << std::endl;
                }
                else { // DENSE
                    os << "ipost = " << localID << ";" << std::endl;
                }

                // Code substitutions ----------------------------------------------------------------------------------
                string wCode = (evnt ? wu->getEventCode() : wu->getSimCode());
                substitute(wCode, "$(t)", "t");
                if (sg.getMatrixType() & SynapseMatrixConnectivity::SPARSE) { // SPARSE
                    if (sg.isPSAtomicAddRequired(synapseBlkSz)) { // SPARSE using atomicAdd
                        substitute(wCode, "$(updatelinsyn)", getFloatAtomicAdd(ftype) + "(&$(inSyn), $(addtoinSyn))");
                        substitute(wCode, "$(inSyn)", "dd_inSyn" + sg.getName() + "[ipost]");
                    }
                    else { // SPARSE using shared memory
                        substitute(wCode, "$(updatelinsyn)", "$(inSyn) += $(addtoinSyn)");
                        substitute(wCode, "$(inSyn)", "shLg[ipost]");
                    }

                    if (sg.getMatrixType() & SynapseMatrixWeight::INDIVIDUAL) {
                        name_substitutions(wCode, "dd_", wuVars.nameBegin, wuVars.nameEnd, sg.getName() + "[prePos]");
                    }
                }
                else { // DENSE
                    substitute(wCode, "$(updatelinsyn)", "$(inSyn) += $(addtoinSyn)");
                    substitute(wCode, "$(inSyn)", "linSyn");
                    if (sg.getMatrixType() & SynapseMatrixWeight::INDIVIDUAL) {
                        name_substitutions(wCode, "dd_", wuVars.nameBegin, wuVars.nameEnd, sg.getName() + "[shSpk"
                                            + postfix + "[j] * " + to_string(sg.getTrgNeuronGroup()->getNumNeurons()) + "+ ipost]");
                    }
                }

                StandardSubstitutions::weightUpdateSim(wCode, sg, wuVars, wuDerivedParams, wuExtraGlobalParams,
                                                    "shSpk" + postfix + "[j]", "ipost", "dd_",
                                                    cudaFunctions, ftype);
                // end Code substitutions -------------------------------------------------------------------------
                os << wCode << std::endl;

                if (sg.getMatrixType() & SynapseMatrixConnectivity::SPARSE) {
                    os << CodeStream::CB(140); // end if (id < npost)
                }

                if (evnt && sg.isEventThresholdReTestRequired()) {
                    os << CodeStream::CB(130); // end if (eCode)
                }
                else if (sg.getMatrixType() & SynapseMatrixConnectivity::BITMASK) {
                    os << CodeStream::CB(135); // end if (B(dd_gp" << sg.getName() << "[gid / 32], gid
                }
            }

            if ((sg.getMatrixType() & SynapseMatrixConnectivity::SPARSE) && !sg.isPSAtomicAddRequired(synapseBlkSz)) {
                os << "__syncthreads();" << std::endl;
                os << "if (threadIdx.x < " << sg.getTrgNeuronGroup()->getNumNeurons() << ")" << CodeStream::OB(136); // need to write back results
                os << "linSyn += shLg[" << localID << "];" << std::endl;
                os << "shLg[" << localID << "] = 0;" << std::endl;
                os << CodeStream::CB(136) << std::endl;

                os << "__syncthreads();" << std::endl;
=======
        }
        os << "__syncthreads();" << std::endl;

        os << "// loop through all incoming spikes" << std::endl;
        os << "for (j = 0; j < lmax; j++)";
        {
            CodeStream::Scope b(os);
            os << "// only work on existing neurons" << std::endl;
            os << "if (" << localID << " < " << sg.getMaxConnections() << ")";
            {
                CodeStream::Scope b(os);
                if (sg.getMatrixType() & SynapseMatrixConnectivity::BITMASK) {
                    os << "unsigned int gid = (shSpk" << postfix << "[j] * " << sg.getTrgNeuronGroup()->getNumNeurons() << " + " << localID << ");" << std::endl;
                }

                if (!wu->getSimSupportCode().empty()) {
                    os << "using namespace " << sg.getName() << "_weightupdate_simCode;" << std::endl;
                }
                if (evnt && sg.isEventThresholdReTestRequired()) {
                    os << "if ";
                    if (sg.getMatrixType() & SynapseMatrixConnectivity::BITMASK) {
                        // Note: we will just access global mem. For compute >= 1.2 simultaneous access to same global mem in the (half-)warp will be coalesced - no worries
                        os << "((B(dd_gp" << sg.getName() << "[gid / 32], gid & 31)) && ";
                    }

                    // code substitutions ----
                    string eCode = wu->getEventThresholdConditionCode();
                    StandardSubstitutions::weightUpdateThresholdCondition(eCode, sg, wuDerivedParams, wuExtraGlobalParams,
                                                                        "shSpkEvnt[j]", "ipost", "dd_",
                                                                        cudaFunctions, ftype);
                    // end code substitutions ----
                    os << "(" << eCode << ")";

                    if (sg.getMatrixType() & SynapseMatrixConnectivity::BITMASK) {
                        os << ")";
                    }
                    os << CodeStream::OB(130);
                }
                else if (sg.getMatrixType() & SynapseMatrixConnectivity::BITMASK) {
                    os << "if (B(dd_gp" << sg.getName() << "[gid / 32], gid & 31))" << CodeStream::OB(135);
                }


                if(sg.getMatrixType() & SynapseMatrixConnectivity::SPARSE) {
                    if (sg.getMatrixType() & SynapseMatrixConnectivity::YALE) {
                        os << "prePos = dd_indInG" << sg.getName() << "[shSpk" << postfix << "[j]];" << std::endl;
                        os << "npost = dd_indInG" << sg.getName() << "[shSpk" << postfix << "[j] + 1] - prePos;" << std::endl;
                    }
                    else {
                        os << "prePos = shSpk" << postfix << "[j] * " << to_string(sg.getMaxConnections()) << ";" << std::endl;
                        os << "npost = dd_rowLength" << sg.getName() << "[shSpk" << postfix << "[j]];" << std::endl;
                    }

                    os << "if (" << localID << " < npost)" << CodeStream::OB(140);
                    os << "prePos += " << localID << ";" << std::endl;
                    os << "ipost = dd_ind" << sg.getName() << "[prePos];" << std::endl;
                }
                else { // DENSE
                    os << "ipost = " << localID << ";" << std::endl;
                }

                // Code substitutions ----------------------------------------------------------------------------------
                string wCode = (evnt ? wu->getEventCode() : wu->getSimCode());
                substitute(wCode, "$(t)", "t");
                if (sg.getMatrixType() & SynapseMatrixConnectivity::SPARSE) { // SPARSE
                    if (shouldAccumulateInSharedMemory(sg)) {
                        substitute(wCode, "$(updatelinsyn)", "$(inSyn) += $(addtoinSyn)");
                        substitute(wCode, "$(inSyn)", "shLg[ipost]");
                    }
                    else {
                        substitute(wCode, "$(updatelinsyn)", getFloatAtomicAdd(ftype) + "(&$(inSyn), $(addtoinSyn))");
                        substitute(wCode, "$(inSyn)", "dd_inSyn" + sg.getName() + "[ipost]");
                    }

                    if (sg.getMatrixType() & SynapseMatrixWeight::INDIVIDUAL) {
                        name_substitutions(wCode, "dd_", wuVars.nameBegin, wuVars.nameEnd,
                                               sg.getName() + "[prePos]");
                    }
                }
                else {
                    substitute(wCode, "$(updatelinsyn)", "$(inSyn) += $(addtoinSyn)");
                    substitute(wCode, "$(inSyn)", "linSyn");
                    if (sg.getMatrixType() & SynapseMatrixWeight::INDIVIDUAL) {
                        name_substitutions(wCode, "dd_", wuVars.nameBegin, wuVars.nameEnd,
                                           sg.getName() + "[shSpk" + postfix + "[j] * " + to_string(sg.getTrgNeuronGroup()->getNumNeurons()) + "+ ipost]");
                    }
                }

                StandardSubstitutions::weightUpdateSim(wCode, sg, wuVars, wuDerivedParams, wuExtraGlobalParams,
                                                    "shSpk" + postfix + "[j]", "ipost", "dd_",
                                                    cudaFunctions, ftype);
                // end Code substitutions -------------------------------------------------------------------------
                os << wCode << std::endl;

                if (sg.getMatrixType() & SynapseMatrixConnectivity::SPARSE) {
                    os << CodeStream::CB(140); // end if (id < npost)
                }

                if (evnt && sg.isEventThresholdReTestRequired()) {
                    os << CodeStream::CB(130); // end if (eCode)
                }
                else if (sg.getMatrixType() & SynapseMatrixConnectivity::BITMASK) {
                    os << CodeStream::CB(135); // end if (B(dd_gp" << sg.getName() << "[gid / 32], gid
                }
>>>>>>> 4f8fafb3
            }
        }
    }
}
//-------------------------------------------------------------------------
/*!
  \brief Function for generating the CUDA synapse kernel code that handles presynaptic
  spikes or spike type events

*/
//-------------------------------------------------------------------------
void generate_process_presynaptic_events_code(
    CodeStream &os, //!< output stream for code
    const SynapseGroup &sg,
    const string &localID, //!< the variable name of the local ID of the thread within the synapse group
    const string &postfix, //!< whether to generate code for true spikes or spike type events
    const string &ftype)
{
    const bool evnt = (postfix == "Evnt");

     if ((evnt && sg.isSpikeEventRequired()) || (!evnt && sg.isTrueSpikeRequired())) {
        // parallelisation along pre-synaptic spikes, looped over post-synaptic neurons
        if(sg.getSpanType() == SynapseGroup::SpanType::PRESYNAPTIC) {
            generatePreParallelisedSparseCode(os, sg, localID, postfix, ftype);
        }
        // classical parallelisation of post-synaptic neurons in parallel and spikes in a loop
        else {
            generatePostParallelisedCode(os, sg, localID, postfix, ftype);
        }
    }
}
}   // Anonymous namespace

//-------------------------------------------------------------------------
/*!
  \brief Function for generating the CUDA kernel that simulates all neurons in the model.

  The code generated upon execution of this function is for defining GPU side global variables that will hold model state in the GPU global memory and for the actual kernel function for simulating the neurons for one time step.
*/
//-------------------------------------------------------------------------

void genNeuronKernel(const NNmodel &model, //!< Model description
                     const string &path)  //!< Path for code generation
{
    string localID;
    ofstream fs;
    string name = model.getGeneratedCodePath(path, "neuronKrnl.cc");
    fs.open(name.c_str());

    // Attach this to a code stream
    CodeStream os(fs);

    // write header content
    writeHeader(os);
    os << std::endl;

    // compiler/include control (include once)
    os << "#ifndef _" << model.getName() << "_neuronKrnl_cc" << std::endl;
    os << "#define _" << model.getName() << "_neuronKrnl_cc" << std::endl;
    os << std::endl;

    // write doxygen comment
    os << "//-------------------------------------------------------------------------" << std::endl;
    os << "/*! \\file neuronKrnl.cc" << std::endl << std::endl;
    os << "\\brief File generated from GeNN for the model " << model.getName() << " containing the neuron kernel function." << std::endl;
    os << "*/" << std::endl;
    os << "//-------------------------------------------------------------------------" << std::endl << std::endl;

    //os << "__device__ __host__ float exp(int i) { return exp((float) i); }" << endl;

    os << "// include the support codes provided by the user for neuron or synaptic models" << std::endl;
    os << "#include \"support_code.h\"" << std::endl << std::endl;

    // kernel header
    os << "extern \"C\" __global__ void calcNeurons(";
    for(const auto &p : model.getNeuronKernelParameters()) {
        os << p.second << " " << p.first << ", ";
    }
    os << model.getPrecision() << " t)" << std::endl;
    {
        // kernel code
        CodeStream::Scope b(os);
        unsigned int neuronGridSz = model.getNeuronGridSize();
        neuronGridSz = neuronGridSz / neuronBlkSz;
        if (neuronGridSz < (unsigned int)deviceProp[theDevice].maxGridSize[1]) {
            os << "unsigned int id = " << neuronBlkSz << " * blockIdx.x + threadIdx.x;" << std::endl;
        }
        else {
            os << "unsigned int id = " << neuronBlkSz << " * (blockIdx.x * " << ceil(sqrt((float) neuronGridSz)) << " + blockIdx.y) + threadIdx.x;" << std::endl;
        }

        // these variables deal with high V "spike type events"
        for(const auto &n : model.getLocalNeuronGroups()) {
            if (n.second.isSpikeEventRequired()) {
                os << "__shared__ volatile unsigned int posSpkEvnt;" << std::endl;
                os << "__shared__ unsigned int shSpkEvnt[" << neuronBlkSz << "];" << std::endl;
                os << "unsigned int spkEvntIdx;" << std::endl;
                os << "__shared__ volatile unsigned int spkEvntCount;" << std::endl;
                break;
            }
        }

        // these variables now deal only with true spikes, not high V "events"
        for(const auto &n : model.getLocalNeuronGroups()) {
            if(!n.second.getNeuronModel()->getThresholdConditionCode().empty()) {
                os << "__shared__ unsigned int shSpk[" << neuronBlkSz << "];" << std::endl;
                os << "__shared__ volatile unsigned int posSpk;" << std::endl;
                os << "unsigned int spkIdx;" << std::endl;
                os << "__shared__ volatile unsigned int spkCount;" << std::endl;
                break;
            }
        }
        os << std::endl;

        // Reset global spike counting vars here if there are no synapses at all
        if (model.getResetKernel() == GENN_FLAGS::calcNeurons) {
            os << "if (id == 0)";
            {
                CodeStream::Scope b(os);
                for(const auto &n : model.getLocalNeuronGroups()) {
                    StandardGeneratedSections::neuronOutputInit(os, n.second, "dd_");
                }
            }
            os << "__threadfence();" << std::endl << std::endl;
        }

        // Initialise shared spike count vars
        for(const auto &n : model.getLocalNeuronGroups()) {
            if (!n.second.getNeuronModel()->getThresholdConditionCode().empty()) {
                os << "if (threadIdx.x == 0)";
                {
                    CodeStream::Scope b(os);
                    os << "spkCount = 0;" << std::endl;
                }
                break;
            }
<<<<<<< HEAD
        }
        for(const auto &n : model.getLocalNeuronGroups()) {
            if (n.second.isSpikeEventRequired()) {
                os << "if (threadIdx.x == 1)";
                {
                    CodeStream::Scope b(os);
                    os << "spkEvntCount = 0;" << std::endl;
                }
                break;
            }
        }
=======
        }
        for(const auto &n : model.getLocalNeuronGroups()) {
            if (n.second.isSpikeEventRequired()) {
                os << "if (threadIdx.x == 1)";
                {
                    CodeStream::Scope b(os);
                    os << "spkEvntCount = 0;" << std::endl;
                }
                break;
            }
        }
>>>>>>> 4f8fafb3
        os << "__syncthreads();" << std::endl;
        os << std::endl;

        for(auto n = model.getLocalNeuronGroups().cbegin(); n != model.getLocalNeuronGroups().cend(); ++n) {
            os << "// neuron group " << n->first << std::endl;
            const auto &groupIDRange = n->second.getPaddedIDRange();
            if(n == model.getLocalNeuronGroups().cbegin()) {
                os << "if (id < " << groupIDRange.second << ")";
                localID = "id";
            }
            else {
                os << "if ((id >= " << groupIDRange.first << ") && (id < " << groupIDRange.second << "))";
                localID = "lid";
            }
            {
                CodeStream::Scope b(os);
                if(n != model.getLocalNeuronGroups().cbegin()) {
                    os << "unsigned int lid = id - " << groupIDRange.first << ";" << std::endl;
                }

                if (n->second.isVarQueueRequired() && n->second.isDelayRequired()) {
                    os << "unsigned int delaySlot = (dd_spkQuePtr" << n->first;
                    os << " + " << (n->second.getNumDelaySlots() - 1);
                    os << ") % " << n->second.getNumDelaySlots() << ";" << std::endl;
                }
                os << std::endl;

                os << "// only do this for existing neurons" << std::endl;
                os << "if (" << localID << " < " << n->second.getNumNeurons() << ")" << CodeStream::OB(20);

                os << "// pull neuron variables in a coalesced access" << std::endl;

                const auto *nm = n->second.getNeuronModel();

                // Get name of rng to use for this neuron
                // **TODO** Phillox option
                const std::string rngName = "&dd_rng" + n->first + "[" + localID + "]";

                // Create iteration context to iterate over the variables; derived and extra global parameters
                VarNameIterCtx nmVars(nm->getVars());
                DerivedParamNameIterCtx nmDerivedParams(nm->getDerivedParams());
                ExtraGlobalParamNameIterCtx nmExtraGlobalParams(nm->getExtraGlobalParams());

                // Generate code to copy neuron state into local variables
                StandardGeneratedSections::neuronLocalVarInit(os, n->second, nmVars, "dd_", localID);

                if ((nm->getSimCode().find("$(sT)") != string::npos)
                    || (nm->getThresholdConditionCode().find("$(sT)") != string::npos)
                    || (nm->getResetCode().find("$(sT)") != string::npos)) { // load sT into local variable
                    os << model.getPrecision() << " lsT = dd_sT" <<  n->first << "[";
                    if (n->second.isDelayRequired()) {
                        os << "(delaySlot * " << n->second.getNumNeurons() << ") + ";
                    }
                    os << localID << "];" << std::endl;
                }
                os << std::endl;

                if (n->second.getInSyn().size() > 0 || (nm->getSimCode().find("Isyn") != string::npos)) {
                    os << model.getPrecision() << " Isyn = 0;" << std::endl;
                }

                // Initialise any additional input variables supported by neuron model
                for(const auto &a : nm->getAdditionalInputVars()) {
                    os << a.second.first << " " << a.first << " = " << a.second.second << ";" << std::endl;
                }

                for(const auto *sg : n->second.getInSyn()) {
                    const auto *psm = sg->getPSModel();

                    os << "// pull inSyn values in a coalesced access" << std::endl;
                    os << model.getPrecision() << " linSyn" << sg->getName() << " = dd_inSyn" << sg->getName() << "[" << localID << "];" << std::endl;
<<<<<<< HEAD
                    if (sg->getMatrixType() & SynapseMatrixWeight::INDIVIDUAL) {
=======
                    if (sg->getMatrixType() & SynapseMatrixWeight::INDIVIDUAL_PSM) {
>>>>>>> 4f8fafb3
                        for(const auto &v : psm->getVars()) {
                            os << v.second << " lps" << v.first << sg->getName();
                            os << " = dd_" <<  v.first << sg->getName() << "[" << localID << "];" << std::endl;
                        }
                    }
                    string psCode = psm->getApplyInputCode();
                    substitute(psCode, "$(id)", localID);
                    substitute(psCode, "$(inSyn)", "linSyn" + sg->getName());
                    StandardSubstitutions::postSynapseApplyInput(psCode, sg, n->second,
                        nmVars, nmDerivedParams, nmExtraGlobalParams,
                        cudaFunctions, model.getPrecision(), rngName);

                    if (!psm->getSupportCode().empty()) {
                        os << CodeStream::OB(29) << " using namespace " << sg->getName() << "_postsyn;" << std::endl;
                    }
                    os << psCode << std::endl;
                    if (!psm->getSupportCode().empty()) {
                        os << CodeStream::CB(29) << " // namespace bracket closed" << std::endl;
                    }
                }

                if (!nm->getSupportCode().empty()) {
                    os << " using namespace " << n->first << "_neuron;" << std::endl;
                }
                string thCode = nm->getThresholdConditionCode();
                if (thCode.empty()) { // no condition provided
                    cerr << "Warning: No thresholdConditionCode for neuron type " << typeid(*nm).name() << " used for population \"" << n->first << "\" was provided. There will be no spikes detected in this population!" << endl;
                }
                else {
                    os << "// test whether spike condition was fulfilled previously" << std::endl;
                    substitute(thCode, "$(id)", localID);
                    StandardSubstitutions::neuronThresholdCondition(thCode, n->second,
                                                                    nmVars, nmDerivedParams, nmExtraGlobalParams,
                                                                    cudaFunctions, model.getPrecision(), rngName);
                    if (GENN_PREFERENCES::autoRefractory) {
                        os << "bool oldSpike= (" << thCode << ");" << std::endl;
                    }
                }

                os << "// calculate membrane potential" << std::endl;
                string sCode = nm->getSimCode();
                substitute(sCode, "$(id)", localID);
                StandardSubstitutions::neuronSim(sCode, n->second,
                                                nmVars, nmDerivedParams, nmExtraGlobalParams,
                                                cudaFunctions, model.getPrecision(), rngName);
                os << sCode << std::endl;

                // look for spike type events first.
                if (n->second.isSpikeEventRequired()) {
                // Generate spike event test
                    StandardGeneratedSections::neuronSpikeEventTest(os, n->second,
                                                                    nmVars, nmExtraGlobalParams, localID,
                                                                    cudaFunctions, model.getPrecision(), rngName);

                    os << "// register a spike-like event" << std::endl;
                    os << "if (spikeLikeEvent)";
                    {
                        CodeStream::Scope b(os);
                        os << "spkEvntIdx = atomicAdd((unsigned int *) &spkEvntCount, 1);" << std::endl;
                        os << "shSpkEvnt[spkEvntIdx] = " << localID << ";" << std::endl;
                    }
                }

                // test for true spikes if condition is provided
                if (!thCode.empty()) {
                    os << "// test for and register a true spike" << std::endl;
                    if (GENN_PREFERENCES::autoRefractory) {
                        os << "if ((" << thCode << ") && !(oldSpike)) ";
                    }
                    else {
                        os << "if (" << thCode << ") ";
                    }
                    {
                        CodeStream::Scope b(os);
                        os << "spkIdx = atomicAdd((unsigned int *) &spkCount, 1);" << std::endl;
                        os << "shSpk[spkIdx] = " << localID << ";" << std::endl;

                        // add after-spike reset if provided
                        if (!nm->getResetCode().empty()) {
                            string rCode = nm->getResetCode();
                            substitute(rCode, "$(id)", localID);
                            StandardSubstitutions::neuronReset(rCode, n->second,
                                                            nmVars, nmDerivedParams, nmExtraGlobalParams,
                                                            cudaFunctions, model.getPrecision(), rngName);
                            os << "// spike reset code" << std::endl;
                            os << rCode << std::endl;
                        }
                    }
                }

                // store the defined parts of the neuron state into the global state variables dd_V etc
                StandardGeneratedSections::neuronLocalVarWrite(os, n->second, nmVars, "dd_", localID);

                if (!n->second.getInSyn().empty()) {
                    os << "// the post-synaptic dynamics" << std::endl;
                }
                for(const auto *sg : n->second.getInSyn()) {
                    const auto *psm = sg->getPSModel();

                    string pdCode = psm->getDecayCode();
                    substitute(pdCode, "$(id)", localID);
                    substitute(pdCode, "$(inSyn)", "linSyn" + sg->getName());
                    StandardSubstitutions::postSynapseDecay(pdCode, sg, n->second,
                                                            nmVars, nmDerivedParams, nmExtraGlobalParams,
                                                            cudaFunctions, model.getPrecision(), rngName);
                    if (!psm->getSupportCode().empty()) {
                        os << CodeStream::OB(29) << " using namespace " << sg->getName() << "_postsyn;" << std::endl;
                    }
                    os << pdCode << std::endl;
                    if (!psm->getSupportCode().empty()) {
                        os << CodeStream::CB(29) << " // namespace bracket closed" << endl;
                    }

                    os << "dd_inSyn"  << sg->getName() << "[" << localID << "] = linSyn" << sg->getName() << ";" << std::endl;
                    for(const auto &v : psm->getVars()) {
                        os << "dd_" <<  v.first << sg->getName() << "[" << localID << "] = lps" << v.first << sg->getName() << ";"<< std::endl;
                    }
                }

                os << CodeStream::CB(20);
                os << "__syncthreads();" << std::endl;

                if (n->second.isSpikeEventRequired()) {
                    os << "if (threadIdx.x == 1)";
                    {
                        CodeStream::Scope b(os);
                        os << "if (spkEvntCount > 0) posSpkEvnt = atomicAdd((unsigned int *) &dd_glbSpkCntEvnt" << n->first;
                        if (n->second.isDelayRequired()) {
                            os << "[dd_spkQuePtr" << n->first << "], spkEvntCount);" << std::endl;
                        }
                        else {
                            os << "[0], spkEvntCount);" << std::endl;
                        }
                    } // end if (threadIdx.x == 0)
                    os << "__syncthreads();" << std::endl;
                }

                if (!nm->getThresholdConditionCode().empty()) {
                    os << "if (threadIdx.x == 0)";
                    {
                        CodeStream::Scope b(os);
                        os << "if (spkCount > 0) posSpk = atomicAdd((unsigned int *) &dd_glbSpkCnt" << n->first;
                        if (n->second.isDelayRequired() && n->second.isTrueSpikeRequired()) {
                            os << "[dd_spkQuePtr" << n->first << "], spkCount);" << std::endl;
                        }
                        else {
                            os << "[0], spkCount);" << std::endl;
                        }
                    } // end if (threadIdx.x == 1)
                    os << "__syncthreads();" << std::endl;
                }

                string queueOffset = n->second.getQueueOffset("dd_");
                if (n->second.isSpikeEventRequired()) {
                    os << "if (threadIdx.x < spkEvntCount)";
                    {
                        CodeStream::Scope b(os);
                        os << "dd_glbSpkEvnt" << n->first << "[" << queueOffset << "posSpkEvnt + threadIdx.x] = shSpkEvnt[threadIdx.x];" << std::endl;
                    }   // end if (threadIdx.x < spkEvntCount)
                }

                if (!nm->getThresholdConditionCode().empty()) {
                    string queueOffsetTrueSpk = n->second.isTrueSpikeRequired() ? queueOffset : "";

                    os << "if (threadIdx.x < spkCount)";
                    {
                        CodeStream::Scope b(os);
                        os << "dd_glbSpk" << n->first << "[" << queueOffsetTrueSpk << "posSpk + threadIdx.x] = shSpk[threadIdx.x];" << std::endl;
                        if (n->second.isSpikeTimeRequired()) {
                            os << "dd_sT" << n->first << "[" << queueOffset << "shSpk[threadIdx.x]] = t;" << std::endl;
                        }
                    }   // end if (threadIdx.x < spkCount)
                }
            }   // end if (id < model.padSumNeuronN[i] )
            os << std::endl;
        }
    }   // end of neuron kernel

    os << "#endif" << std::endl;
    fs.close();
}

//-------------------------------------------------------------------------
/*!
  \brief Function for generating a CUDA kernel for simulating all synapses.

  This functions generates code for global variables on the GPU side that are 
  synapse-related and the actual CUDA kernel for simulating one time step of 
  the synapses.
*/
//-------------------------------------------------------------------------

void genSynapseKernel(const NNmodel &model, //!< Model description
                      const string &path,   //!< Path for code generation
                      int localHostID)      //!< ID of local host
{
    string localID; //!< "id" if first synapse group, else "lid". lid =(thread index- last thread of the last synapse group)
    ofstream fs;
    string name = model.getGeneratedCodePath(path, "synapseKrnl.cc");
    fs.open(name.c_str());

    // Attach this to a code stream
    CodeStream os(fs);

    // write header content
    writeHeader(os);
    os << std::endl;

    // compiler/include control (include once)
    os << "#ifndef _" << model.getName() << "_synapseKrnl_cc" << std::endl;
    os << "#define _" << model.getName() << "_synapseKrnl_cc" << std::endl;
    os << "#define BLOCKSZ_SYN " << synapseBlkSz << std::endl;
    os << std::endl;
 
    // write doxygen comment
    os << "//-------------------------------------------------------------------------" << std::endl;
    os << "/*! \\file synapseKrnl.cc" << std::endl << std::endl;
    os << "\\brief File generated from GeNN for the model " << model.getName();
    os << " containing the synapse kernel and learning kernel functions." << std::endl;
    os << "*/" << std::endl;
    os << "//-------------------------------------------------------------------------" << std::endl << std::endl;


    if (!model.getSynapseDynamicsGroups().empty()) {
        os << "#define BLOCKSZ_SYNDYN " << synDynBlkSz << endl;

        // SynapseDynamics kernel header
        os << "extern \"C\" __global__ void calcSynapseDynamics(";
        for(const auto &p : model.getSynapseDynamicsKernelParameters()) {
            os << p.second << " " << p.first << ", ";
        }
        os << model.getPrecision() << " t)" << std::endl; // end of synapse kernel header

        // synapse dynamics kernel code
        {
            CodeStream::Scope b(os);

            // common variables for all cases
            os << "unsigned int id = BLOCKSZ_SYNDYN * blockIdx.x + threadIdx.x;" << std::endl;
            os << model.getPrecision() << " addtoinSyn;" << std::endl;
            os << std::endl;

            os << "// execute internal synapse dynamics if any" << std::endl;
            for(auto s = model.getSynapseDynamicsGroups().cbegin(); s != model.getSynapseDynamicsGroups().cend(); ++s)
            {
                const SynapseGroup *sg = model.findSynapseGroup(s->first);
                const auto *wu = sg->getWUModel();

                // if there is some internal synapse dynamics
                if (!wu->getSynapseDynamicsCode().empty()) {
                    // Create iteration context to iterate over the variables and derived parameters
                    DerivedParamNameIterCtx wuDerivedParams(wu->getDerivedParams());
                    ExtraGlobalParamNameIterCtx wuExtraGlobalParams(wu->getExtraGlobalParams());
                    VarNameIterCtx wuVars(wu->getVars());

                    os << "// synapse group " << s->first << std::endl;
                    if (s == model.getSynapseDynamicsGroups().cbegin()) {
                        os << "if (id < " << s->second.second << ")";
                        localID = "id";
                    }
                    else {
                        os << "if ((id >= " << s->second.first << ") && (id < " << s->second.second << "))";
                        localID = "lid";
                    }
                    {
                        CodeStream::Scope b(os);
                        if(s != model.getSynapseDynamicsGroups().cbegin()) {
                            os << "unsigned int lid = id - " << s->second.first << ";" << std::endl;
                        }

                        if (sg->getSrcNeuronGroup()->isDelayRequired()) {
                            os << "unsigned int delaySlot = (dd_spkQuePtr" << sg->getSrcNeuronGroup()->getName();
                            os << " + " << (sg->getSrcNeuronGroup()->getNumDelaySlots() - sg->getDelaySteps());
                            os << ") % " << sg->getSrcNeuronGroup()->getNumDelaySlots() << ";" << std::endl;
                        }

                        string SDcode = wu->getSynapseDynamicsCode();
                        substitute(SDcode, "$(t)", "t");

                        if (sg->getMatrixType() & SynapseMatrixConnectivity::SPARSE) { // SPARSE
                            os << "if (" << localID << " < dd_indInG" << s->first << "[" << sg->getSrcNeuronGroup()->getNumNeurons() << "])";
                            {
                                CodeStream::Scope b(os);
                                os << "// all threads participate that can work on an existing synapse" << std::endl;
                                if (!wu->getSynapseDynamicsSuppportCode().empty()) {
                                    os << " using namespace " << s->first << "_weightupdate_synapseDynamics;" << std::endl;
                                }
                                if (sg->getMatrixType() & SynapseMatrixWeight::INDIVIDUAL) {
                                    // name substitute synapse var names in synapseDynamics code
                                    name_substitutions(SDcode, "dd_", wuVars.nameBegin, wuVars.nameEnd, s->first + "[" + localID +"]");
                                }

                                const std::string postIdx = "dd_ind" + s->first + "[" + localID + "]";
                                substitute(SDcode, "$(updatelinsyn)", getFloatAtomicAdd(model.getPrecision()) + "(&$(inSyn), $(addtoinSyn))");
                                substitute(SDcode, "$(inSyn)", "dd_inSyn" + s->first + "[" + postIdx + "]");

                                StandardSubstitutions::weightUpdateDynamics(SDcode, sg, wuVars, wuDerivedParams, wuExtraGlobalParams,
                                                                            "dd_preInd" + s->first +"[" + localID + "]",
                                                                            postIdx, "dd_", cudaFunctions, model.getPrecision());
                                os << SDcode << std::endl;
                            }
                        }
                        else { // DENSE
                            os << "if (" << localID << " < " << sg->getSrcNeuronGroup()->getNumNeurons() * sg->getTrgNeuronGroup()->getNumNeurons() << ")";
                            {
                                CodeStream::Scope b(os);
                                os << "// all threads participate that can work on an existing synapse" << std::endl;
                                if (!wu->getSynapseDynamicsSuppportCode().empty()) {
                                        os << " using namespace " << s->first << "_weightupdate_synapseDynamics;" << std::endl;
                                }
                                if (sg->getMatrixType() & SynapseMatrixWeight::INDIVIDUAL) {
                                    // name substitute synapse var names in synapseDynamics code
                                    name_substitutions(SDcode, "dd_", wuVars.nameBegin, wuVars.nameEnd, s->first + "[" + localID + "]");
                                }

                                const std::string postIdx = localID +"%" + to_string(sg->getTrgNeuronGroup()->getNumNeurons());
                                substitute(SDcode, "$(updatelinsyn)", getFloatAtomicAdd(model.getPrecision()) + "(&$(inSyn), $(addtoinSyn))");
                                substitute(SDcode, "$(inSyn)", "dd_inSyn" + s->first + "[" + postIdx + "]");

                                StandardSubstitutions::weightUpdateDynamics(SDcode, sg, wuVars, wuDerivedParams, wuExtraGlobalParams,
                                                                            localID +"/" + to_string(sg->getTrgNeuronGroup()->getNumNeurons()),
                                                                            postIdx, "dd_", cudaFunctions, model.getPrecision());
                                os << SDcode << std::endl;
                            }
                        }
                    }
                }
            }
        }
    }

    // count how many neuron blocks to use: one thread for each synapse target
    // targets of several input groups are counted multiply
    const unsigned int numSynapseBlocks = model.getSynapseKernelGridSize() / synapseBlkSz;

    // synapse kernel header
    os << "extern \"C\" __global__ void calcSynapses(";
    for (const auto &p : model.getSynapseKernelParameters()) {
        os << p.second << " " << p.first << ", ";
    }
    os << model.getPrecision() << " t)" << std::endl; // end of synapse kernel header

    // synapse kernel code
    {
        CodeStream::Scope b(os);
        // common variables for all cases
        os << "unsigned int id = BLOCKSZ_SYN * blockIdx.x + threadIdx.x;" << std::endl;
        os << "unsigned int lmax, j, r;" << std::endl;
        os << model.getPrecision() << " addtoinSyn;" << std::endl;
<<<<<<< HEAD
        os << "volatile __shared__ " << model.getPrecision() << " shLg[BLOCKSZ_SYN];" << std::endl;

        // case-dependent variables
        for(const auto &s : model.getLocalSynapseGroups()) {
            if (!(s.second.getMatrixType() & SynapseMatrixConnectivity::SPARSE) || !s.second.isPSAtomicAddRequired(synapseBlkSz)){
=======

        // We need shLg if any synapse groups accumulate into shared memory
        if(std::any_of(model.getLocalSynapseGroups().cbegin(), model.getLocalSynapseGroups().cend(),
            [](const NNmodel::SynapseGroupValueType &s){ return shouldAccumulateInSharedMemory(s.second); }))
        {
            os << "volatile __shared__ " << model.getPrecision() << " shLg[BLOCKSZ_SYN];" << std::endl;
        }

        // We need linsyn if any synapse groups accumulate directly into a register
        for(const auto &s : model.getLocalSynapseGroups()) {
            if (shouldAccumulateInLinSyn(s.second)) {
>>>>>>> 4f8fafb3
                os << model.getPrecision() << " linSyn;" << std::endl;
                break;
            }
        }
        // we need ipost in any case, and we need npost if there are any SPARSE connections
        os << "unsigned int ipost;" << std::endl;
        for(const auto &s : model.getLocalSynapseGroups()) {
<<<<<<< HEAD
            if (s.second.getMatrixType()  & SynapseMatrixConnectivity::SPARSE) {
=======
            if (s.second.getMatrixType()  & SynapseMatrixConnectivity::SPARSE){
>>>>>>> 4f8fafb3
                os << "unsigned int prePos; " << std::endl;
                os << "unsigned int npost; " << std::endl;
                break;
            }
        }
        for(const auto &s : model.getLocalSynapseGroups()) {
            if (s.second.isTrueSpikeRequired() || model.isSynapseGroupPostLearningRequired(s.first)) {
                os << "__shared__ unsigned int shSpk[BLOCKSZ_SYN];" << std::endl;
                //os << "__shared__ " << model.getPrecision() << " shSpkV[BLOCKSZ_SYN];" << std::endl;
                os << "unsigned int lscnt, numSpikeSubsets;" << std::endl;
                break;
            }
        }
        for(const auto &s : model.getLocalSynapseGroups()) {
            if (s.second.isSpikeEventRequired()) {
                os << "__shared__ unsigned int shSpkEvnt[BLOCKSZ_SYN];" << std::endl;
                os << "unsigned int lscntEvnt, numSpikeSubsetsEvnt;" << std::endl;
                break;
            }
        }
        os << std::endl;

        for(auto s = model.getLocalSynapseGroups().cbegin(); s != model.getLocalSynapseGroups().cend(); ++s) {
            os << "// synapse group " << s->first << std::endl;
            const auto &groupIDRange = s->second.getPaddedKernelIDRange();
            if (s == model.getLocalSynapseGroups().cbegin()) {
                os << "if (id < " << groupIDRange.second << ")";
                localID = "id";
            }
            else {
                os << "if ((id >= " << groupIDRange.first << ") && (id < " << groupIDRange.second << "))";
                localID = "lid";
            }
            {
                CodeStream::Scope b(os);
                if(s != model.getLocalSynapseGroups().cbegin()) {
                    os << "unsigned int lid = id - " << groupIDRange.first<< ";" << std::endl;
                }

                if (s->second.getSrcNeuronGroup()->isDelayRequired()) {
                    os << "unsigned int delaySlot = (dd_spkQuePtr" << s->second.getSrcNeuronGroup()->getName();
                    os << " + " << (s->second.getSrcNeuronGroup()->getNumDelaySlots() - s->second.getDelaySteps());
                    os << ") % " << s->second.getSrcNeuronGroup()->getNumDelaySlots() << ";" << std::endl;
                }

<<<<<<< HEAD
                if (!(s->second.getMatrixType() & SynapseMatrixConnectivity::SPARSE) || !s->second.isPSAtomicAddRequired(synapseBlkSz)){
=======
                // If we are going to accumulate postsynaptic input into a register, copy current value into register from global memory
                if (shouldAccumulateInLinSyn(s->second)) {
>>>>>>> 4f8fafb3
                    os << "// only do this for existing neurons" << std::endl;
                    os << "if (" << localID << " < " << s->second.getTrgNeuronGroup()->getNumNeurons() << ")";
                    {
                        CodeStream::Scope b(os);
                        os << "linSyn = dd_inSyn" << s->first << "[" << localID << "];" << std::endl;
                    }
                }
<<<<<<< HEAD
=======
                // Otherwise, if we are going to accumulate into shared memory, copy current value into correct array index
                // **NOTE** is ok as number of target neurons <= synapseBlkSz
                else if(shouldAccumulateInSharedMemory(s->second)) {
                    os << "if (threadIdx.x < " << s->second.getTrgNeuronGroup()->getNumNeurons() << ")";
                    {
                        CodeStream::Scope b(os);
                        os << "shLg[threadIdx.x] = dd_inSyn" << s->first << "[threadIdx.x];"<< std::endl;
                    }
                    os << "__syncthreads();" << std::endl;
                }
>>>>>>> 4f8fafb3

                if (s->second.isSpikeEventRequired()) {
                    os << "lscntEvnt = dd_glbSpkCntEvnt" << s->second.getSrcNeuronGroup()->getName();
                    if (s->second.getSrcNeuronGroup()->isDelayRequired()) {
                        os << "[delaySlot];" << std::endl;
                    }
                    else {
                        os << "[0];" << std::endl;
                    }
                    os << "numSpikeSubsetsEvnt = (lscntEvnt+BLOCKSZ_SYN-1) / BLOCKSZ_SYN;" << std::endl;
                }

                if (s->second.isTrueSpikeRequired() || model.isSynapseGroupPostLearningRequired(s->first)) {
                    os << "lscnt = dd_glbSpkCnt" << s->second.getSrcNeuronGroup()->getName();
                    if (s->second.getSrcNeuronGroup()->isDelayRequired()) {
                        os << "[delaySlot];" << std::endl;
                    }
                    else {
                        os << "[0];" << std::endl;
                    }
                    os << "numSpikeSubsets = (lscnt+BLOCKSZ_SYN-1) / BLOCKSZ_SYN;" << std::endl;
                }

                // generate the code for processing spike-like events
                if (s->second.isSpikeEventRequired()) {
                    generate_process_presynaptic_events_code(os, s->second, localID, "Evnt", model.getPrecision());
                }

                // generate the code for processing true spike events
                if (s->second.isTrueSpikeRequired()) {
                    generate_process_presynaptic_events_code(os, s->second, localID, "", model.getPrecision());
                }
                os << std::endl;

<<<<<<< HEAD
                if (!(s->second.getMatrixType() & SynapseMatrixConnectivity::SPARSE) || !s->second.isPSAtomicAddRequired(synapseBlkSz)) {
=======
                // If we have been accumulating into a register, write value back to global memory
                if (shouldAccumulateInLinSyn(s->second)) {
>>>>>>> 4f8fafb3
                    os << "// only do this for existing neurons" << std::endl;
                    os << "if (" << localID << " < " << s->second.getTrgNeuronGroup()->getNumNeurons() << ")";
                    {
                        CodeStream::Scope b(os);
                        os << "dd_inSyn" << s->first << "[" << localID << "] = linSyn;" << std::endl;
                    }
                }
<<<<<<< HEAD
=======
                // Otherwise, if we have been accumulating into shared memory, write value back to global memory
                // **NOTE** is ok as number of target neurons <= synapseBlkSz
                else if(shouldAccumulateInSharedMemory(s->second)) {
                    os << "__syncthreads();" << std::endl;
                    os << "if (threadIdx.x < " << s->second.getTrgNeuronGroup()->getNumNeurons() << ")";
                    {
                        CodeStream::Scope b(os);
                        os << "dd_inSyn" << s->first << "[threadIdx.x] = shLg[threadIdx.x];"<< std::endl;
                    }
                }

>>>>>>> 4f8fafb3
                // need to do reset operations in this kernel (no learning kernel)
                if (model.getResetKernel() == GENN_FLAGS::calcSynapses) {
                    os << "__syncthreads();" << std::endl;
                    os << "if (threadIdx.x == 0)";
                    {
                        CodeStream::Scope b(os);
                        os << "j = atomicAdd((unsigned int *) &d_done, 1);" << std::endl;
                        os << "if (j == " << numSynapseBlocks - 1 << ")";
                        {
                            // Update device delay slot pointers for remote neuron groups that require them
                            CodeStream::Scope b(os);
                            for(const auto &n : model.getRemoteNeuronGroups()) {
                                if(n.second.hasOutputToHost(localHostID) && n.second.isDelayRequired()) {
                                    os << "dd_spkQuePtr" << n.first << " = (dd_spkQuePtr" << n.first << " + 1) % " << n.second.getNumDelaySlots() << ";" << std::endl;
                                }
                            }
                            for(const auto &n : model.getLocalNeuronGroups()) {
                                StandardGeneratedSections::neuronOutputInit(os, n.second, "dd_");
                            }
                            os << "d_done = 0;" << std::endl;
                        }   // end "if (j == " << numOfBlocks - 1 << ")"
                    }   // end "if (threadIdx.x == 0)"
                }
            }
            os << std::endl;
        }
    }
    os << std::endl;


    ///////////////////////////////////////////////////////////////
    // Kernel for learning synapses, post-synaptic spikes

    if (!model.getSynapsePostLearnGroups().empty()) {

        // count how many learn blocks to use: one thread for each synapse source
        // sources of several output groups are counted multiply
        const unsigned int numPostLearnBlocks = model.getSynapsePostLearnGridSize() / learnBlkSz;
  
        // Kernel header
        os << "extern \"C\" __global__ void learnSynapsesPost(";
        for(const auto &p : model.getSimLearnPostKernelParameters()) {
            os << p.second << " " << p.first << ", ";
        }
        os << model.getPrecision() << " t)";
        os << std::endl;

        // kernel code
        {
            CodeStream::Scope b(os);
            os << "unsigned int id = " << learnBlkSz << " * blockIdx.x + threadIdx.x;" << std::endl;
            os << "__shared__ unsigned int shSpk[" << learnBlkSz << "];" << std::endl;
            os << "unsigned int lscnt, numSpikeSubsets, lmax, j, r;" << std::endl;
            os << std::endl;
            for(auto s = model.getSynapsePostLearnGroups().cbegin(); s != model.getSynapsePostLearnGroups().cend(); ++s)
            {
                const SynapseGroup *sg = model.findSynapseGroup(s->first);
                const auto *wu = sg->getWUModel();
                const bool sparse = sg->getMatrixType() & SynapseMatrixConnectivity::SPARSE;

                // NOTE: WE DO NOT USE THE AXONAL DELAY FOR BACKWARDS PROPAGATION - WE CAN TALK ABOUT BACKWARDS DELAYS IF WE WANT THEM
                os << "// synapse group " << s->first << std::endl;
                if (s == model.getSynapsePostLearnGroups().cbegin()) {
                    os << "if (id < " << s->second.second << ")";
                    localID = "id";
                }
                else {
                    os << "if ((id >= " << s->second.first << ") && (id < " << s->second.second << "))";
                    localID = "lid";
                }
                {
                    CodeStream::Scope b(os);

                    if(s != model.getSynapsePostLearnGroups().cbegin()) {
                        os << "unsigned int lid = id - " << s->second.first << ";" << std::endl;
                    }

                    if (sg->getSrcNeuronGroup()->isDelayRequired()) {
                        os << "unsigned int delaySlot = (dd_spkQuePtr" << sg->getSrcNeuronGroup()->getName();
                        os << " + " << (sg->getSrcNeuronGroup()->getNumDelaySlots() - sg->getDelaySteps());
                        os << ") % " << sg->getSrcNeuronGroup()->getNumDelaySlots() << ";" << std::endl;
                    }

                    if (sg->getTrgNeuronGroup()->isDelayRequired() && sg->getTrgNeuronGroup()->isTrueSpikeRequired()) {
                        os << "lscnt = dd_glbSpkCnt" << sg->getTrgNeuronGroup()->getName() << "[dd_spkQuePtr" << sg->getTrgNeuronGroup()->getName() << "];" << std::endl;
                    }
                    else {
                        os << "lscnt = dd_glbSpkCnt" << sg->getTrgNeuronGroup()->getName() << "[0];" << std::endl;
                    }

                    os << "numSpikeSubsets = (lscnt+" << learnBlkSz-1 << ") / " << learnBlkSz << ";" << std::endl;
                    os << "for (r = 0; r < numSpikeSubsets; r++)";
                    {
                        CodeStream::Scope b(os);
                        os << "if (r == numSpikeSubsets - 1) lmax = ((lscnt-1) % " << learnBlkSz << ")+1;" << std::endl;
                        os << "else lmax = " << learnBlkSz << ";" << std::endl;

                        string offsetTrueSpkPost = sg->getTrgNeuronGroup()->isTrueSpikeRequired()
                            ? sg->getOffsetPost("dd_")
                            : "";
                        os << "if (threadIdx.x < lmax)";
                        {
                            CodeStream::Scope b(os);
                            os << "shSpk[threadIdx.x] = dd_glbSpk" << sg->getTrgNeuronGroup()->getName() << "[" << offsetTrueSpkPost << "(r * " << learnBlkSz << ") + threadIdx.x];" << std::endl;
                        }

                        os << "__syncthreads();" << std::endl;
                        os << "// only work on existing neurons" << std::endl;
<<<<<<< HEAD
                        os << "if (" << localID << " < " << sg->getSrcNeuronGroup()->getNumNeurons() << ")";
=======
                        os << "if (" << localID << " < " << sg->getMaxSourceConnections() << ")";
>>>>>>> 4f8fafb3
                        {
                            CodeStream::Scope b(os);
                            os << "// loop through all incoming spikes for learning" << std::endl;
                            os << "for (j = 0; j < lmax; j++)";
                            {
                                CodeStream::Scope b(os);
                                if (sparse) {
<<<<<<< HEAD
                                    os << "unsigned int iprePos = dd_revIndInG" <<  s->first << "[shSpk[j]];" << std::endl;
                                    os << "unsigned int npre = dd_revIndInG" << s->first << "[shSpk[j] + 1] - iprePos;" << std::endl;
=======
                                    if(sg->getMatrixType() & SynapseMatrixConnectivity::YALE) {
                                        os << "unsigned int iprePos = dd_revIndInG" <<  s->first << "[shSpk[j]];" << std::endl;
                                        os << "unsigned int npre = dd_revIndInG" << s->first << "[shSpk[j] + 1] - iprePos;" << std::endl;
                                    }
                                    else {
                                        os << "unsigned int iprePos = shSpk[j] * " << to_string(sg->getMaxSourceConnections()) << ";" << std::endl;
                                        os << "unsigned int npre = dd_colLength" << s->first << "[shSpk[j]];" << std::endl;
                                    }
>>>>>>> 4f8fafb3
                                    os << "if (" << localID << " < npre)" << CodeStream::OB(1540);
                                    os << "iprePos += " << localID << ";" << std::endl;
                                    //Commenting out the next line as it is not used rather than deleting as I'm not sure if it may be used by different learning models
                                    //os << "unsigned int ipre = dd_revInd" << sgName << "[iprePos];" << std::endl;
                                }

                                if (!wu->getLearnPostSupportCode().empty()) {
                                    os << " using namespace " << s->first << "_weightupdate_simLearnPost;" << std::endl;
                                }

                                // Create iteration context to iterate over the variables; derived and extra global parameters
                                DerivedParamNameIterCtx wuDerivedParams(wu->getDerivedParams());
                                ExtraGlobalParamNameIterCtx wuExtraGlobalParams(wu->getExtraGlobalParams());
                                VarNameIterCtx wuVars(wu->getVars());

                                string code = wu->getLearnPostCode();
                                substitute(code, "$(t)", "t");
                                // Code substitutions ----------------------------------------------------------------------------------
<<<<<<< HEAD
                                if (sparse) { // SPARSE
                                    name_substitutions(code, "dd_", wuVars.nameBegin, wuVars.nameEnd, s->first + "[dd_remap" + s->first + "[iprePos]]");
                                }
                                else { // DENSE
                                    name_substitutions(code, "dd_", wuVars.nameBegin, wuVars.nameEnd, s->first + "[" + localID + " * " + to_string(sg->getTrgNeuronGroup()->getNumNeurons()) + " + shSpk[j]]");
                                }
                                StandardSubstitutions::weightUpdatePostLearn(code, sg, wuDerivedParams, wuExtraGlobalParams,
                                                                            sparse ?  "dd_revInd" + s->first + "[iprePos]" : localID,
                                                                            "shSpk[j]", "dd_", cudaFunctions, model.getPrecision());
=======
                                std::string preIndex;
                                if (sparse) { // SPARSE
                                    name_substitutions(code, "dd_", wuVars.nameBegin, wuVars.nameEnd, s->first + "[dd_remap" + s->first + "[iprePos]]");
                                    
                                    if(sg->getMatrixType() & SynapseMatrixConnectivity::YALE) {
                                        preIndex = "dd_revInd" + s->first + "[iprePos]";
                                    }
                                    else {
                                        preIndex = "(dd_remap" + s->first + "[iprePos] / " + to_string(sg->getMaxConnections()) + ")";
                                    }
                                }
                                else { // DENSE
                                    name_substitutions(code, "dd_", wuVars.nameBegin, wuVars.nameEnd, s->first + "[" + localID + " * " + to_string(sg->getTrgNeuronGroup()->getNumNeurons()) + " + shSpk[j]]");
                                    preIndex = localID;
                                }
                                StandardSubstitutions::weightUpdatePostLearn(code, sg, wuDerivedParams, wuExtraGlobalParams,
                                                                            preIndex, "shSpk[j]", "dd_", cudaFunctions, model.getPrecision());
>>>>>>> 4f8fafb3
                                // end Code substitutions -------------------------------------------------------------------------
                                os << code << std::endl;
                                if (sparse) {
                                    os << CodeStream::CB(1540);
                                }
                            }
                        }
                    }
                    if (model.getResetKernel() == GENN_FLAGS::learnSynapsesPost) {
                        os << "__syncthreads();" << std::endl;
                        os << "if (threadIdx.x == 0)";
                        {
                            CodeStream::Scope b(os);
                            os << "j = atomicAdd((unsigned int *) &d_done, 1);" << std::endl;
                            os << "if (j == " << numPostLearnBlocks - 1 << ")";
                            {
                                CodeStream::Scope b(os);

                                // Update device delay slot pointers for remote neuorn groups that require them
                                for(const auto &n : model.getRemoteNeuronGroups()) {
                                    if(n.second.hasOutputToHost(localHostID) && n.second.isDelayRequired()) {
                                        os << "dd_spkQuePtr" << n.first << " = (dd_spkQuePtr" << n.first << " + 1) % " << n.second.getNumDelaySlots() << ";" << std::endl;
                                    }
                                }
                                for(const auto &n : model.getLocalNeuronGroups()) {
                                    StandardGeneratedSections::neuronOutputInit(os, n.second, "dd_");
                                }
                                os << "d_done = 0;" << std::endl;
                            }   // end "if (j == " << numOfBlocks - 1 << ")"
                        }   // end "if (threadIdx.x == 0)"
                    }
                }
            }
        }
    }
    os << std::endl;
    
    os << "#endif" << std::endl;
    fs.close();

//    cout << "exiting genSynapseKernel" << endl;
}

#endif<|MERGE_RESOLUTION|>--- conflicted
+++ resolved
@@ -80,16 +80,6 @@
     ExtraGlobalParamNameIterCtx wuExtraGlobalParams(wu->getExtraGlobalParams());
     VarNameIterCtx wuVars(wu->getVars());
 
-<<<<<<< HEAD
-    //int maxConnections;
-    if (sg.isPSAtomicAddRequired(synapseBlkSz)) {
-        if (sg.getMaxConnections() < 1) {
-            fprintf(stderr, "Model Generation warning: for every SPARSE synapse group used you must also supply (in your model) a max possible number of connections via the model.setMaxConn() function.\n");
-        }
-    }
-
-=======
->>>>>>> 4f8fafb3
     os << "if (" << localID << " < " ;
     if (sg.getSrcNeuronGroup()->isDelayRequired()) {
         os << "dd_glbSpkCnt" << postfix << sg.getSrcNeuronGroup()->getName() << "[delaySlot])";
@@ -105,19 +95,6 @@
         }
 
         if (sg.getSrcNeuronGroup()->isDelayRequired()) {
-<<<<<<< HEAD
-            os << "int preInd = dd_glbSpk"  << postfix << sg.getSrcNeuronGroup()->getName();
-            os << "[(delaySlot * " << sg.getSrcNeuronGroup()->getNumNeurons() << ") + " << localID << "];" << std::endl;
-        }
-        else {
-            os << "int preInd = dd_glbSpk"  << postfix << sg.getSrcNeuronGroup()->getName();
-            os << "[" << localID << "];" << std::endl;
-        }
-        os << "prePos = dd_indInG" << sg.getName() << "[preInd];" << std::endl;
-        os << "npost = dd_indInG" << sg.getName() << "[preInd + 1] - prePos;" << std::endl;
-
-        if (sg.getMatrixType() & SynapseMatrixConnectivity::BITMASK) {
-=======
             os << "const unsigned int preInd = dd_glbSpk"  << postfix << sg.getSrcNeuronGroup()->getName();
             os << "[(delaySlot * " << sg.getSrcNeuronGroup()->getNumNeurons() << ") + " << localID << "];" << std::endl;
         }
@@ -135,7 +112,6 @@
             os << "npost = dd_rowLength" << sg.getName() << "[preInd];" << std::endl;
         }
         else if (sg.getMatrixType() & SynapseMatrixConnectivity::BITMASK) {
->>>>>>> 4f8fafb3
             os << "unsigned int gid = (dd_glbSpkCnt" << postfix << "[" << localID << "] * " << sg.getTrgNeuronGroup()->getNumNeurons() << " + i);" << std::endl;
         }
 
@@ -163,37 +139,6 @@
             os << "if (B(dd_gp" << sg.getName() << "[gid / 32], gid & 31))" << CodeStream::OB(135);
         }
 
-<<<<<<< HEAD
-        os << "for (int i = 0; i < npost; ++i)";
-        {
-            CodeStream::Scope b(os);
-            os << "ipost = dd_ind" <<  sg.getName() << "[prePos];" << std::endl;
-
-            // Code substitutions ----------------------------------------------------------------------------------
-            string wCode = evnt ? wu->getEventCode() : wu->getSimCode();
-            substitute(wCode, "$(t)", "t");
-
-            if (sg.isPSAtomicAddRequired(synapseBlkSz)) { // SPARSE using atomicAdd
-                substitute(wCode, "$(updatelinsyn)", getFloatAtomicAdd(ftype) + "(&$(inSyn), $(addtoinSyn))");
-                substitute(wCode, "$(inSyn)", "dd_inSyn" + sg.getName() + "[ipost]");
-            }
-            else { // using shared memory
-                substitute(wCode, "$(updatelinsyn)", "$(inSyn) += $(addtoinSyn)");
-                substitute(wCode, "$(inSyn)", "shLg[ipost]");
-            }
-
-            if (sg.getMatrixType() & SynapseMatrixWeight::INDIVIDUAL) {
-                name_substitutions(wCode, "dd_", wuVars.nameBegin, wuVars.nameEnd, sg.getName() + "[prePos]");
-            }
-
-            StandardSubstitutions::weightUpdateSim(wCode, sg,
-                                                   wuVars, wuDerivedParams, wuExtraGlobalParams,
-                                                   "preInd", "ipost", "dd_", cudaFunctions, ftype);
-            // end code substitutions -------------------------------------------------------------------------
-
-            os << wCode << std::endl;
-
-=======
         os << "for(unsigned int i = 0; i < npost; ++i)";
         {
             CodeStream::Scope b(os);
@@ -229,7 +174,6 @@
 
             os << wCode << std::endl;
 
->>>>>>> 4f8fafb3
             os << "prePos += 1;" << std::endl;
         }
 
@@ -269,131 +213,6 @@
         {
             CodeStream::Scope b(os);
             os << "shSpk" << postfix << "[threadIdx.x] = dd_glbSpk" << postfix << sg.getSrcNeuronGroup()->getName() << "[" << sg.getOffsetPre() << "(r * BLOCKSZ_SYN) + threadIdx.x];" << std::endl;
-<<<<<<< HEAD
-        }
-
-        if ((sg.getMatrixType() & SynapseMatrixConnectivity::SPARSE) && !sg.isPSAtomicAddRequired(synapseBlkSz)) {
-            // set shLg to 0 for all postsynaptic neurons; is ok as model.neuronN[model.synapseTarget[i]] <= synapseBlkSz
-            os << "if (threadIdx.x < " << sg.getTrgNeuronGroup()->getNumNeurons() << ") shLg[threadIdx.x] = 0;" << std::endl;
-        }
-        os << "__syncthreads();" << std::endl;
-
-        int maxConnections;
-        if ((sg.getMatrixType() & SynapseMatrixConnectivity::SPARSE) && sg.isPSAtomicAddRequired(synapseBlkSz)) {
-            if (sg.getMaxConnections() < 1) {
-                fprintf(stderr, "Model Generation warning: for every SPARSE synapse group used you must also supply (in your model) a max possible number of connections via the model.setMaxConn() function.\n");
-                maxConnections = sg.getTrgNeuronGroup()->getNumNeurons();
-            }
-            else {
-                maxConnections = sg.getMaxConnections();
-            }
-        }
-        else {
-            maxConnections = sg.getTrgNeuronGroup()->getNumNeurons();
-        }
-        os << "// loop through all incoming spikes" << std::endl;
-        os << "for (j = 0; j < lmax; j++)";
-        {
-            CodeStream::Scope b(os);
-            os << "// only work on existing neurons" << std::endl;
-            os << "if (" << localID << " < " << maxConnections << ")";
-            {
-                CodeStream::Scope b(os);
-                if (sg.getMatrixType() & SynapseMatrixConnectivity::BITMASK) {
-                    os << "unsigned int gid = (shSpk" << postfix << "[j] * " << sg.getTrgNeuronGroup()->getNumNeurons() << " + " << localID << ");" << std::endl;
-                }
-
-                if (!wu->getSimSupportCode().empty()) {
-                    os << "using namespace " << sg.getName() << "_weightupdate_simCode;" << std::endl;
-                }
-                if (evnt && sg.isEventThresholdReTestRequired()) {
-                    os << "if ";
-                    if (sg.getMatrixType() & SynapseMatrixConnectivity::BITMASK) {
-                        // Note: we will just access global mem. For compute >= 1.2 simultaneous access to same global mem in the (half-)warp will be coalesced - no worries
-                        os << "((B(dd_gp" << sg.getName() << "[gid / 32], gid & 31)) && ";
-                    }
-
-                    // code substitutions ----
-                    string eCode = wu->getEventThresholdConditionCode();
-                    StandardSubstitutions::weightUpdateThresholdCondition(eCode, sg, wuDerivedParams, wuExtraGlobalParams,
-                                                                        "shSpkEvnt[j]", "ipost", "dd_",
-                                                                        cudaFunctions, ftype);
-                    // end code substitutions ----
-                    os << "(" << eCode << ")";
-
-                    if (sg.getMatrixType() & SynapseMatrixConnectivity::BITMASK) {
-                        os << ")";
-                    }
-                    os << CodeStream::OB(130);
-                }
-                else if (sg.getMatrixType() & SynapseMatrixConnectivity::BITMASK) {
-                    os << "if (B(dd_gp" << sg.getName() << "[gid / 32], gid & 31))" << CodeStream::OB(135);
-                }
-
-                if (sg.getMatrixType() & SynapseMatrixConnectivity::SPARSE) { // SPARSE
-                    os << "prePos = dd_indInG" << sg.getName() << "[shSpk" << postfix << "[j]];" << std::endl;
-                    os << "npost = dd_indInG" << sg.getName() << "[shSpk" << postfix << "[j] + 1] - prePos;" << std::endl;
-                    os << "if (" << localID << " < npost)" << CodeStream::OB(140);
-                    os << "prePos += " << localID << ";" << std::endl;
-                    os << "ipost = dd_ind" << sg.getName() << "[prePos];" << std::endl;
-                }
-                else { // DENSE
-                    os << "ipost = " << localID << ";" << std::endl;
-                }
-
-                // Code substitutions ----------------------------------------------------------------------------------
-                string wCode = (evnt ? wu->getEventCode() : wu->getSimCode());
-                substitute(wCode, "$(t)", "t");
-                if (sg.getMatrixType() & SynapseMatrixConnectivity::SPARSE) { // SPARSE
-                    if (sg.isPSAtomicAddRequired(synapseBlkSz)) { // SPARSE using atomicAdd
-                        substitute(wCode, "$(updatelinsyn)", getFloatAtomicAdd(ftype) + "(&$(inSyn), $(addtoinSyn))");
-                        substitute(wCode, "$(inSyn)", "dd_inSyn" + sg.getName() + "[ipost]");
-                    }
-                    else { // SPARSE using shared memory
-                        substitute(wCode, "$(updatelinsyn)", "$(inSyn) += $(addtoinSyn)");
-                        substitute(wCode, "$(inSyn)", "shLg[ipost]");
-                    }
-
-                    if (sg.getMatrixType() & SynapseMatrixWeight::INDIVIDUAL) {
-                        name_substitutions(wCode, "dd_", wuVars.nameBegin, wuVars.nameEnd, sg.getName() + "[prePos]");
-                    }
-                }
-                else { // DENSE
-                    substitute(wCode, "$(updatelinsyn)", "$(inSyn) += $(addtoinSyn)");
-                    substitute(wCode, "$(inSyn)", "linSyn");
-                    if (sg.getMatrixType() & SynapseMatrixWeight::INDIVIDUAL) {
-                        name_substitutions(wCode, "dd_", wuVars.nameBegin, wuVars.nameEnd, sg.getName() + "[shSpk"
-                                            + postfix + "[j] * " + to_string(sg.getTrgNeuronGroup()->getNumNeurons()) + "+ ipost]");
-                    }
-                }
-
-                StandardSubstitutions::weightUpdateSim(wCode, sg, wuVars, wuDerivedParams, wuExtraGlobalParams,
-                                                    "shSpk" + postfix + "[j]", "ipost", "dd_",
-                                                    cudaFunctions, ftype);
-                // end Code substitutions -------------------------------------------------------------------------
-                os << wCode << std::endl;
-
-                if (sg.getMatrixType() & SynapseMatrixConnectivity::SPARSE) {
-                    os << CodeStream::CB(140); // end if (id < npost)
-                }
-
-                if (evnt && sg.isEventThresholdReTestRequired()) {
-                    os << CodeStream::CB(130); // end if (eCode)
-                }
-                else if (sg.getMatrixType() & SynapseMatrixConnectivity::BITMASK) {
-                    os << CodeStream::CB(135); // end if (B(dd_gp" << sg.getName() << "[gid / 32], gid
-                }
-            }
-
-            if ((sg.getMatrixType() & SynapseMatrixConnectivity::SPARSE) && !sg.isPSAtomicAddRequired(synapseBlkSz)) {
-                os << "__syncthreads();" << std::endl;
-                os << "if (threadIdx.x < " << sg.getTrgNeuronGroup()->getNumNeurons() << ")" << CodeStream::OB(136); // need to write back results
-                os << "linSyn += shLg[" << localID << "];" << std::endl;
-                os << "shLg[" << localID << "] = 0;" << std::endl;
-                os << CodeStream::CB(136) << std::endl;
-
-                os << "__syncthreads();" << std::endl;
-=======
         }
         os << "__syncthreads();" << std::endl;
 
@@ -498,7 +317,6 @@
                 else if (sg.getMatrixType() & SynapseMatrixConnectivity::BITMASK) {
                     os << CodeStream::CB(135); // end if (B(dd_gp" << sg.getName() << "[gid / 32], gid
                 }
->>>>>>> 4f8fafb3
             }
         }
     }
@@ -635,7 +453,6 @@
                 }
                 break;
             }
-<<<<<<< HEAD
         }
         for(const auto &n : model.getLocalNeuronGroups()) {
             if (n.second.isSpikeEventRequired()) {
@@ -647,19 +464,6 @@
                 break;
             }
         }
-=======
-        }
-        for(const auto &n : model.getLocalNeuronGroups()) {
-            if (n.second.isSpikeEventRequired()) {
-                os << "if (threadIdx.x == 1)";
-                {
-                    CodeStream::Scope b(os);
-                    os << "spkEvntCount = 0;" << std::endl;
-                }
-                break;
-            }
-        }
->>>>>>> 4f8fafb3
         os << "__syncthreads();" << std::endl;
         os << std::endl;
 
@@ -731,11 +535,7 @@
 
                     os << "// pull inSyn values in a coalesced access" << std::endl;
                     os << model.getPrecision() << " linSyn" << sg->getName() << " = dd_inSyn" << sg->getName() << "[" << localID << "];" << std::endl;
-<<<<<<< HEAD
-                    if (sg->getMatrixType() & SynapseMatrixWeight::INDIVIDUAL) {
-=======
                     if (sg->getMatrixType() & SynapseMatrixWeight::INDIVIDUAL_PSM) {
->>>>>>> 4f8fafb3
                         for(const auto &v : psm->getVars()) {
                             os << v.second << " lps" << v.first << sg->getName();
                             os << " = dd_" <<  v.first << sg->getName() << "[" << localID << "];" << std::endl;
@@ -1085,13 +885,6 @@
         os << "unsigned int id = BLOCKSZ_SYN * blockIdx.x + threadIdx.x;" << std::endl;
         os << "unsigned int lmax, j, r;" << std::endl;
         os << model.getPrecision() << " addtoinSyn;" << std::endl;
-<<<<<<< HEAD
-        os << "volatile __shared__ " << model.getPrecision() << " shLg[BLOCKSZ_SYN];" << std::endl;
-
-        // case-dependent variables
-        for(const auto &s : model.getLocalSynapseGroups()) {
-            if (!(s.second.getMatrixType() & SynapseMatrixConnectivity::SPARSE) || !s.second.isPSAtomicAddRequired(synapseBlkSz)){
-=======
 
         // We need shLg if any synapse groups accumulate into shared memory
         if(std::any_of(model.getLocalSynapseGroups().cbegin(), model.getLocalSynapseGroups().cend(),
@@ -1103,7 +896,6 @@
         // We need linsyn if any synapse groups accumulate directly into a register
         for(const auto &s : model.getLocalSynapseGroups()) {
             if (shouldAccumulateInLinSyn(s.second)) {
->>>>>>> 4f8fafb3
                 os << model.getPrecision() << " linSyn;" << std::endl;
                 break;
             }
@@ -1111,11 +903,7 @@
         // we need ipost in any case, and we need npost if there are any SPARSE connections
         os << "unsigned int ipost;" << std::endl;
         for(const auto &s : model.getLocalSynapseGroups()) {
-<<<<<<< HEAD
-            if (s.second.getMatrixType()  & SynapseMatrixConnectivity::SPARSE) {
-=======
             if (s.second.getMatrixType()  & SynapseMatrixConnectivity::SPARSE){
->>>>>>> 4f8fafb3
                 os << "unsigned int prePos; " << std::endl;
                 os << "unsigned int npost; " << std::endl;
                 break;
@@ -1161,12 +949,8 @@
                     os << ") % " << s->second.getSrcNeuronGroup()->getNumDelaySlots() << ";" << std::endl;
                 }
 
-<<<<<<< HEAD
-                if (!(s->second.getMatrixType() & SynapseMatrixConnectivity::SPARSE) || !s->second.isPSAtomicAddRequired(synapseBlkSz)){
-=======
                 // If we are going to accumulate postsynaptic input into a register, copy current value into register from global memory
                 if (shouldAccumulateInLinSyn(s->second)) {
->>>>>>> 4f8fafb3
                     os << "// only do this for existing neurons" << std::endl;
                     os << "if (" << localID << " < " << s->second.getTrgNeuronGroup()->getNumNeurons() << ")";
                     {
@@ -1174,8 +958,6 @@
                         os << "linSyn = dd_inSyn" << s->first << "[" << localID << "];" << std::endl;
                     }
                 }
-<<<<<<< HEAD
-=======
                 // Otherwise, if we are going to accumulate into shared memory, copy current value into correct array index
                 // **NOTE** is ok as number of target neurons <= synapseBlkSz
                 else if(shouldAccumulateInSharedMemory(s->second)) {
@@ -1186,7 +968,6 @@
                     }
                     os << "__syncthreads();" << std::endl;
                 }
->>>>>>> 4f8fafb3
 
                 if (s->second.isSpikeEventRequired()) {
                     os << "lscntEvnt = dd_glbSpkCntEvnt" << s->second.getSrcNeuronGroup()->getName();
@@ -1221,12 +1002,8 @@
                 }
                 os << std::endl;
 
-<<<<<<< HEAD
-                if (!(s->second.getMatrixType() & SynapseMatrixConnectivity::SPARSE) || !s->second.isPSAtomicAddRequired(synapseBlkSz)) {
-=======
                 // If we have been accumulating into a register, write value back to global memory
                 if (shouldAccumulateInLinSyn(s->second)) {
->>>>>>> 4f8fafb3
                     os << "// only do this for existing neurons" << std::endl;
                     os << "if (" << localID << " < " << s->second.getTrgNeuronGroup()->getNumNeurons() << ")";
                     {
@@ -1234,8 +1011,6 @@
                         os << "dd_inSyn" << s->first << "[" << localID << "] = linSyn;" << std::endl;
                     }
                 }
-<<<<<<< HEAD
-=======
                 // Otherwise, if we have been accumulating into shared memory, write value back to global memory
                 // **NOTE** is ok as number of target neurons <= synapseBlkSz
                 else if(shouldAccumulateInSharedMemory(s->second)) {
@@ -1247,7 +1022,6 @@
                     }
                 }
 
->>>>>>> 4f8fafb3
                 // need to do reset operations in this kernel (no learning kernel)
                 if (model.getResetKernel() == GENN_FLAGS::calcSynapses) {
                     os << "__syncthreads();" << std::endl;
@@ -1356,11 +1130,7 @@
 
                         os << "__syncthreads();" << std::endl;
                         os << "// only work on existing neurons" << std::endl;
-<<<<<<< HEAD
-                        os << "if (" << localID << " < " << sg->getSrcNeuronGroup()->getNumNeurons() << ")";
-=======
                         os << "if (" << localID << " < " << sg->getMaxSourceConnections() << ")";
->>>>>>> 4f8fafb3
                         {
                             CodeStream::Scope b(os);
                             os << "// loop through all incoming spikes for learning" << std::endl;
@@ -1368,10 +1138,6 @@
                             {
                                 CodeStream::Scope b(os);
                                 if (sparse) {
-<<<<<<< HEAD
-                                    os << "unsigned int iprePos = dd_revIndInG" <<  s->first << "[shSpk[j]];" << std::endl;
-                                    os << "unsigned int npre = dd_revIndInG" << s->first << "[shSpk[j] + 1] - iprePos;" << std::endl;
-=======
                                     if(sg->getMatrixType() & SynapseMatrixConnectivity::YALE) {
                                         os << "unsigned int iprePos = dd_revIndInG" <<  s->first << "[shSpk[j]];" << std::endl;
                                         os << "unsigned int npre = dd_revIndInG" << s->first << "[shSpk[j] + 1] - iprePos;" << std::endl;
@@ -1380,7 +1146,6 @@
                                         os << "unsigned int iprePos = shSpk[j] * " << to_string(sg->getMaxSourceConnections()) << ";" << std::endl;
                                         os << "unsigned int npre = dd_colLength" << s->first << "[shSpk[j]];" << std::endl;
                                     }
->>>>>>> 4f8fafb3
                                     os << "if (" << localID << " < npre)" << CodeStream::OB(1540);
                                     os << "iprePos += " << localID << ";" << std::endl;
                                     //Commenting out the next line as it is not used rather than deleting as I'm not sure if it may be used by different learning models
@@ -1399,17 +1164,6 @@
                                 string code = wu->getLearnPostCode();
                                 substitute(code, "$(t)", "t");
                                 // Code substitutions ----------------------------------------------------------------------------------
-<<<<<<< HEAD
-                                if (sparse) { // SPARSE
-                                    name_substitutions(code, "dd_", wuVars.nameBegin, wuVars.nameEnd, s->first + "[dd_remap" + s->first + "[iprePos]]");
-                                }
-                                else { // DENSE
-                                    name_substitutions(code, "dd_", wuVars.nameBegin, wuVars.nameEnd, s->first + "[" + localID + " * " + to_string(sg->getTrgNeuronGroup()->getNumNeurons()) + " + shSpk[j]]");
-                                }
-                                StandardSubstitutions::weightUpdatePostLearn(code, sg, wuDerivedParams, wuExtraGlobalParams,
-                                                                            sparse ?  "dd_revInd" + s->first + "[iprePos]" : localID,
-                                                                            "shSpk[j]", "dd_", cudaFunctions, model.getPrecision());
-=======
                                 std::string preIndex;
                                 if (sparse) { // SPARSE
                                     name_substitutions(code, "dd_", wuVars.nameBegin, wuVars.nameEnd, s->first + "[dd_remap" + s->first + "[iprePos]]");
@@ -1427,7 +1181,6 @@
                                 }
                                 StandardSubstitutions::weightUpdatePostLearn(code, sg, wuDerivedParams, wuExtraGlobalParams,
                                                                             preIndex, "shSpk[j]", "dd_", cudaFunctions, model.getPrecision());
->>>>>>> 4f8fafb3
                                 // end Code substitutions -------------------------------------------------------------------------
                                 os << code << std::endl;
                                 if (sparse) {
