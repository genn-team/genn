/*--------------------------------------------------------------------------
  Author: Thomas Nowotny

  Institute: Center for Computational Neuroscience and Robotics
  University of Sussex
  Falmer, Brighton BN1 9QJ, UK 

  email to:  T.Nowotny@sussex.ac.uk

  initial version: 2010-02-07

  --------------------------------------------------------------------------*/

//------------------------------------------------------------------------
/*! \file generateKernels.cc

  \brief Contains functions that generate code for CUDA kernels. Part of the code generation section.

*/
//-------------------------------------------------------------------------

#include <string>
#include "CodeHelper.cc"
#include "global.h"

short *isGrpVarNeeded;
CodeHelper hlp;

//-------------------------------------------------------------------------
/*!
  \brief Function for generating the CUDA kernel that simulates all neurons in the model.

  The code generated upon execution of this function is for defining GPU side global variables that will hold model state in the GPU global memory and for the actual kernel function for simulating the neurons for one time step.
*/
//-------------------------------------------------------------------------

void genNeuronKernel(NNmodel &model, //!< Model description 
		     string &path,  //!< path for code output
		     ostream &mos //!< output stream for messages
    )
{
    //hlp.setVerbose(true);//this will show the generation of bracketing (brace) levels. Helps to debug a bracketing issue

    string name, s, localID;
    unsigned int nt;
    ofstream os;

    name = path + toString("/") + model.name + toString("_CODE/neuronKrnl.cc");
    os.open(name.c_str());

    // write header content
    writeHeader(os);
    os << ENDL;

    // compiler/include control (include once)
    os << "#ifndef _" << model.name << "_neuronKrnl_cc" << ENDL;
    os << "#define _" << model.name << "_neuronKrnl_cc" << ENDL;
    os << ENDL;

    // write doxygen comment
    os << "//-------------------------------------------------------------------------" << ENDL;
    os << "/*! \\file neuronKrnl.cc" << ENDL << ENDL;
    os << "\\brief File generated from GeNN for the model " << model.name << " containing the neuron kernel function." << ENDL;
    os << "*/" << ENDL;
    os << "//-------------------------------------------------------------------------" << ENDL << ENDL;

    //os << "__device__ __host__ float exp(int i) { return exp((float) i); }" << endl;

    isGrpVarNeeded = new short[model.neuronGrpN];
    for (int i = 0; i < model.synapseGrpN; i++) {
	if ((model.synapseConnType[i] == SPARSE) && (model.neuronN[model.synapseTarget[i]] > synapseBlkSz)) {
	    isGrpVarNeeded[model.synapseTarget[i]] = 1; //! Binary flag for the sparse synapses to use atomic operations when the number of connections is bigger than the block size, and shared variables otherwise
	}
    }

  
    // kernel header
    os << "__global__ void calcNeurons(";
    for (int i = 0; i < model.neuronGrpN; i++) {
	nt = model.neuronType[i];

	if (nt == POISSONNEURON) {
	    // Note: Poisson neurons only used as input neurons; they do not receive any inputs
	    os << model.RNtype << " *d_rates" << model.neuronName[i];
	    os << ", // poisson \"rates\" of grp " << model.neuronName[i] << ENDL;
	    os << "unsigned int offset" << model.neuronName[i];
	    os << ", // poisson \"rates\" offset of grp " << model.neuronName[i] << ENDL;
	}
	if (model.receivesInputCurrent[i] > 1) {
	    os << model.ftype << " *d_inputI" << model.neuronName[i];
	    os << ", // explicit input current to grp " << model.neuronName[i] << ENDL;
	}
	for (int k= 0, l= nModels[nt].extraGlobalNeuronKernelParameters.size(); k < l; k++) {
	    os << nModels[nt].extraGlobalNeuronKernelParameterTypes[k];
	    os << " " << nModels[nt].extraGlobalNeuronKernelParameters[k];
	    os << model.neuronName[i] << ", " << ENDL;
	}
    }
    os << model.ftype << " t)" << ENDL;
    os << OB(5);

    // kernel code
    unsigned int neuronGridSz = model.padSumNeuronN[model.neuronGrpN - 1];
    neuronGridSz = neuronGridSz / neuronBlkSz;
    if (neuronGridSz < deviceProp[theDev].maxGridSize[1]) {
	os << "unsigned int id = " << neuronBlkSz << " * blockIdx.x + threadIdx.x;" << ENDL;
    }
    else {
	os << "unsigned int id = " << neuronBlkSz << " * (blockIdx.x * " << ceil(sqrt((float) neuronGridSz)) << " + blockIdx.y) + threadIdx.x;" << ENDL;
    }

    // these variables deal with high V "spike type events"
    for (int i = 0; i < model.neuronGrpN; i++) {
	if (model.neuronNeedSpkEvnt[i]) {
	    os << "__shared__ volatile unsigned int posSpkEvnt;" << ENDL;
	    os << "__shared__ unsigned int shSpkEvnt[" << neuronBlkSz << "];" << ENDL;
	    os << "unsigned int spkEvntIdx;" << ENDL;
	    os << "__shared__ volatile unsigned int spkEvntCount;" << ENDL;
	    break;
	}
    }

    // these variables now deal only with true spikes, not high V "events"
    os << "__shared__ unsigned int shSpk[" << neuronBlkSz << "];" << ENDL;
    os << "__shared__ volatile unsigned int posSpk;" << ENDL;
    os << "unsigned int spkIdx;" << ENDL;
    os << "__shared__ volatile unsigned int spkCount;" << ENDL;
    os << ENDL;

    // Reset global spike counting vars here if there are no synapses at all
    if (model.synapseGrpN == 0) {
	os << "if (id == 0)" << OB(6);
	for (int j = 0; j < model.neuronGrpN; j++) {
	    if (model.neuronDelaySlots[j] > 1) { // WITH DELAY
		os << "dd_spkQuePtr" << model.neuronName[j] << " = (dd_spkQuePtr" << model.neuronName[j] << " + 1) % " << model.neuronDelaySlots[j] << ";" << ENDL;
		if (model.neuronNeedSpkEvnt[j]) {
		    os << "dd_glbSpkCntEvnt" << model.neuronName[j] << "[dd_spkQuePtr" << model.neuronName[j] << "] = 0;" << ENDL;
		}
		if (model.neuronNeedTrueSpk[j]) {
		    os << "dd_glbSpkCnt" << model.neuronName[j] << "[dd_spkQuePtr" << model.neuronName[j] << "] = 0;" << ENDL;
		}
		else {
		    os << "dd_glbSpkCnt" << model.neuronName[j] << "[0] = 0;" << ENDL;
		}
	    }
	    else { // NO DELAY
		if (model.neuronNeedSpkEvnt[j]) {
		    os << "dd_glbSpkCntEvnt" << model.neuronName[j] << "[0] = 0;" << ENDL;
		}
		os << "dd_glbSpkCnt" << model.neuronName[j] << "[0] = 0;" << ENDL;
	    }
	}
	os << CB(6);
	os << "__threadfence();" << ENDL << ENDL;
    }

    // Initialise shared spike count vars
    os << "if (threadIdx.x == 0)" << OB(8);
    os << "spkCount = 0;" << ENDL;
    os << CB(8);
    for (int i = 0; i < model.neuronGrpN; i++) {
	if (model.neuronNeedSpkEvnt[i]) {
	    os << "if (threadIdx.x == 1)" << OB(7);
	    os << "spkEvntCount = 0;" << ENDL;
	    os << CB(7);
	    break;
	}
    }
    os << "__syncthreads();" << ENDL;


    for (int i = 0; i < model.neuronGrpN; i++) {
	nt = model.neuronType[i];

	string queueOffset = (model.neuronDelaySlots[i] > 1 ? "(dd_spkQuePtr" + model.neuronName[i] + " * " + tS(model.neuronN[i]) + ") + " : "");
	string queueOffsetTrueSpk = (model.neuronNeedTrueSpk[i] ? queueOffset : "");

	if (i == 0) {
	    os << "if (id < " << model.padSumNeuronN[i] << ")" << OB(10);
	    localID = string("id");
	}
	else {
	    os << "if ((id >= " << model.padSumNeuronN[i - 1] << ") && (id < " << model.padSumNeuronN[i] << "))" << OB(10);
	    os << "unsigned int lid = id - " << model.padSumNeuronN[i - 1] << ";" << ENDL;
	    localID = string("lid");
	}

	os << "// only do this for existing neurons" << ENDL;
	os << "if (" << localID << " < " << model.neuronN[i] << ")" << OB(20);

	os << "// pull neuron variables in a coalesced access" << ENDL;
	for (int k = 0; k < nModels[nt].varNames.size(); k++) {
	    os << nModels[nt].varTypes[k] << " l" << nModels[nt].varNames[k] << " = dd_";
	    os << nModels[nt].varNames[k] << model.neuronName[i] << "[";
	    if ((model.neuronVarNeedQueue[i][k]) && (model.neuronDelaySlots[i] > 1)) {
		os << "(((dd_spkQuePtr" << model.neuronName[i] << " + " << (model.neuronDelaySlots[i] - 1) << ") % ";
		os << model.neuronDelaySlots[i] << ") * " << model.neuronN[i] << ") + ";
	    }
	    os << localID << "];" << ENDL;
	}
	if (nt == POISSONNEURON) {
	    os << model.RNtype << " lrate = d_rates" << model.neuronName[i] << "[offset" << model.neuronName[i] << " + " << localID << "];" << ENDL;
	}

        os << "// execute internal synapse dynamics if any" << ENDL;
	for (int j = 0; j < model.inSyn[i].size(); j++) {
	    unsigned int synPopID=  model.inSyn[i][j];
	    unsigned int synt= model.synapseType[synPopID];
	    string synapseName= model.synapseName[synPopID];

	    if (weightUpdateModels[synt].synapseDynamics != tS("")) {
                // there is some internal synapse dynamics
		weightUpdateModel wu= weightUpdateModels[synt];
		string code= wu.synapseDynamics;
		unsigned int srcno= model.neuronN[model.synapseSource[synPopID]]; 
		if (model.synapseConnType[synPopID] == SPARSE) { // SPARSE
		    os << "for (int k = 0; k < " << srcno << "; k++)" << OB(24) << ENDL;
		    os << "if (" << localID << " < dd_indInG" << synapseName << "[k + 1] - dd_indInG" << synapseName << "[k])" << OB(24);
		    os << "// all threads participate that can work on a post-synaptic neuron" << ENDL;
		    if (model.synapseGType[synPopID] == INDIVIDUALG) {
			name_substitutions(code, tS("dd_"), wu.varNames, synapseName + tS("[") + localID + tS(" + dd_indInG") + synapseName + tS("[k]]"));
		    }
		    else {
			value_substitutions(code, wu.varNames, model.synapseIni[synPopID]);
		    }
		    value_substitutions(code, wu.pNames, model.synapsePara[synPopID]);
		    value_substitutions(code, wu.dpNames, model.dsp_w[synPopID]);
		    os << ensureFtype(code, model.ftype) << ENDL;
		    os << CB(24);
		}
		else { // DENSE
		    os << "for (int k = 0; k < " <<  srcno << "; k++)" << OB(25);
		    if (model.synapseGType[synPopID] == INDIVIDUALG) {
			name_substitutions(code, tS("dd_"), wu.varNames, synapseName + tS("[") + localID + tS(" + k * ") + tS(model.neuronN[i]) + tS("]"));
		    }
		    else {
			value_substitutions(code, wu.varNames, model.synapseIni[synPopID]);
		    }
		    value_substitutions(code, wu.pNames, model.synapsePara[synPopID]);
		    value_substitutions(code, wu.dpNames, model.dsp_w[synPopID]);
		    os << ensureFtype(code, model.ftype) << ENDL;
		    os << CB(25);
		}
	    }
	}

	if (nt != POISSONNEURON) {
	    os << model.ftype << " Isyn = 0;" << ENDL;
	    
	    for (int j = 0; j < model.inSyn[i].size(); j++) {
		unsigned int synPopID= model.inSyn[i][j]; // number of (post)synapse group 
		postSynModel psm= postSynModels[model.postSynapseType[synPopID]];
		string sName= model.synapseName[synPopID];

		os << "// pull inSyn values in a coalesced access" << ENDL;
		os << model.ftype << " linSyn" << sName << " = dd_inSyn" << sName << "[" << localID << "];" << ENDL;
		if (model.synapseGType[synPopID] == INDIVIDUALG) {
		    for (int k = 0, l = psm.varNames.size(); k < l; k++) {
			os << psm.varTypes[k] << " lps" << psm.varNames[k] << sName;
			os << " = dd_" <<  psm.varNames[k] << sName << "[" << localID << "];" << ENDL;
		    }
		}
		os << "Isyn += ";
		string psCode = psm.postSyntoCurrent;
		substitute(psCode, tS("$(inSyn)"), tS("linSyn") + sName);
		name_substitutions(psCode, tS("l"), nModels[nt].varNames, tS(""));
		value_substitutions(psCode, nModels[nt].pNames, model.neuronPara[i]);
		value_substitutions(psCode, nModels[nt].dpNames, model.dnp[i]);
		if (model.synapseGType[synPopID] == INDIVIDUALG) {
		    name_substitutions(psCode, tS("lps"), psm.varNames, sName);
		}
		else {
		    value_substitutions(psCode, psm.varNames, model.postSynIni[synPopID]);
		}
		value_substitutions(psCode, psm.pNames, model.postSynapsePara[synPopID]);
		value_substitutions(psCode, psm.dpNames, model.dpsp[synPopID]);
		os << ensureFtype(psCode, model.ftype);
		os << ";" << ENDL;	    
	    }
	}
	if (model.receivesInputCurrent[i] == 1) { // receives constant input
	    os << "Isyn += " << model.globalInp[i] << ";" << ENDL;
	}
	if (model.receivesInputCurrent[i] >= 2) { // receives explicit input from argument
	    os << "Isyn += (" << model.ftype << ") d_inputI" << model.neuronName[i] << "[" << localID << "];" << ENDL;
	}

	os << "// test whether spike condition was fulfilled previously" << ENDL;
	string thCode= nModels[nt].thresholdConditionCode;
	if (thCode == tS("")) { // no condition provided
	    cerr << "Warning: No thresholdConditionCode for neuron type : " << model.neuronType[i] << " used for " << model.name[i] << " was provided. There will be no spikes detected in this population!" << ENDL;
	} 
	else {
	    name_substitutions(thCode, tS("l"), nModels[nt].varNames, tS(""));
	    value_substitutions(thCode, nModels[nt].pNames, model.neuronPara[i]);
	    value_substitutions(thCode, nModels[nt].dpNames, model.dnp[i]);
	    os << "bool oldSpike= (" << ensureFtype(thCode, model.ftype) << ");" << ENDL;   
	}

	os << "// calculate membrane potential" << ENDL;
	string code = nModels[nt].simCode;
	name_substitutions(code, tS("l"), nModels[nt].varNames, tS(""));
	value_substitutions(code, nModels[nt].pNames, model.neuronPara[i]);
	value_substitutions(code, nModels[nt].dpNames, model.dnp[i]);
	name_substitutions(code, tS(""), nModels[nt].extraGlobalNeuronKernelParameters, model.neuronName[i]);
	substitute(code, tS("$(Isyn)"), tS("Isyn"));
	os << ensureFtype(code, model.ftype) << ENDL;

	// look for spike type events first.
	if (model.neuronNeedSpkEvnt[i]) {
	    string eCode = model.neuronSpkEvntCondition[i];
	    // code substitutions ----
	    extended_name_substitutions(eCode, tS("l"), nModels[model.neuronType[i]].varNames, tS("_pre"), tS(""));
	    for (int j= 0; j < model.outSyn[i].size(); j++) {
		unsigned int synPopID = model.outSyn[i][j];
		unsigned int synt = model.synapseType[synPopID];
		value_substitutions(eCode, weightUpdateModels[synt].pNames, model.synapsePara[synPopID]);
		value_substitutions(eCode, weightUpdateModels[synt].dpNames, model.dsp_w[synPopID]);
		name_substitutions(eCode, tS(""), weightUpdateModels[synt].extraGlobalSynapseKernelParameters, model.synapseName[synPopID]);
	    }
	    // end code substitutions ----

	    os << "// test for and register a spike-like event" << ENDL;
	    os << "if (" + ensureFtype(eCode, model.ftype) + ")" << OB(30);
	    os << "spkEvntIdx = atomicAdd((unsigned int *) &spkEvntCount, 1);" << ENDL;
	    os << "shSpkEvnt[spkEvntIdx] = " << localID << ";" << ENDL;
	    os << CB(30);
	}

        // test for true spikes if condition is provided
	if (thCode != tS("")) {
	    os << "// test for and register a true spike" << ENDL;
	    os << "if ((" << ensureFtype(thCode, model.ftype) << ") && !(oldSpike)) " << OB(40);
	    os << "spkIdx = atomicAdd((unsigned int *) &spkCount, 1);" << ENDL;
	    os << "shSpk[spkIdx] = " << localID << ";" << ENDL;

	    // add after-spike reset if provided
	    if (nModels[nt].resetCode != tS("")) {
		code = nModels[nt].resetCode;
		name_substitutions(code, tS("l"), nModels[nt].varNames, tS(""));
		value_substitutions(code, nModels[nt].pNames, model.neuronPara[i]);
		value_substitutions(code, nModels[nt].dpNames, model.dnp[i]);
		substitute(code, tS("$(Isyn)"), tS("Isyn"));
		os << "// spike reset code" << ENDL;
		os << ensureFtype(code, model.ftype) << ENDL;
	    }
	    os << CB(40);
	}

	// store the defined parts of the neuron state into the global state variables dd_V etc
	for (int k = 0, l = nModels[nt].varNames.size(); k < l; k++) {
	    if (model.neuronVarNeedQueue[i][k]) {
		os << "dd_" << nModels[nt].varNames[k] << model.neuronName[i] << "[" << queueOffset << localID << "] = l" << nModels[nt].varNames[k] << ";" << ENDL;
	    }
	    else {
		os << "dd_" << nModels[nt].varNames[k] << model.neuronName[i] << "[" << localID << "] = l" << nModels[nt].varNames[k] << ";" << ENDL;
	    }
	}

	for (int j = 0; j < model.inSyn[i].size(); j++) {
	    postSynModel psModel= postSynModels[model.postSynapseType[model.inSyn[i][j]]];
	    string sName= model.synapseName[model.inSyn[i][j]];
	    string psCode = psModel.postSynDecay;
	    substitute(psCode, tS("$(inSyn)"), tS("linSyn") + sName);
	    name_substitutions(psCode, tS("lps"), psModel.varNames, sName);
	    value_substitutions(psCode, psModel.pNames, model.postSynapsePara[model.inSyn[i][j]]);
	    value_substitutions(psCode, psModel.dpNames, model.dpsp[model.inSyn[i][j]]);
	    name_substitutions(psCode, tS("l"), nModels[nt].varNames, tS(""));
	    value_substitutions(psCode, nModels[nt].pNames, model.neuronPara[i]);
	    value_substitutions(psCode, nModels[nt].dpNames, model.dnp[i]);
	    os << "// the post-synaptic dynamics" << ENDL;
	    os << ensureFtype(psCode, model.ftype) << ENDL;
	    os << "dd_inSyn"  << sName << "[" << localID << "] = linSyn" << sName << ";" << ENDL;
	    for (int k = 0, l = psModel.varNames.size(); k < l; k++) {
		os << "dd_" <<  psModel.varNames[k] << model.synapseName[model.inSyn[i][j]] << "[" << localID << "] = lps" << psModel.varNames[k] << sName << ";"<< ENDL;
	    }
	}

	os << CB(20);
	os << "__syncthreads();" << ENDL; 

        if (model.neuronNeedSpkEvnt[i]) {
	    os << "if (threadIdx.x == 1)" << OB(50);
	    os << "if (spkEvntCount > 0) posSpkEvnt = atomicAdd((unsigned int *) &dd_glbSpkCntEvnt" << model.neuronName[i];
	    if (model.neuronDelaySlots[i] > 1) {
		os << "[dd_spkQuePtr" << model.neuronName[i] << "], spkEvntCount);" << ENDL;
	    }
	    else {
		os << "[0], spkEvntCount);" << ENDL;
	    }
	    os << CB(50); // end if (threadIdx.x == 0)
        }

        os << "if (threadIdx.x == 0)" << OB(51);
	os << "if (spkCount > 0) posSpk = atomicAdd((unsigned int *) &dd_glbSpkCnt" << model.neuronName[i];
	if ((model.neuronDelaySlots[i] > 1) && (model.neuronNeedTrueSpk[i])) {
	    os << "[dd_spkQuePtr" << model.neuronName[i] << "], spkCount);" << ENDL;
	}
	else {
	    os << "[0], spkCount);" << ENDL;
	}
	os << CB(51); // end if (threadIdx.x == 1)

	os << "__syncthreads();" << ENDL;

	if (model.neuronNeedSpkEvnt[i]) {
	    os << "if (threadIdx.x < spkEvntCount)" << OB(60);
	    os << "dd_glbSpkEvnt" << model.neuronName[i] << "[" << queueOffset << "posSpkEvnt + threadIdx.x] = shSpkEvnt[threadIdx.x];" << ENDL;
	    os << CB(60); // end if (threadIdx.x < spkEvntCount)
        }

	os << "if (threadIdx.x < spkCount)" << OB(70);
	os << "dd_glbSpk" << model.neuronName[i] << "[" << queueOffsetTrueSpk << "posSpk + threadIdx.x] = shSpk[threadIdx.x];" << ENDL;
	if (model.neuronNeedSt[i]) {
	    os << "dd_sT" << model.neuronName[i] << "[" << queueOffset << "shSpk[threadIdx.x]] = t;" << ENDL;
	}
	os << CB(70); // end if (threadIdx.x < spkCount)

	os << CB(10); // end if (id < model.padSumNeuronN[i] )
    }
    os << CB(5) << ENDL; // end of neuron kernel

    os << "#endif" << ENDL;
    os.close();
}


//-------------------------------------------------------------------------
/*!
  \brief Function for generating the CUDA synapse kernel code that handles presynaptic 
  spikes or spike type events

*/
//-------------------------------------------------------------------------

void generate_process_presynaptic_events_code(
    ostream &os, //!< output stream for code
    NNmodel &model, //!< the neuronal network model to generate code for
    unsigned int src, //!< the number of the src neuron population
    unsigned int trg, //!< the number of the target neuron population
    int i, //!< the index of the synapse group being processed
    string &localID, //!< the variable name of the local ID of the thread within the synapse group
    unsigned int inSynNo, //!< the ID number of the current synapse population as the incoming population to the target neuron population
    string postfix //!< whether to generate code for true spikes or spike type events
    )
{
    bool evnt = postfix == tS("Evnt");

    if ((evnt && model.synapseUsesSpikeEvents[i]) || (!evnt && model.synapseUsesTrueSpikes[i])) {
	unsigned int synt = model.synapseType[i];
	bool sparse = model.synapseConnType[i] == SPARSE;

	unsigned int nt_pre = model.neuronType[src];
	bool delayPre = model.neuronDelaySlots[src] > 1;
	string offsetPre = (delayPre ? "(delaySlot * " + tS(model.neuronN[src]) + ") + " : "");

	unsigned int nt_post = model.neuronType[trg];
	bool delayPost = model.neuronDelaySlots[trg] > 1;
	string offsetPost = (delayPost ? "(spkQuePtr" + model.neuronName[trg] + " * " + tS(model.neuronN[trg]) + ") + " : "");

	// Detect spike events or spikes and do the update
	os << "// process presynaptic events: " << (evnt ? "Spike type events" : "True Spikes") << ENDL;
	os << "for (r = 0; r < numSpikeSubsets" << postfix << "; r++)" << OB(90);
	os << "if (r == numSpikeSubsets" << postfix << " - 1) lmax = lscnt" << postfix << " % BLOCKSZ_SYN;" << ENDL;
	os << "else lmax = BLOCKSZ_SYN;" << ENDL;
	os << "if (threadIdx.x < lmax)" << OB(100);
	os << "shSpk" << postfix << "[threadIdx.x] = dd_glbSpk" << postfix << model.neuronName[src] << "[" << offsetPre << "(r * BLOCKSZ_SYN) + threadIdx.x];" << ENDL;
	if (evnt && (model.neuronType[src] != POISSONNEURON)) {
	    vector<string> vars = model.synapseSpkEvntVars[i];
	    for (int j = 0; j < vars.size(); j++) {
		os << "shSpkEvnt" << vars[j] << "[threadIdx.x] = dd_" << vars[j] << model.neuronName[src] << "[" << offsetPre << " shSpk" << postfix << "[threadIdx.x]];" << ENDL;
	    }
	}
	os << CB(100);

	if ((sparse) && (!isGrpVarNeeded[model.synapseTarget[i]])) {
	    // set shLg to 0 for all postsynaptic neurons; is ok as model.neuronN[model.synapseTarget[i]] <= synapseBlkSz
	    os << "if (threadIdx.x < " << model.neuronN[model.synapseTarget[i]] << ") shLg[threadIdx.x] = 0;" << ENDL;
	}
	os << "__syncthreads();" << ENDL;

	int maxConnections;
	os << "// only work on existing neurons" << ENDL;
	if ((sparse) && (isGrpVarNeeded[model.synapseTarget[i]])) {
	    if (model.maxConn.size() == 0) {
		fprintf(stderr, "Model Generation warning: for every SPARSE synapse group used you must also supply (in your model)\
 a max possible number of connections via the model.setMaxConn() function.");
		maxConnections = model.neuronN[trg];
	    }
	    else {
		maxConnections = model.maxConn[i];
	    }
	}
	else {
	    maxConnections = model.neuronN[trg];
	}
	os << "if (" << localID << " < " << maxConnections << ")" << OB(110);

	os << "// loop through all incoming spikes" << ENDL;
	os << "for (j = 0; j < lmax; j++)" << OB(120);
	if (model.synapseGType[i] == INDIVIDUALID) {
	    os << "unsigned int gid = (shSpk" << postfix << "[j] * " << model.neuronN[trg] << " + " << localID << ");" << ENDL;
	}

	if ((evnt) && (model.neuronType[src] != POISSONNEURON)) { // cosider whether POISSON Neurons should be allowed to throw events

	    os << "if ";
	    if (model.synapseGType[i] == INDIVIDUALID) {
		// Note: we will just access global mem. For compute >= 1.2 simultaneous access to same global mem in the (half-)warp will be coalesced - no worries
		os << "((B(dd_gp" << model.synapseName[i] << "[gid >> " << logUIntSz << "], gid & " << UIntSz - 1 << ")) && ";
	    }

	    // code substitutions ----
	    string eCode = weightUpdateModels[synt].evntThreshold;
	    extended_name_substitutions(eCode, tS("shSpkEvnt"), model.synapseSpkEvntVars[i], tS("_pre"), tS("[j]"));
	    value_substitutions(eCode, weightUpdateModels[synt].pNames, model.synapsePara[i]);
	    value_substitutions(eCode, weightUpdateModels[synt].dpNames, model.dsp_w[i]);
	    name_substitutions(eCode, tS(""), weightUpdateModels[synt].extraGlobalSynapseKernelParameters, model.synapseName[i]);
	    // end code substitutions ----
	    os << "(" << ensureFtype(eCode, model.ftype) << ")"; 

	    if (model.synapseGType[i] == INDIVIDUALID) {
		os << ")";
	    }
	    os << OB(130);
	}
	else if (model.synapseGType[i] == INDIVIDUALID) {
	    os << "if (B(dd_gp" << model.synapseName[i] << "[gid >> " << logUIntSz << "], gid & " << UIntSz - 1 << "))" << OB(135);
	}

	if (sparse) {
	    os << "prePos = dd_indInG" << model.synapseName[i] << "[shSpk" << postfix << "[j]];" << ENDL;
	    os << "npost = dd_indInG" << model.synapseName[i] << "[shSpk" << postfix << "[j] + 1] - prePos;" << ENDL;
	    os << "if (" << localID << " < npost)" << OB(140);
	    os << "prePos += " << localID << ";" << ENDL;
	    os << "ipost = dd_ind" << model.synapseName[i] << "[prePos];" << ENDL;
	}
	else {
	    os << "ipost = " << localID << ";" << ENDL;
	}

	// Code substitutions ----------------------------------------------------------------------------------
	string wCode = (evnt ? weightUpdateModels[synt].simCodeEvnt : weightUpdateModels[synt].simCode);
	if (sparse) { // SPARSE
	    if (isGrpVarNeeded[model.synapseTarget[i]]) { // SPARSE using atomicAdd
		substitute(wCode, tS("$(updatelinsyn)"), tS("atomicAdd(&$(inSyn), $(addtoinSyn))"));
		substitute(wCode, tS("$(inSyn)"), tS("dd_inSyn") + model.synapseName[i] + tS("[ipost]")); 
	    }
	    else { // SPARSE using shared memory
		substitute(wCode, tS("$(updatelinsyn)"), tS("$(inSyn) += $(addtoinSyn)")); 		   		
		substitute(wCode, tS("$(inSyn)"), tS("shLg[ipost]"));
	    }
	    if (model.synapseGType[i] == INDIVIDUALG) {
		name_substitutions(wCode, tS("dd_"), weightUpdateModels[synt].varNames, model.synapseName[i] + tS("[prePos]"));
	    }
	    else {
		value_substitutions(wCode, weightUpdateModels[synt].varNames, model.synapseIni[i]);
	    }
	}
	else { // DENSE
	    substitute(wCode, tS("$(updatelinsyn)"), tS("$(inSyn) += $(addtoinSyn)")); 		   		
	    substitute(wCode, tS("$(inSyn)"), tS("linSyn"));
	    if (model.synapseGType[i] == INDIVIDUALG) {
<<<<<<< HEAD
		name_substitutions(wCode, tS("dd_"), weightUpdateModels[synt].varNames, model.synapseName[i] + tS("[shSpk")
				   + postfix + tS("[j]") + tS(" * ") + tS(model.neuronN[trg]) + tS(" + ") + localID + tS("]"));
=======
		name_substitutions(wCode, tS("dd_"), weightUpdateModels[synt].varNames, model.synapseName[i]+tS("[shSpk")+
				   postfix+tS("[j]") + tS("*") + tS(model.neuronN[trg]) + tS("+ ipost ]"));
>>>>>>> 849dfbee
	    }
	    else {
		value_substitutions(wCode, weightUpdateModels[synt].varNames, model.synapseIni[i]);
	    }
	}
	value_substitutions(wCode, weightUpdateModels[synt].pNames, model.synapsePara[i]);
	value_substitutions(wCode, weightUpdateModels[synt].dpNames, model.dsp_w[i]);
	name_substitutions(wCode, tS(""), weightUpdateModels[synt].extraGlobalSynapseKernelParameters, model.synapseName[i]);
	substitute(wCode, tS("$(addtoinSyn)"), tS("addtoinSyn"));

	// presynaptic neuron variables and parameters
	if (model.neuronType[src] == POISSONNEURON) substitute(wCode, tS("$(V_pre)"), tS(model.neuronPara[src][2]));
	substitute(wCode, tS("$(sT_pre)"), tS("dd_sT") + model.neuronName[src] + tS("[") + offsetPre + tS("shSpk") + postfix + tS("[j]]"));
	for (int j = 0; j < nModels[nt_pre].varNames.size(); j++) {
	    if (model.neuronVarNeedQueue[src][j]) {
		substitute(wCode, tS("$(") + nModels[nt_pre].varNames[j] + tS("_pre)"),
			   tS("dd_") + nModels[nt_pre].varNames[j] + model.neuronName[src] + tS("[") + offsetPre + tS("shSpk") + postfix + tS("[j]]"));
	    }
	    else {
		substitute(wCode, tS("$(") + nModels[nt_pre].varNames[j] + tS("_pre)"),
			   tS("dd_") + nModels[nt_pre].varNames[j] + model.neuronName[src] + tS("[shSpk") + postfix + tS("[j]]"));
	    }
	}
	extended_value_substitutions(wCode, nModels[nt_pre].pNames, tS("_pre"), model.neuronPara[src]);
	extended_value_substitutions(wCode, nModels[nt_pre].dpNames, tS("_pre"), model.dnp[src]);

	// postsynaptic neuron variables and parameters
	substitute(wCode, tS("$(sT_post)"), tS("dd_sT") + model.neuronName[trg] + tS("[") + offsetPost + tS("ipost]"));
	for (int j = 0; j < nModels[nt_post].varNames.size(); j++) {
	    if (model.neuronVarNeedQueue[trg][j]) {
		substitute(wCode, tS("$(") + nModels[nt_post].varNames[j] + tS("_post)"),
			   tS("dd_") + nModels[nt_post].varNames[j] + model.neuronName[trg] + tS("[") + offsetPost + tS("ipost]"));
	    }
	    else {
		substitute(wCode, tS("$(") + nModels[nt_post].varNames[j] + tS("_post)"),
			   tS("dd_") + nModels[nt_post].varNames[j] + model.neuronName[trg] + tS("[ipost]"));
	    }
	}
	extended_value_substitutions(wCode, nModels[nt_post].pNames, tS("_post"), model.neuronPara[trg]);
	extended_value_substitutions(wCode, nModels[nt_post].dpNames, tS("_post"), model.dnp[trg]);
	// end Code substitutions ------------------------------------------------------------------------- 
	os << ensureFtype(wCode, model.ftype) << ENDL;

	if (sparse) {
	    os << CB(140); // end if (id < npost)
	} 

	if ((evnt) && (model.neuronType[src] != POISSONNEURON)) {
	    os << CB(130); // end if (eCode) 
	}
	else if (model.synapseGType[i] == INDIVIDUALID) {
	    os << CB(135); // end if (B(dd_gp" << model.synapseName[i] << "[gid >> " << logUIntSz << "], gid 
	}

	if ((sparse) && (!isGrpVarNeeded[model.synapseTarget[i]])) {
	    os << "__syncthreads();" << ENDL;
	    os << "if (threadIdx.x < " << model.neuronN[model.synapseTarget[i]] << ")" << OB(136); // need to write back results
	    os << "linSyn += shLg[" << localID << "];" << ENDL;
	    os << "shLg[" << localID << "] = 0;" << ENDL;
	    os << CB(136) << ENDL;

	    os << "__syncthreads();" << ENDL;

	    // This seems a duplication that is not correct:
	    //os << "linSyn += shLg[" << localID << "];" << ENDL;
	}
	os << CB(120) << ENDL;
	os << CB(110) << ENDL;
	os << CB(90) << ENDL;
    }
}


//-------------------------------------------------------------------------
/*!
  \brief Function for generating a CUDA kernel for simulating all synapses.

  This functions generates code for global variables on the GPU side that are 
  synapse-related and the actual CUDA kernel for simulating one time step of 
  the synapses.
*/
//-------------------------------------------------------------------------

void genSynapseKernel(NNmodel &model, //!< Model description 
		      string &path, //!< Path for code output
		      ostream &mos //!< output stream for messages
    )
{
    string name, s;
    string localID; //!< "id" if first synapse group, else "lid". lid =(thread index- last thread of the last synapse group)
    unsigned int k, src, trg, synt, inSynNo;
    ofstream os;

    // count how many neuron blocks to use: one thread for each synapse target
    // targets of several input groups are counted multiply
    unsigned int numOfBlocks = model.padSumSynapseKrnl[model.synapseGrpN - 1] / synapseBlkSz;

    cout << "entering genSynapseKernel" << endl;
    name = path + toString("/") + model.name + toString("_CODE/synapseKrnl.cc");
    os.open(name.c_str());

    // write header content
    writeHeader(os);
    os << ENDL;

    // compiler/include control (include once)
    os << "#ifndef _" << model.name << "_synapseKrnl_cc" << ENDL;
    os << "#define _" << model.name << "_synapseKrnl_cc" << ENDL;
    os << "#define BLOCKSZ_SYN " << synapseBlkSz << ENDL;
    os << ENDL;
 
    // write doxygen comment
    os << "//-------------------------------------------------------------------------" << ENDL;
    os << "/*! \\file synapseKrnl.cc" << ENDL << ENDL;
    os << "\\brief File generated from GeNN for the model " << model.name;
    os << " containing the synapse kernel and learning kernel functions." << ENDL;
    os << "*/" << ENDL;
    os << "//-------------------------------------------------------------------------" << ENDL << ENDL;
    os << ENDL;

    // synapse kernel header
    os << "__global__ void calcSynapses(" << ENDL;
    for (int i = 0; i < model.synapseGrpN; i++) {
	synt = model.synapseType[i];
	for (int k = 0, l = weightUpdateModels[synt].extraGlobalSynapseKernelParameters.size(); k < l; k++) {
	    os << weightUpdateModels[synt].extraGlobalSynapseKernelParameterTypes[k] << " ";
	    os << weightUpdateModels[synt].extraGlobalSynapseKernelParameters[k];
	    os << model.synapseName[i] << ", ";
	}
    }	
    os << model.ftype << " t" << ENDL;
    os << ")" << ENDL; // end of synapse kernel header

    // synapse kernel code
    os << OB(75);

    // common variables for all cases
    os << "unsigned int id = BLOCKSZ_SYN * blockIdx.x + threadIdx.x;" << ENDL;
    os << "unsigned int lmax, j, r;" << ENDL;
    os << model.ftype << " addtoinSyn;" << ENDL;  
    os << "volatile __shared__ " << model.ftype << " shLg[" << neuronBlkSz << "];" << ENDL;

    // case-dependent variables
    for (int i = 0; i < model.synapseGrpN; i++) { 
	if ((model.synapseConnType[i] != SPARSE) || (!isGrpVarNeeded[model.synapseTarget[i]])){
	    os << model.ftype << " linSyn;" << ENDL;
	    break;
	}
    }
    // we need ipost in any case, and we need npost if there are any SPARSE connections
    os << "unsigned int ipost;" << ENDL;
    for (int i = 0; i < model.synapseGrpN; i++) {  
	if (model.synapseConnType[i] == SPARSE) {
	    os << "unsigned int prePos; " << ENDL;		
	    os << "unsigned int npost; " << ENDL;		
	    break; 
	}    
    }  
    for (int i = 0; i < model.synapseGrpN; i++) {
	if (model.synapseUsesTrueSpikes[i] || model.synapseUsesPostLearning[i]) {  
	    os << "__shared__ unsigned int shSpk[BLOCKSZ_SYN];" << ENDL;
	    //os << "__shared__ " << model.ftype << " shSpkV[BLOCKSZ_SYN];" << ENDL;
	    os << "unsigned int lscnt, numSpikeSubsets;" << ENDL;
	    break;
	}
    }
    for (int i = 0; i < model.synapseGrpN; i++) {
	if (model.synapseUsesSpikeEvents[i]) {
	    os << "__shared__ unsigned int shSpkEvnt[BLOCKSZ_SYN];" << ENDL;
	    vector<string> vars = model.synapseSpkEvntVars[i];
	    for (int j= 0; j < vars.size(); j++) {
		os << "__shared__ " << model.ftype << " shSpkEvnt" << vars[j] << "[BLOCKSZ_SYN];" << ENDL; 
	    }
	    os << "unsigned int lscntEvnt, numSpikeSubsetsEvnt;" << ENDL;    
	    break;
	}
    }
    if (model.needSynapseDelay) {
	os << "unsigned int delaySlot;" << ENDL;
    }
    os << ENDL;

    for (int i = 0; i < model.synapseGrpN; i++) {
	src = model.synapseSource[i];
	trg = model.synapseTarget[i];
	synt = model.synapseType[i];
	inSynNo = model.synapseInSynNo[i];

	os << "// synapse group " << model.synapseName[i] << ENDL;
	    
	if (i == 0) {
	    os << "if (id < " << model.padSumSynapseKrnl[i] << ")" << OB(77);
	    localID = "id";
	}
	else {
	    os << "if ((id >= " << model.padSumSynapseKrnl[i - 1] << ") && (id < " << model.padSumSynapseKrnl[i] << "))" << OB(77);
	    os << "unsigned int lid = id - " << model.padSumSynapseKrnl[i - 1] << ";" << ENDL;
	    localID = "lid";
	}

	if (model.neuronDelaySlots[src] > 1) {
	    os << "delaySlot = (dd_spkQuePtr" << model.neuronName[src];
	    os << " + " << tS(model.neuronDelaySlots[src] - model.synapseDelay[i] + 1);
	    os << ") % " << tS(model.neuronDelaySlots[src]) << ";" << ENDL;
	}

	if ((model.synapseConnType[i] != SPARSE) || (!isGrpVarNeeded[model.synapseTarget[i]])){
	    os << "// only do this for existing neurons" << ENDL;
	    os << "if (" << localID << " < " << model.neuronN[trg] << ")" << OB(80);
	    os << "linSyn = dd_inSyn" << model.synapseName[i] << "[" << localID << "];" << ENDL;
	    os << CB(80);
	}

	if (model.synapseUsesSpikeEvents[i]) {
	    os << "lscntEvnt = dd_glbSpkCntEvnt" << model.neuronName[src];
	    if (model.neuronDelaySlots[src] > 1) {
		os << "[delaySlot];" << ENDL;
	    }
	    else {
		os << "[0];" << ENDL;
	    }
	    os << "numSpikeSubsetsEvnt = (unsigned int) (ceilf((float) lscntEvnt / ((float) BLOCKSZ_SYN)));" << ENDL;
	}
  
	if ((model.synapseUsesTrueSpikes[i]) || (model.synapseUsesPostLearning[i])) {
	    os << "lscnt = dd_glbSpkCnt" << model.neuronName[src];
	    if (model.neuronDelaySlots[src] > 1) {
		os << "[delaySlot]" << ENDL;
	    }
	    else {
		os << "[0];" << ENDL;
	    }
	    os << "numSpikeSubsets = (unsigned int) (ceilf((float) lscnt / ((float) BLOCKSZ_SYN)));" << ENDL;
	}

	// generate the code for processing spike-like events
	if (model.synapseUsesSpikeEvents[i]) {	
	    generate_process_presynaptic_events_code(os, model, src, trg, i, localID, inSynNo, tS("Evnt"));
	}

	// generate the code for processing true spike events
	if (model.synapseUsesTrueSpikes[i]) {
	    generate_process_presynaptic_events_code(os, model, src, trg, i, localID, inSynNo, tS(""));
	}       

	os << ENDL;
	   
	if ((model.synapseConnType[i] != SPARSE) || (!isGrpVarNeeded[model.synapseTarget[i]])) {
	    os << "// only do this for existing neurons" << ENDL;
	    os << "if (" << localID << " < " << model.neuronN[trg] << ")" << OB(190);
	    os << "dd_inSyn" << model.synapseName[i] << "[" << localID << "] = linSyn;" << ENDL;
	    os << CB(190);
	}

	// need to do reset operations in this kernel (no learning kernel)
	if (model.lrnGroups == 0) {

	    os << "if (threadIdx.x == 0)" << OB(200);
	    os << "j = atomicAdd((unsigned int *) &d_done, 1);" << ENDL;
	    os << "if (j == " << numOfBlocks - 1 << ")" << OB(210);

	    for (int j = 0; j < model.neuronGrpN; j++) {
		if (model.neuronDelaySlots[j] > 1) { // WITH DELAY
		    os << "dd_spkQuePtr" << model.neuronName[j] << " = (dd_spkQuePtr" << model.neuronName[j] << " + 1) % " << model.neuronDelaySlots[j] << ";" << ENDL;
		    if (model.neuronNeedSpkEvnt[j]) {
			os << "dd_glbSpkCntEvnt" << model.neuronName[j] << "[dd_spkQuePtr" << model.neuronName[j] << "] = 0;" << ENDL;
		    }
		    if (model.neuronNeedTrueSpk[j]) {
			os << "dd_glbSpkCnt" << model.neuronName[j] << "[dd_spkQuePtr" << model.neuronName[j] << "] = 0;" << ENDL;
		    }
		    else {
			os << "dd_glbSpkCnt" << model.neuronName[j] << "[0] = 0;" << ENDL;
		    }
		}
		else { // NO DELAY
		    if (model.neuronNeedSpkEvnt[j]) {
			os << "dd_glbSpkCntEvnt" << model.neuronName[j] << "[0] = 0;" << ENDL;
		    }
		    os << "dd_glbSpkCnt" << model.neuronName[j] << "[0] = 0;" << ENDL;
		}
	    }
	    os << "d_done = 0;" << ENDL;

	    os << CB(210); // end "if (j == " << numOfBlocks - 1 << ")"
	    os << CB(200); // end "if (threadIdx.x == 0)"
	}

	os << CB(77);
	os << ENDL;
    }
    os << CB(75);
    os << ENDL;


    ///////////////////////////////////////////////////////////////
    // Kernel for learning synapses, post-synaptic spikes

    if (model.lrnGroups > 0) {

	// count how many learn blocks to use: one thread for each synapse source
	// sources of several output groups are counted multiply
	numOfBlocks = model.padSumLearnN[model.lrnGroups - 1] / learnBlkSz;
  
	// Kernel header
	os << "__global__ void learnSynapsesPost(" << ENDL;
	for (int i=0; i< model.synapseName.size(); i++){
	    unsigned int synt= model.synapseType[i];
	    for (int k= 0, l= weightUpdateModels[synt].extraGlobalSynapseKernelParameters.size(); k < l; k++) {
		os << weightUpdateModels[synt].extraGlobalSynapseKernelParameterTypes[k] << " ";
		os << weightUpdateModels[synt].extraGlobalSynapseKernelParameters[k];
		os << model.synapseName[i] << ", ";
	    }
	}
	os << model.ftype << " t)";
	os << ENDL;

	// kernel code
	os << OB(215);
	os << "unsigned int id = " << learnBlkSz << " * blockIdx.x + threadIdx.x;" << ENDL;
	os << "__shared__ unsigned int shSpk[" << learnBlkSz << "];" << ENDL;
	os << "unsigned int lscnt, numSpikeSubsets, lmax, j, r;" << ENDL;
	os << ENDL;

	for (int i = 0; i < model.lrnGroups; i++) {
	    k = model.lrnSynGrp[i];
	    src = model.synapseSource[k];
	    trg = model.synapseTarget[k];
	    synt = model.synapseType[k];
	    inSynNo = model.synapseInSynNo[k];
	    unsigned int nN = model.neuronN[src];
	    bool sparse = model.synapseConnType[k] == SPARSE;

	    unsigned int nt_pre = model.neuronType[src];
	    bool delayPre = model.neuronDelaySlots[src] > 1;
	    string offsetPre = (delayPre ? "(delaySlot * " + tS(model.neuronN[src]) + ") + " : "");
	    string offsetTrueSpkPre = (model.neuronNeedTrueSpk[src] ? offsetPre : "");

	    unsigned int nt_post = model.neuronType[trg];
	    bool delayPost = model.neuronDelaySlots[trg] > 1;
	    string offsetPost = (delayPost ? "(spkQuePtr" + model.neuronName[trg] + " * " + tS(model.neuronN[trg]) + ") + " : "");
	    string offsetTrueSpkPost = (model.neuronNeedTrueSpk[trg] ? offsetPost : "");

// NOTE: WE DO NOT USE THE AXONAL DELAY FOR BACKWARDS PROPAGATION - WE CAN TALK ABOUT BACKWARDS DELAYS IF WE WANT THEM		

	    if (i == 0) {
		os << "if (id < " << model.padSumLearnN[i] << ")" << OB(220);
		localID = "id";
	    }
	    else {
		os << "if ((id >= " << model.padSumLearnN[i - 1] << ") && (id < " << model.padSumLearnN[i] << "))" << OB(220);
		os << "unsigned int lid = id - " << model.padSumLearnN[i - 1] << ";" << ENDL;
		localID = "lid";
	    }

	    os << "// synapse group " << model.synapseName[k] << ENDL;

	    if (delayPre) {
		os << "delaySlot = (spkQuePtr" << model.neuronName[src];
		os << " + " << tS(model.neuronDelaySlots[src] - model.synapseDelay[k] + 1);
		os << ") % " << tS(model.neuronDelaySlots[src]) << ";" << ENDL;
	    }

	    if (delayPost && model.neuronNeedTrueSpk[trg]) {
		os << "lscnt = dd_glbSpkCnt" << model.neuronName[trg] << "[spkQuePtr" << model.neuronName[trg] << "];" << ENDL;
	    }
	    else {
		os << "lscnt = dd_glbSpkCnt" << model.neuronName[trg] << "[0];" << ENDL;
	    }

	    os << "numSpikeSubsets = (unsigned int) (ceilf((float) lscnt / " << learnBlkSz << ".0f));" << ENDL;
	    os << "for (r = 0; r < numSpikeSubsets; r++)" << OB(230);
	    os << "if (r == numSpikeSubsets - 1) lmax = lscnt % " << learnBlkSz << ";" << ENDL;
	    os << "else lmax = " << learnBlkSz << ";" << ENDL;

	    os << "if (threadIdx.x < lmax)" << OB(240);
	    os << "shSpk[threadIdx.x] = dd_glbSpk" << model.neuronName[trg] << "[" << offsetTrueSpkPost << "(r * " << learnBlkSz << ") + threadIdx.x];" << ENDL;
	    os << CB(240);

	    os << "__syncthreads();" << ENDL;
	    os << "// only work on existing neurons" << ENDL;
	    os << "if (" << localID << " < " << model.neuronN[src] << ")" << OB(250);
	    os << "// loop through all incoming spikes for learning" << ENDL;
	    os << "for (j = 0; j < lmax; j++)" << OB(260) << ENDL;

	    if (sparse) {
		os << "unsigned int iprePos = dd_revIndInG" <<  model.synapseName[k] << "[shSpk[j]] + " << localID << ";" << ENDL;
	    }

	    string code = weightUpdateModels[synt].simLearnPost;
	    // Code substitutions ----------------------------------------------------------------------------------
	    if (sparse) { // SPARSE
		name_substitutions(code, tS("dd_"), weightUpdateModels[synt].varNames, model.synapseName[k] + tS("[dd_remap") + model.synapseName[k] + tS("[iprePos]]"));
	    }
	    else { // DENSE
		name_substitutions(code, tS("dd_"), weightUpdateModels[synt].varNames, model.synapseName[k] + tS("[") + localID + tS(" * ") + tS(model.neuronN[trg]) + tS(" + shSpk[j]]"));
	    }
	    value_substitutions(code, weightUpdateModels[synt].pNames, model.synapsePara[k]);
	    value_substitutions(code, weightUpdateModels[synt].dpNames, model.dsp_w[k]);
	    name_substitutions(code, tS(""), weightUpdateModels[synt].extraGlobalSynapseKernelParameters, model.synapseName[k]);

	    // presynaptic neuron variables and parameters
	    if (model.neuronType[src] == POISSONNEURON) substitute(code, tS("$(V_pre)"), tS(model.neuronPara[src][2]));
	    if (sparse) { // SPARSE
		substitute(code, tS("$(sT_pre)"), tS("dd_sT") + model.neuronName[src] + tS("[") + offsetPre + tS("dd_revInd" + model.synapseName[k] + "[iprePos]]"));
		for (int j = 0; j < nModels[nt_pre].varNames.size(); j++) {
		    if (model.neuronVarNeedQueue[src][j]) {
			substitute(code, tS("$(") + nModels[nt_pre].varNames[j] + tS("_pre)"),
				   nModels[nt_pre].varNames[j] + model.neuronName[src] + tS("[") + offsetPre + tS("dd_revInd" + model.synapseName[k] + "[iprePos]]"));
		    }
		    else {
			substitute(code, tS("$(") + nModels[nt_pre].varNames[j] + tS("_pre)"),
				   nModels[nt_pre].varNames[j] + model.neuronName[src] + tS("[dd_revInd" + model.synapseName[k] + "[iprePos]]"));
		    }
		}
	    }
	    else { // DENSE
		substitute(code, tS("$(sT_pre)"), tS("dd_sT") + model.neuronName[src] + tS("[") + offsetPre + localID + tS("]"));
		for (int j = 0; j < nModels[nt_pre].varNames.size(); j++) {
		    if (model.neuronVarNeedQueue[src][j]) {
			substitute(code, tS("$(") + nModels[nt_pre].varNames[j] + tS("_pre)"),
				   nModels[nt_pre].varNames[j] + model.neuronName[src] + tS("[") + offsetPre + localID + tS("]"));
		    }
		    else {
			substitute(code, tS("$(") + nModels[nt_pre].varNames[j] + tS("_pre)"),
				   nModels[nt_pre].varNames[j] + model.neuronName[src] + tS("[") + localID + tS("]"));
		    }
		}
	    }
	    extended_value_substitutions(code, nModels[nt_pre].pNames, tS("_pre"), model.neuronPara[src]);
	    extended_value_substitutions(code, nModels[nt_pre].dpNames, tS("_pre"), model.dnp[src]);

	    // postsynaptic neuron variables and parameters
	    substitute(code, tS("$(sT_post)"), tS("dd_sT") + model.neuronName[trg] + tS("[") + offsetPost + tS("ShSpk[j]]"));
	    for (int j = 0; j < nModels[nt_post].varNames.size(); j++) {
		if (model.neuronVarNeedQueue[trg][j]) {
		    substitute(code, tS("$(") + nModels[nt_post].varNames[j] + tS("_post)"),
			       nModels[nt_post].varNames[j] + model.neuronName[trg] + tS("[") + offsetPost + tS("shSpk[j]]"));
		}
		else {
		    substitute(code, tS("$(") + nModels[nt_post].varNames[j] + tS("_post)"),
			       nModels[nt_post].varNames[j] + model.neuronName[trg] + tS("[shSpk[j]]"));
		}
	    }
	    extended_value_substitutions(code, nModels[nt_post].pNames, tS("_post"), model.neuronPara[trg]);
	    extended_value_substitutions(code, nModels[nt_post].dpNames, tS("_post"), model.dnp[trg]);
	    // end Code substitutions ------------------------------------------------------------------------- 

	    os << ensureFtype(code, model.ftype) << ENDL;

	    os << CB(260);
	    os << CB(250);
	    os << CB(230);

	    os << "__threadfence();" << ENDL;
	    os << "if (threadIdx.x == 0)" << OB(320);
	    os << "j = atomicAdd((unsigned int *) &d_done, 1);" << ENDL;
	    os << "if (j == " << numOfBlocks - 1 << ")" << OB(330);

	    for (int j = 0; j < model.neuronGrpN; j++) {
		os << "dd_glbSpkCnt" << model.neuronName[j] << " = 0;" << ENDL;
		if (model.neuronDelaySlots[j] > 1) { // WITH DELAY
		    os << "dd_spkQuePtr" << model.neuronName[j] << " = (dd_spkQuePtr" << model.neuronName[j] << " + 1) % " << model.neuronDelaySlots[j] << ";" << ENDL;
		    if (model.neuronNeedSpkEvnt[j]) {
			os << "dd_glbSpkCntEvnt" << model.neuronName[j] << "[dd_spkQuePtr" << model.neuronName[j] << "] = 0;" << ENDL;
		    }
		    if (model.neuronNeedTrueSpk[j]) {
			os << "dd_glbSpkCnt" << model.neuronName[j] << "[dd_spkQuePtr" << model.neuronName[j] << "] = 0;" << ENDL;
		    }
		    else {
			os << "dd_glbSpkCnt" << model.neuronName[j] << "[0] = 0;" << ENDL;
		    }
		}
		else { // NO DELAY
		    if (model.neuronNeedSpkEvnt[j]) {
			os << "dd_glbSpkCntEvnt" << model.neuronName[j] << "[0] = 0;" << ENDL;
		    }
		    os << "dd_glbSpkCnt" << model.neuronName[j] << "[0] = 0;" << ENDL;
		}
	    }
	    os << "d_done = 0;" << ENDL;

	    os << CB(330); // end "if (j == " << numOfBlocks - 1 << ")"
	    os << CB(320); // end "if (threadIdx.x == 0)"
	    os << CB(220);
	}

	os << CB(215);
    }
    os << ENDL;

    os << "#endif" << ENDL;
    os.close();

    cerr << "exiting genSynapseKernel" << endl;
}<|MERGE_RESOLUTION|>--- conflicted
+++ resolved
@@ -561,13 +561,8 @@
 	    substitute(wCode, tS("$(updatelinsyn)"), tS("$(inSyn) += $(addtoinSyn)")); 		   		
 	    substitute(wCode, tS("$(inSyn)"), tS("linSyn"));
 	    if (model.synapseGType[i] == INDIVIDUALG) {
-<<<<<<< HEAD
 		name_substitutions(wCode, tS("dd_"), weightUpdateModels[synt].varNames, model.synapseName[i] + tS("[shSpk")
-				   + postfix + tS("[j]") + tS(" * ") + tS(model.neuronN[trg]) + tS(" + ") + localID + tS("]"));
-=======
-		name_substitutions(wCode, tS("dd_"), weightUpdateModels[synt].varNames, model.synapseName[i]+tS("[shSpk")+
-				   postfix+tS("[j]") + tS("*") + tS(model.neuronN[trg]) + tS("+ ipost ]"));
->>>>>>> 849dfbee
+				   + postfix + tS("[j] * ") + tS(model.neuronN[trg]) + tS("+ ipost]"));
 	    }
 	    else {
 		value_substitutions(wCode, weightUpdateModels[synt].varNames, model.synapseIni[i]);
