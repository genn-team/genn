/*--------------------------------------------------------------------------
   Author: Thomas Nowotny

   Institute: Center for Computational Neuroscience and Robotics
              University of Sussex
              Falmer, Brighton BN1 9QJ, UK 

   email to:  T.Nowotny@sussex.ac.uk

   initial version: 2010-02-07

--------------------------------------------------------------------------*/

//------------------------------------------------------------------------
/*! \file generateKernels.cc

  \brief Contains functions that generate code for CUDA kernels. Part of the code generation section.

*/
//-------------------------------------------------------------------------

#include "generateKernels.h"
#include "global.h"
#include "utils.h"
#include "standardGeneratedSections.h"
#include "standardSubstitutions.h"
#include "codeGenUtils.h"
#include "codeStream.h"

#include <algorithm>


// The CPU_ONLY version does not need any of this
#ifndef CPU_ONLY

//-------------------------------------------------------------------------
// Anonymous namespace
//-------------------------------------------------------------------------
namespace
{
string getFloatAtomicAdd(const string &ftype)
{
    int version;
    cudaRuntimeGetVersion(&version);
    if (((deviceProp[theDevice].major < 2) && (ftype == "float"))
        || (((deviceProp[theDevice].major < 6) || (version < 8000)) && (ftype == "double"))) {
        return "atomicAddSW";
    }
    else {
        return "atomicAdd";
    }
}
// parallelisation along pre-synaptic spikes, looped over post-synaptic neurons
void generatePreParallelisedSparseCode(
    CodeStream &os, //!< output stream for code
    const SynapseGroup &sg,
    const string &localID, //!< the variable name of the local ID of the thread within the synapse group
    const string &postfix, //!< whether to generate code for true spikes or spike type events
    const string &ftype)
{
    const bool evnt = (postfix == "Evnt");
    const auto *wu = sg.getWUModel();

    // Create iteration context to iterate over the variables; derived and extra global parameters
    DerivedParamNameIterCtx wuDerivedParams(wu->getDerivedParams());
    ExtraGlobalParamNameIterCtx wuExtraGlobalParams(wu->getExtraGlobalParams());
    VarNameIterCtx wuVars(wu->getVars());

    //int maxConnections;
    if (sg.isPSAtomicAddRequired(synapseBlkSz)) {
        if (sg.getMaxConnections() < 1) {
            fprintf(stderr, "Model Generation warning: for every SPARSE synapse group used you must also supply (in your model) a max possible number of connections via the model.setMaxConn() function.\n");
        }
    }

    os << "if (" << localID << " < " ;
    if (sg.getSrcNeuronGroup()->isDelayRequired()) {
        os << "dd_glbSpkCnt" << postfix << sg.getSrcNeuronGroup()->getName() << "[delaySlot])";
    }
    else {
        os << "dd_glbSpkCnt" << postfix << sg.getSrcNeuronGroup()->getName() << "[0])";
    }
    {
        CodeStream::Scope b(os);

        if (!wu->getSimSupportCode().empty()) {
            os << "using namespace " << sg.getName() << "_weightupdate_simCode;" << std::endl;
        }

        if (sg.getSrcNeuronGroup()->isDelayRequired()) {
            os << "int preInd = dd_glbSpk"  << postfix << sg.getSrcNeuronGroup()->getName();
            os << "[(delaySlot * " << sg.getSrcNeuronGroup()->getNumNeurons() << ") + " << localID << "];" << std::endl;
        }
        else {
            os << "int preInd = dd_glbSpk"  << postfix << sg.getSrcNeuronGroup()->getName();
            os << "[" << localID << "];" << std::endl;
        }
        os << "prePos = dd_indInG" << sg.getName() << "[preInd];" << std::endl;
        os << "npost = dd_indInG" << sg.getName() << "[preInd + 1] - prePos;" << std::endl;

        if (sg.getMatrixType() & SynapseMatrixConnectivity::BITMASK) {
<<<<<<< HEAD
            os << "unsigned int gid = (dd_glbSpkCnt" << postfix << "[" << localID << "] * " << sg.getTrgNeuronGroup()->getNumNeurons() << " + i);" << std::endl;
=======
            // Note: we will just access global mem. For compute >= 1.2 simultaneous access to same global mem in the (half-)warp will be coalesced - no worries
            os << "((B(dd_gp" << sg.getName() << "[gid / 32], gid & 31)) && ";
>>>>>>> 6ef4f370
        }

        if (evnt && sg.isEventThresholdReTestRequired()) {
            os << "if ";
            if (sg.getMatrixType() & SynapseMatrixConnectivity::BITMASK) {
                // Note: we will just access global mem. For compute >= 1.2 simultaneous access to same global mem in the (half-)warp will be coalesced - no worries
                os << "((B(dd_gp" << sg.getName() << "[gid >> " << logUIntSz << "], gid & " << UIntSz - 1 << ")) && ";
            }

            // code substitutions ----
            string eCode = wu->getEventThresholdConditionCode();
            StandardSubstitutions::weightUpdateThresholdCondition(eCode, sg,
                                                                wuDerivedParams, wuExtraGlobalParams,
                                                                "preInd", "i", "dd_", cudaFunctions, ftype);
            // end code substitutions ----
            os << "(" << eCode << ")";

            if (sg.getMatrixType() & SynapseMatrixConnectivity::BITMASK) {
                os << ")";
            }
            os << CodeStream::OB(130);
        }
        else if (sg.getMatrixType() & SynapseMatrixConnectivity::BITMASK) {
            os << "if (B(dd_gp" << sg.getName() << "[gid >> " << logUIntSz << "], gid & " << UIntSz - 1 << "))" << CodeStream::OB(135);
        }
<<<<<<< HEAD
=======
        os << CodeStream::OB(130);
    }
    else if (sg.getMatrixType() & SynapseMatrixConnectivity::BITMASK) {
        os << "if (B(dd_gp" << sg.getName() << "[gid / 32], gid & 31))" << CodeStream::OB(135);
    }
>>>>>>> 6ef4f370

        os << "for (int i = 0; i < npost; ++i)";
        {
            CodeStream::Scope b(os);
            os << "ipost = dd_ind" <<  sg.getName() << "[prePos];" << std::endl;

            // Code substitutions ----------------------------------------------------------------------------------
            string wCode = evnt ? wu->getEventCode() : wu->getSimCode();
            substitute(wCode, "$(t)", "t");

            if (sg.isPSAtomicAddRequired(synapseBlkSz)) { // SPARSE using atomicAdd
                substitute(wCode, "$(updatelinsyn)", getFloatAtomicAdd(ftype) + "(&$(inSyn), $(addtoinSyn))");
                substitute(wCode, "$(inSyn)", "dd_inSyn" + sg.getName() + "[ipost]");
            }
            else { // using shared memory
                substitute(wCode, "$(updatelinsyn)", "$(inSyn) += $(addtoinSyn)");
                substitute(wCode, "$(inSyn)", "shLg[ipost]");
            }

            if (sg.getMatrixType() & SynapseMatrixWeight::INDIVIDUAL) {
                name_substitutions(wCode, "dd_", wuVars.nameBegin, wuVars.nameEnd, sg.getName() + "[prePos]");
            }

            StandardSubstitutions::weightUpdateSim(wCode, sg,
                                                   wuVars, wuDerivedParams, wuExtraGlobalParams,
                                                   "preInd", "ipost", "dd_", cudaFunctions, ftype);
            // end code substitutions -------------------------------------------------------------------------

            os << wCode << std::endl;

            os << "prePos += 1;" << std::endl;
        }

        if (evnt && sg.isEventThresholdReTestRequired()) {
            os << CodeStream::CB(130);
        }
        else if (sg.getMatrixType() & SynapseMatrixConnectivity::BITMASK) {
            os << CodeStream::CB(135);
        }
    }
}

// classical parallelisation of post-synaptic neurons in parallel and spikes in a loop
void generatePostParallelisedCode(
    CodeStream &os, //!< output stream for code
    const SynapseGroup &sg,
    const string &localID, //!< the variable name of the local ID of the thread within the synapse group
    const string &postfix, //!< whether to generate code for true spikes or spike type events
    const string &ftype)
{
    const bool evnt = (postfix == "Evnt");
    const auto *wu = sg.getWUModel();

    // Create iteration context to iterate over the variables; derived and extra global parameters
    DerivedParamNameIterCtx wuDerivedParams(wu->getDerivedParams());
    ExtraGlobalParamNameIterCtx wuExtraGlobalParams(wu->getExtraGlobalParams());
    VarNameIterCtx wuVars(wu->getVars());

    os << "// process presynaptic events: " << (evnt ? "Spike type events" : "True Spikes") << std::endl;
    os << "for (r = 0; r < numSpikeSubsets" << postfix << "; r++)";
    {
        CodeStream::Scope b(os);
        os << "if (r == numSpikeSubsets" << postfix << " - 1) lmax = ((lscnt" << postfix << "-1) % BLOCKSZ_SYN) +1;" << std::endl;
        os << "else lmax = BLOCKSZ_SYN;" << std::endl;
        os << "__syncthreads();" << std::endl;
        os << "if (threadIdx.x < lmax)";
        {
            CodeStream::Scope b(os);
            os << "shSpk" << postfix << "[threadIdx.x] = dd_glbSpk" << postfix << sg.getSrcNeuronGroup()->getName() << "[" << sg.getOffsetPre() << "(r * BLOCKSZ_SYN) + threadIdx.x];" << std::endl;
        }

        if ((sg.getMatrixType() & SynapseMatrixConnectivity::SPARSE) && !sg.isPSAtomicAddRequired(synapseBlkSz)) {
            // set shLg to 0 for all postsynaptic neurons; is ok as model.neuronN[model.synapseTarget[i]] <= synapseBlkSz
            os << "if (threadIdx.x < " << sg.getTrgNeuronGroup()->getNumNeurons() << ") shLg[threadIdx.x] = 0;" << std::endl;
        }
        os << "__syncthreads();" << std::endl;

        int maxConnections;
        if ((sg.getMatrixType() & SynapseMatrixConnectivity::SPARSE) && sg.isPSAtomicAddRequired(synapseBlkSz)) {
            if (sg.getMaxConnections() < 1) {
                fprintf(stderr, "Model Generation warning: for every SPARSE synapse group used you must also supply (in your model) a max possible number of connections via the model.setMaxConn() function.\n");
                maxConnections = sg.getTrgNeuronGroup()->getNumNeurons();
            }
            else {
                maxConnections = sg.getMaxConnections();
            }
        }
        else {
            maxConnections = sg.getTrgNeuronGroup()->getNumNeurons();
        }
        os << "// loop through all incoming spikes" << std::endl;
        os << "for (j = 0; j < lmax; j++)";
        {
            CodeStream::Scope b(os);
            os << "// only work on existing neurons" << std::endl;
            os << "if (" << localID << " < " << maxConnections << ")";
            {
                CodeStream::Scope b(os);
                if (sg.getMatrixType() & SynapseMatrixConnectivity::BITMASK) {
                    os << "unsigned int gid = (shSpk" << postfix << "[j] * " << sg.getTrgNeuronGroup()->getNumNeurons() << " + " << localID << ");" << std::endl;
                }

<<<<<<< HEAD
                if (!wu->getSimSupportCode().empty()) {
                    os << "using namespace " << sg.getName() << "_weightupdate_simCode;" << std::endl;
                }
                if (evnt && sg.isEventThresholdReTestRequired()) {
                    os << "if ";
                    if (sg.getMatrixType() & SynapseMatrixConnectivity::BITMASK) {
                        // Note: we will just access global mem. For compute >= 1.2 simultaneous access to same global mem in the (half-)warp will be coalesced - no worries
                        os << "((B(dd_gp" << sg.getName() << "[gid >> " << logUIntSz << "], gid & " << UIntSz - 1 << ")) && ";
                    }
=======
    if (!wu->getSimSupportCode().empty()) {
        os << "using namespace " << sg.getName() << "_weightupdate_simCode;" << std::endl;
    }
    if (evnt && sg.isEventThresholdReTestRequired()) {
        os << "if ";
        if (sg.getMatrixType() & SynapseMatrixConnectivity::BITMASK) {
            // Note: we will just access global mem. For compute >= 1.2 simultaneous access to same global mem in the (half-)warp will be coalesced - no worries
            os << "((B(dd_gp" << sg.getName() << "[gid / 32], gid & 31)) && ";
        }
>>>>>>> 6ef4f370

                    // code substitutions ----
                    string eCode = wu->getEventThresholdConditionCode();
                    StandardSubstitutions::weightUpdateThresholdCondition(eCode, sg, wuDerivedParams, wuExtraGlobalParams,
                                                                        "shSpkEvnt[j]", "ipost", "dd_",
                                                                        cudaFunctions, ftype);
                    // end code substitutions ----
                    os << "(" << eCode << ")";

<<<<<<< HEAD
                    if (sg.getMatrixType() & SynapseMatrixConnectivity::BITMASK) {
                        os << ")";
                    }
                    os << CodeStream::OB(130);
                }
                else if (sg.getMatrixType() & SynapseMatrixConnectivity::BITMASK) {
                    os << "if (B(dd_gp" << sg.getName() << "[gid >> " << logUIntSz << "], gid & " << UIntSz - 1 << "))" << CodeStream::OB(135);
                }
=======
        if (sg.getMatrixType() & SynapseMatrixConnectivity::BITMASK) {
            os << ")";
        }
        os << CodeStream::OB(130);
    }
    else if (sg.getMatrixType() & SynapseMatrixConnectivity::BITMASK) {
        os << "if (B(dd_gp" << sg.getName() << "[gid / 32], gid & 31))" << CodeStream::OB(135);
    }
>>>>>>> 6ef4f370

                if (sg.getMatrixType() & SynapseMatrixConnectivity::SPARSE) { // SPARSE
                    os << "prePos = dd_indInG" << sg.getName() << "[shSpk" << postfix << "[j]];" << std::endl;
                    os << "npost = dd_indInG" << sg.getName() << "[shSpk" << postfix << "[j] + 1] - prePos;" << std::endl;
                    os << "if (" << localID << " < npost)" << CodeStream::OB(140);
                    os << "prePos += " << localID << ";" << std::endl;
                    os << "ipost = dd_ind" << sg.getName() << "[prePos];" << std::endl;
                }
                else { // DENSE
                    os << "ipost = " << localID << ";" << std::endl;
                }

                // Code substitutions ----------------------------------------------------------------------------------
                string wCode = (evnt ? wu->getEventCode() : wu->getSimCode());
                substitute(wCode, "$(t)", "t");
                if (sg.getMatrixType() & SynapseMatrixConnectivity::SPARSE) { // SPARSE
                    if (sg.isPSAtomicAddRequired(synapseBlkSz)) { // SPARSE using atomicAdd
                        substitute(wCode, "$(updatelinsyn)", getFloatAtomicAdd(ftype) + "(&$(inSyn), $(addtoinSyn))");
                        substitute(wCode, "$(inSyn)", "dd_inSyn" + sg.getName() + "[ipost]");
                    }
                    else { // SPARSE using shared memory
                        substitute(wCode, "$(updatelinsyn)", "$(inSyn) += $(addtoinSyn)");
                        substitute(wCode, "$(inSyn)", "shLg[ipost]");
                    }

                    if (sg.getMatrixType() & SynapseMatrixWeight::INDIVIDUAL) {
                        name_substitutions(wCode, "dd_", wuVars.nameBegin, wuVars.nameEnd, sg.getName() + "[prePos]");
                    }
                }
                else { // DENSE
                    substitute(wCode, "$(updatelinsyn)", "$(inSyn) += $(addtoinSyn)");
                    substitute(wCode, "$(inSyn)", "linSyn");
                    if (sg.getMatrixType() & SynapseMatrixWeight::INDIVIDUAL) {
                        name_substitutions(wCode, "dd_", wuVars.nameBegin, wuVars.nameEnd, sg.getName() + "[shSpk"
                                            + postfix + "[j] * " + to_string(sg.getTrgNeuronGroup()->getNumNeurons()) + "+ ipost]");
                    }
                }

                StandardSubstitutions::weightUpdateSim(wCode, sg, wuVars, wuDerivedParams, wuExtraGlobalParams,
                                                    "shSpk" + postfix + "[j]", "ipost", "dd_",
                                                    cudaFunctions, ftype);
                // end Code substitutions -------------------------------------------------------------------------
                os << wCode << std::endl;

                if (sg.getMatrixType() & SynapseMatrixConnectivity::SPARSE) {
                    os << CodeStream::CB(140); // end if (id < npost)
                }

<<<<<<< HEAD
                if (evnt && sg.isEventThresholdReTestRequired()) {
                    os << CodeStream::CB(130); // end if (eCode)
                }
                else if (sg.getMatrixType() & SynapseMatrixConnectivity::BITMASK) {
                    os << CodeStream::CB(135); // end if (B(dd_gp" << sg.getName() << "[gid >> " << logUIntSz << "], gid
                }
            }
=======
    if (evnt && sg.isEventThresholdReTestRequired()) {
        os << CodeStream::CB(130); // end if (eCode)
    }
    else if (sg.getMatrixType() & SynapseMatrixConnectivity::BITMASK) {
        os << CodeStream::CB(135); // end if (B(dd_gp" << sg.getName() << "[gid / 32], gid
    }
    os << CodeStream::CB(120) << std::endl;
>>>>>>> 6ef4f370

            if ((sg.getMatrixType() & SynapseMatrixConnectivity::SPARSE) && !sg.isPSAtomicAddRequired(synapseBlkSz)) {
                os << "__syncthreads();" << std::endl;
                os << "if (threadIdx.x < " << sg.getTrgNeuronGroup()->getNumNeurons() << ")" << CodeStream::OB(136); // need to write back results
                os << "linSyn += shLg[" << localID << "];" << std::endl;
                os << "shLg[" << localID << "] = 0;" << std::endl;
                os << CodeStream::CB(136) << std::endl;

                os << "__syncthreads();" << std::endl;
            }
        }
    }
}
//-------------------------------------------------------------------------
/*!
  \brief Function for generating the CUDA synapse kernel code that handles presynaptic
  spikes or spike type events

*/
//-------------------------------------------------------------------------
void generate_process_presynaptic_events_code(
    CodeStream &os, //!< output stream for code
    const SynapseGroup &sg,
    const string &localID, //!< the variable name of the local ID of the thread within the synapse group
    const string &postfix, //!< whether to generate code for true spikes or spike type events
    const string &ftype)
{
    const bool evnt = (postfix == "Evnt");

     if ((evnt && sg.isSpikeEventRequired()) || (!evnt && sg.isTrueSpikeRequired())) {
        // parallelisation along pre-synaptic spikes, looped over post-synaptic neurons
        if ((sg.getMatrixType() & SynapseMatrixConnectivity::SPARSE) && sg.getSpanType() == SynapseGroup::SpanType::PRESYNAPTIC) {
            generatePreParallelisedSparseCode(os, sg, localID, postfix, ftype);
        }
        // classical parallelisation of post-synaptic neurons in parallel and spikes in a loop
        else {
            generatePostParallelisedCode(os, sg, localID, postfix, ftype);
        }
    }
}
}   // Anonymous namespace

//-------------------------------------------------------------------------
/*!
  \brief Function for generating the CUDA kernel that simulates all neurons in the model.

  The code generated upon execution of this function is for defining GPU side global variables that will hold model state in the GPU global memory and for the actual kernel function for simulating the neurons for one time step.
*/
//-------------------------------------------------------------------------

void genNeuronKernel(const NNmodel &model, //!< Model description
                     const string &path)  //!< Path for code generation
{
    string localID;
    ofstream fs;
    string name = model.getGeneratedCodePath(path, "neuronKrnl.cc");
    fs.open(name.c_str());

    // Attach this to a code stream
    CodeStream os(fs);

    // write header content
    writeHeader(os);
    os << std::endl;

    // compiler/include control (include once)
    os << "#ifndef _" << model.getName() << "_neuronKrnl_cc" << std::endl;
    os << "#define _" << model.getName() << "_neuronKrnl_cc" << std::endl;
    os << std::endl;

    // write doxygen comment
    os << "//-------------------------------------------------------------------------" << std::endl;
    os << "/*! \\file neuronKrnl.cc" << std::endl << std::endl;
    os << "\\brief File generated from GeNN for the model " << model.getName() << " containing the neuron kernel function." << std::endl;
    os << "*/" << std::endl;
    os << "//-------------------------------------------------------------------------" << std::endl << std::endl;

    //os << "__device__ __host__ float exp(int i) { return exp((float) i); }" << endl;

    os << "// include the support codes provided by the user for neuron or synaptic models" << std::endl;
    os << "#include \"support_code.h\"" << std::endl << std::endl;

    // kernel header
    os << "extern \"C\" __global__ void calcNeurons(";
    for(const auto &p : model.getNeuronKernelParameters()) {
        os << p.second << " " << p.first << ", ";
    }
    os << model.getPrecision() << " t)" << std::endl;
    {
        // kernel code
        CodeStream::Scope b(os);
        unsigned int neuronGridSz = model.getNeuronGridSize();
        neuronGridSz = neuronGridSz / neuronBlkSz;
        if (neuronGridSz < (unsigned int)deviceProp[theDevice].maxGridSize[1]) {
            os << "unsigned int id = " << neuronBlkSz << " * blockIdx.x + threadIdx.x;" << std::endl;
        }
        else {
            os << "unsigned int id = " << neuronBlkSz << " * (blockIdx.x * " << ceil(sqrt((float) neuronGridSz)) << " + blockIdx.y) + threadIdx.x;" << std::endl;
        }

        // these variables deal with high V "spike type events"
        for(const auto &n : model.getLocalNeuronGroups()) {
            if (n.second.isSpikeEventRequired()) {
                os << "__shared__ volatile unsigned int posSpkEvnt;" << std::endl;
                os << "__shared__ unsigned int shSpkEvnt[" << neuronBlkSz << "];" << std::endl;
                os << "unsigned int spkEvntIdx;" << std::endl;
                os << "__shared__ volatile unsigned int spkEvntCount;" << std::endl;
                break;
            }
        }

        // these variables now deal only with true spikes, not high V "events"
        for(const auto &n : model.getLocalNeuronGroups()) {
            if(!n.second.getNeuronModel()->getThresholdConditionCode().empty()) {
                os << "__shared__ unsigned int shSpk[" << neuronBlkSz << "];" << std::endl;
                os << "__shared__ volatile unsigned int posSpk;" << std::endl;
                os << "unsigned int spkIdx;" << std::endl;
                os << "__shared__ volatile unsigned int spkCount;" << std::endl;
                break;
            }
        }
        os << std::endl;

        // Reset global spike counting vars here if there are no synapses at all
        if (model.getResetKernel() == GENN_FLAGS::calcNeurons) {
            os << "if (id == 0)";
            {
                CodeStream::Scope b(os);
                for(const auto &n : model.getLocalNeuronGroups()) {
                    StandardGeneratedSections::neuronOutputInit(os, n.second, "dd_");
                }
            }
            os << "__threadfence();" << std::endl << std::endl;
        }

        // Initialise shared spike count vars
        for(const auto &n : model.getLocalNeuronGroups()) {
            if (!n.second.getNeuronModel()->getThresholdConditionCode().empty()) {
                os << "if (threadIdx.x == 0)";
                {
                    CodeStream::Scope b(os);
                    os << "spkCount = 0;" << std::endl;
                }
                break;
            }
        }
        for(const auto &n : model.getLocalNeuronGroups()) {
            if (n.second.isSpikeEventRequired()) {
                os << "if (threadIdx.x == 1)";
                {
                    CodeStream::Scope b(os);
                    os << "spkEvntCount = 0;" << std::endl;
                }
                break;
            }
        }
        os << "__syncthreads();" << std::endl;
        os << std::endl;

        for(auto n = model.getLocalNeuronGroups().cbegin(); n != model.getLocalNeuronGroups().cend(); ++n) {
            os << "// neuron group " << n->first << std::endl;
            const auto &groupIDRange = n->second.getPaddedIDRange();
            if(n == model.getLocalNeuronGroups().cbegin()) {
                os << "if (id < " << groupIDRange.second << ")";
                localID = "id";
            }
            else {
                os << "if ((id >= " << groupIDRange.first << ") && (id < " << groupIDRange.second << "))";
                localID = "lid";
            }
            {
                CodeStream::Scope b(os);
                if(n != model.getLocalNeuronGroups().cbegin()) {
                    os << "unsigned int lid = id - " << groupIDRange.first << ";" << std::endl;
                }

                if (n->second.isVarQueueRequired() && n->second.isDelayRequired()) {
                    os << "unsigned int delaySlot = (dd_spkQuePtr" << n->first;
                    os << " + " << (n->second.getNumDelaySlots() - 1);
                    os << ") % " << n->second.getNumDelaySlots() << ";" << std::endl;
                }
                os << std::endl;

                os << "// only do this for existing neurons" << std::endl;
                os << "if (" << localID << " < " << n->second.getNumNeurons() << ")" << CodeStream::OB(20);

                os << "// pull neuron variables in a coalesced access" << std::endl;

                const auto *nm = n->second.getNeuronModel();

                // Get name of rng to use for this neuron
                // **TODO** Phillox option
                const std::string rngName = "&dd_rng" + n->first + "[" + localID + "]";

                // Create iteration context to iterate over the variables; derived and extra global parameters
                VarNameIterCtx nmVars(nm->getVars());
                DerivedParamNameIterCtx nmDerivedParams(nm->getDerivedParams());
                ExtraGlobalParamNameIterCtx nmExtraGlobalParams(nm->getExtraGlobalParams());

                // Generate code to copy neuron state into local variables
                StandardGeneratedSections::neuronLocalVarInit(os, n->second, nmVars, "dd_", localID);

                if ((nm->getSimCode().find("$(sT)") != string::npos)
                    || (nm->getThresholdConditionCode().find("$(sT)") != string::npos)
                    || (nm->getResetCode().find("$(sT)") != string::npos)) { // load sT into local variable
                    os << model.getPrecision() << " lsT = dd_sT" <<  n->first << "[";
                    if (n->second.isDelayRequired()) {
                        os << "(delaySlot * " << n->second.getNumNeurons() << ") + ";
                    }
                    os << localID << "];" << std::endl;
                }
                os << std::endl;

                if (n->second.getInSyn().size() > 0 || (nm->getSimCode().find("Isyn") != string::npos)) {
                    os << model.getPrecision() << " Isyn = 0;" << std::endl;
                }

                // Initialise any additional input variables supported by neuron model
                for(const auto &a : nm->getAdditionalInputVars()) {
                    os << a.second.first << " " << a.first << " = " << a.second.second << ";" << std::endl;
                }

                for(const auto *sg : n->second.getInSyn()) {
                    const auto *psm = sg->getPSModel();

                    os << "// pull inSyn values in a coalesced access" << std::endl;
                    os << model.getPrecision() << " linSyn" << sg->getName() << " = dd_inSyn" << sg->getName() << "[" << localID << "];" << std::endl;
                    if (sg->getMatrixType() & SynapseMatrixWeight::INDIVIDUAL) {
                        for(const auto &v : psm->getVars()) {
                            os << v.second << " lps" << v.first << sg->getName();
                            os << " = dd_" <<  v.first << sg->getName() << "[" << localID << "];" << std::endl;
                        }
                    }
                    string psCode = psm->getApplyInputCode();
                    substitute(psCode, "$(id)", localID);
                    substitute(psCode, "$(inSyn)", "linSyn" + sg->getName());
                    StandardSubstitutions::postSynapseApplyInput(psCode, sg, n->second,
                        nmVars, nmDerivedParams, nmExtraGlobalParams,
                        cudaFunctions, model.getPrecision(), rngName);

                    if (!psm->getSupportCode().empty()) {
                        os << CodeStream::OB(29) << " using namespace " << sg->getName() << "_postsyn;" << std::endl;
                    }
                    os << psCode << std::endl;
                    if (!psm->getSupportCode().empty()) {
                        os << CodeStream::CB(29) << " // namespace bracket closed" << std::endl;
                    }
                }

                if (!nm->getSupportCode().empty()) {
                    os << " using namespace " << n->first << "_neuron;" << std::endl;
                }
                string thCode = nm->getThresholdConditionCode();
                if (thCode.empty()) { // no condition provided
                    cerr << "Warning: No thresholdConditionCode for neuron type " << typeid(*nm).name() << " used for population \"" << n->first << "\" was provided. There will be no spikes detected in this population!" << endl;
                }
                else {
                    os << "// test whether spike condition was fulfilled previously" << std::endl;
                    substitute(thCode, "$(id)", localID);
                    StandardSubstitutions::neuronThresholdCondition(thCode, n->second,
                                                                    nmVars, nmDerivedParams, nmExtraGlobalParams,
                                                                    cudaFunctions, model.getPrecision(), rngName);
                    if (GENN_PREFERENCES::autoRefractory) {
                        os << "bool oldSpike= (" << thCode << ");" << std::endl;
                    }
                }

                os << "// calculate membrane potential" << std::endl;
                string sCode = nm->getSimCode();
                substitute(sCode, "$(id)", localID);
                StandardSubstitutions::neuronSim(sCode, n->second,
                                                nmVars, nmDerivedParams, nmExtraGlobalParams,
                                                cudaFunctions, model.getPrecision(), rngName);
                os << sCode << std::endl;

                // look for spike type events first.
                if (n->second.isSpikeEventRequired()) {
                // Generate spike event test
                    StandardGeneratedSections::neuronSpikeEventTest(os, n->second,
                                                                    nmVars, nmExtraGlobalParams, localID,
                                                                    cudaFunctions, model.getPrecision(), rngName);

                    os << "// register a spike-like event" << std::endl;
                    os << "if (spikeLikeEvent)";
                    {
                        CodeStream::Scope b(os);
                        os << "spkEvntIdx = atomicAdd((unsigned int *) &spkEvntCount, 1);" << std::endl;
                        os << "shSpkEvnt[spkEvntIdx] = " << localID << ";" << std::endl;
                    }
                }

                // test for true spikes if condition is provided
                if (!thCode.empty()) {
                    os << "// test for and register a true spike" << std::endl;
                    if (GENN_PREFERENCES::autoRefractory) {
                        os << "if ((" << thCode << ") && !(oldSpike)) ";
                    }
                    else {
                        os << "if (" << thCode << ") ";
                    }
                    {
                        CodeStream::Scope b(os);
                        os << "spkIdx = atomicAdd((unsigned int *) &spkCount, 1);" << std::endl;
                        os << "shSpk[spkIdx] = " << localID << ";" << std::endl;

                        // add after-spike reset if provided
                        if (!nm->getResetCode().empty()) {
                            string rCode = nm->getResetCode();
                            substitute(rCode, "$(id)", localID);
                            StandardSubstitutions::neuronReset(rCode, n->second,
                                                            nmVars, nmDerivedParams, nmExtraGlobalParams,
                                                            cudaFunctions, model.getPrecision(), rngName);
                            os << "// spike reset code" << std::endl;
                            os << rCode << std::endl;
                        }
                    }
                }

                // store the defined parts of the neuron state into the global state variables dd_V etc
                StandardGeneratedSections::neuronLocalVarWrite(os, n->second, nmVars, "dd_", localID);

                if (!n->second.getInSyn().empty()) {
                    os << "// the post-synaptic dynamics" << std::endl;
                }
                for(const auto *sg : n->second.getInSyn()) {
                    const auto *psm = sg->getPSModel();

                    string pdCode = psm->getDecayCode();
                    substitute(pdCode, "$(id)", localID);
                    substitute(pdCode, "$(inSyn)", "linSyn" + sg->getName());
                    StandardSubstitutions::postSynapseDecay(pdCode, sg, n->second,
                                                            nmVars, nmDerivedParams, nmExtraGlobalParams,
                                                            cudaFunctions, model.getPrecision(), rngName);
                    if (!psm->getSupportCode().empty()) {
                        os << CodeStream::OB(29) << " using namespace " << sg->getName() << "_postsyn;" << std::endl;
                    }
                    os << pdCode << std::endl;
                    if (!psm->getSupportCode().empty()) {
                        os << CodeStream::CB(29) << " // namespace bracket closed" << endl;
                    }

                    os << "dd_inSyn"  << sg->getName() << "[" << localID << "] = linSyn" << sg->getName() << ";" << std::endl;
                    for(const auto &v : psm->getVars()) {
                        os << "dd_" <<  v.first << sg->getName() << "[" << localID << "] = lps" << v.first << sg->getName() << ";"<< std::endl;
                    }
                }

                os << CodeStream::CB(20);
                os << "__syncthreads();" << std::endl;

                if (n->second.isSpikeEventRequired()) {
                    os << "if (threadIdx.x == 1)";
                    {
                        CodeStream::Scope b(os);
                        os << "if (spkEvntCount > 0) posSpkEvnt = atomicAdd((unsigned int *) &dd_glbSpkCntEvnt" << n->first;
                        if (n->second.isDelayRequired()) {
                            os << "[dd_spkQuePtr" << n->first << "], spkEvntCount);" << std::endl;
                        }
                        else {
                            os << "[0], spkEvntCount);" << std::endl;
                        }
                    } // end if (threadIdx.x == 0)
                    os << "__syncthreads();" << std::endl;
                }

                if (!nm->getThresholdConditionCode().empty()) {
                    os << "if (threadIdx.x == 0)";
                    {
                        CodeStream::Scope b(os);
                        os << "if (spkCount > 0) posSpk = atomicAdd((unsigned int *) &dd_glbSpkCnt" << n->first;
                        if (n->second.isDelayRequired() && n->second.isTrueSpikeRequired()) {
                            os << "[dd_spkQuePtr" << n->first << "], spkCount);" << std::endl;
                        }
                        else {
                            os << "[0], spkCount);" << std::endl;
                        }
                    } // end if (threadIdx.x == 1)
                    os << "__syncthreads();" << std::endl;
                }

                string queueOffset = n->second.getQueueOffset("dd_");
                if (n->second.isSpikeEventRequired()) {
                    os << "if (threadIdx.x < spkEvntCount)";
                    {
                        CodeStream::Scope b(os);
                        os << "dd_glbSpkEvnt" << n->first << "[" << queueOffset << "posSpkEvnt + threadIdx.x] = shSpkEvnt[threadIdx.x];" << std::endl;
                    }   // end if (threadIdx.x < spkEvntCount)
                }

                if (!nm->getThresholdConditionCode().empty()) {
                    string queueOffsetTrueSpk = n->second.isTrueSpikeRequired() ? queueOffset : "";

                    os << "if (threadIdx.x < spkCount)";
                    {
                        CodeStream::Scope b(os);
                        os << "dd_glbSpk" << n->first << "[" << queueOffsetTrueSpk << "posSpk + threadIdx.x] = shSpk[threadIdx.x];" << std::endl;
                        if (n->second.isSpikeTimeRequired()) {
                            os << "dd_sT" << n->first << "[" << queueOffset << "shSpk[threadIdx.x]] = t;" << std::endl;
                        }
                    }   // end if (threadIdx.x < spkCount)
                }
            }   // end if (id < model.padSumNeuronN[i] )
            os << std::endl;
        }
    }   // end of neuron kernel

    os << "#endif" << std::endl;
    fs.close();
}

//-------------------------------------------------------------------------
/*!
  \brief Function for generating a CUDA kernel for simulating all synapses.

  This functions generates code for global variables on the GPU side that are 
  synapse-related and the actual CUDA kernel for simulating one time step of 
  the synapses.
*/
//-------------------------------------------------------------------------

void genSynapseKernel(const NNmodel &model, //!< Model description
                      const string &path,   //!< Path for code generation
                      int localHostID)      //!< ID of local host
{
    string localID; //!< "id" if first synapse group, else "lid". lid =(thread index- last thread of the last synapse group)
    ofstream fs;
    string name = model.getGeneratedCodePath(path, "synapseKrnl.cc");
    fs.open(name.c_str());

    // Attach this to a code stream
    CodeStream os(fs);

    // write header content
    writeHeader(os);
    os << std::endl;

    // compiler/include control (include once)
    os << "#ifndef _" << model.getName() << "_synapseKrnl_cc" << std::endl;
    os << "#define _" << model.getName() << "_synapseKrnl_cc" << std::endl;
    os << "#define BLOCKSZ_SYN " << synapseBlkSz << std::endl;
    os << std::endl;
 
    // write doxygen comment
    os << "//-------------------------------------------------------------------------" << std::endl;
    os << "/*! \\file synapseKrnl.cc" << std::endl << std::endl;
    os << "\\brief File generated from GeNN for the model " << model.getName();
    os << " containing the synapse kernel and learning kernel functions." << std::endl;
    os << "*/" << std::endl;
    os << "//-------------------------------------------------------------------------" << std::endl << std::endl;


    if (!model.getSynapseDynamicsGroups().empty()) {
        os << "#define BLOCKSZ_SYNDYN " << synDynBlkSz << endl;

        // SynapseDynamics kernel header
        os << "extern \"C\" __global__ void calcSynapseDynamics(";
        for(const auto &p : model.getSynapseDynamicsKernelParameters()) {
            os << p.second << " " << p.first << ", ";
        }
        os << model.getPrecision() << " t)" << std::endl; // end of synapse kernel header

        // synapse dynamics kernel code
        {
            CodeStream::Scope b(os);

            // common variables for all cases
            os << "unsigned int id = BLOCKSZ_SYNDYN * blockIdx.x + threadIdx.x;" << std::endl;
            os << model.getPrecision() << " addtoinSyn;" << std::endl;
            os << std::endl;

            os << "// execute internal synapse dynamics if any" << std::endl;
            for(auto s = model.getSynapseDynamicsGroups().cbegin(); s != model.getSynapseDynamicsGroups().cend(); ++s)
            {
                const SynapseGroup *sg = model.findSynapseGroup(s->first);
                const auto *wu = sg->getWUModel();

                // if there is some internal synapse dynamics
                if (!wu->getSynapseDynamicsCode().empty()) {
                    // Create iteration context to iterate over the variables and derived parameters
                    DerivedParamNameIterCtx wuDerivedParams(wu->getDerivedParams());
                    ExtraGlobalParamNameIterCtx wuExtraGlobalParams(wu->getExtraGlobalParams());
                    VarNameIterCtx wuVars(wu->getVars());

                    os << "// synapse group " << s->first << std::endl;
                    if (s == model.getSynapseDynamicsGroups().cbegin()) {
                        os << "if (id < " << s->second.second << ")";
                        localID = "id";
                    }
                    else {
                        os << "if ((id >= " << s->second.first << ") && (id < " << s->second.second << "))";
                        localID = "lid";
                    }
                    {
                        CodeStream::Scope b(os);
                        if(s != model.getSynapseDynamicsGroups().cbegin()) {
                            os << "unsigned int lid = id - " << s->second.first << ";" << std::endl;
                        }

                        if (sg->getSrcNeuronGroup()->isDelayRequired()) {
                            os << "unsigned int delaySlot = (dd_spkQuePtr" << sg->getSrcNeuronGroup()->getName();
                            os << " + " << (sg->getSrcNeuronGroup()->getNumDelaySlots() - sg->getDelaySteps());
                            os << ") % " << sg->getSrcNeuronGroup()->getNumDelaySlots() << ";" << std::endl;
                        }

                        string SDcode = wu->getSynapseDynamicsCode();
                        substitute(SDcode, "$(t)", "t");

                        if (sg->getMatrixType() & SynapseMatrixConnectivity::SPARSE) { // SPARSE
                            os << "if (" << localID << " < dd_indInG" << s->first << "[" << sg->getSrcNeuronGroup()->getNumNeurons() << "])";
                            {
                                CodeStream::Scope b(os);
                                os << "// all threads participate that can work on an existing synapse" << std::endl;
                                if (!wu->getSynapseDynamicsSuppportCode().empty()) {
                                    os << " using namespace " << s->first << "_weightupdate_synapseDynamics;" << std::endl;
                                }
                                if (sg->getMatrixType() & SynapseMatrixWeight::INDIVIDUAL) {
                                    // name substitute synapse var names in synapseDynamics code
                                    name_substitutions(SDcode, "dd_", wuVars.nameBegin, wuVars.nameEnd, s->first + "[" + localID +"]");
                                }

                                const std::string postIdx = "dd_ind" + s->first + "[" + localID + "]";
                                substitute(SDcode, "$(updatelinsyn)", getFloatAtomicAdd(model.getPrecision()) + "(&$(inSyn), $(addtoinSyn))");
                                substitute(SDcode, "$(inSyn)", "dd_inSyn" + s->first + "[" + postIdx + "]");

                                StandardSubstitutions::weightUpdateDynamics(SDcode, sg, wuVars, wuDerivedParams, wuExtraGlobalParams,
                                                                            "dd_preInd" + s->first +"[" + localID + "]",
                                                                            postIdx, "dd_", cudaFunctions, model.getPrecision());
                                os << SDcode << std::endl;
                            }
                        }
                        else { // DENSE
                            os << "if (" << localID << " < " << sg->getSrcNeuronGroup()->getNumNeurons() * sg->getTrgNeuronGroup()->getNumNeurons() << ")";
                            {
                                CodeStream::Scope b(os);
                                os << "// all threads participate that can work on an existing synapse" << std::endl;
                                if (!wu->getSynapseDynamicsSuppportCode().empty()) {
                                        os << " using namespace " << s->first << "_weightupdate_synapseDynamics;" << std::endl;
                                }
                                if (sg->getMatrixType() & SynapseMatrixWeight::INDIVIDUAL) {
                                    // name substitute synapse var names in synapseDynamics code
                                    name_substitutions(SDcode, "dd_", wuVars.nameBegin, wuVars.nameEnd, s->first + "[" + localID + "]");
                                }

                                const std::string postIdx = localID +"%" + to_string(sg->getTrgNeuronGroup()->getNumNeurons());
                                substitute(SDcode, "$(updatelinsyn)", getFloatAtomicAdd(model.getPrecision()) + "(&$(inSyn), $(addtoinSyn))");
                                substitute(SDcode, "$(inSyn)", "dd_inSyn" + s->first + "[" + postIdx + "]");

                                StandardSubstitutions::weightUpdateDynamics(SDcode, sg, wuVars, wuDerivedParams, wuExtraGlobalParams,
                                                                            localID +"/" + to_string(sg->getTrgNeuronGroup()->getNumNeurons()),
                                                                            postIdx, "dd_", cudaFunctions, model.getPrecision());
                                os << SDcode << std::endl;
                            }
                        }
                    }
                }
            }
        }
    }

    // count how many neuron blocks to use: one thread for each synapse target
    // targets of several input groups are counted multiply
    const unsigned int numSynapseBlocks = model.getSynapseKernelGridSize() / synapseBlkSz;

    // synapse kernel header
    os << "extern \"C\" __global__ void calcSynapses(";
    for (const auto &p : model.getSynapseKernelParameters()) {
        os << p.second << " " << p.first << ", ";
    }
    os << model.getPrecision() << " t)" << std::endl; // end of synapse kernel header

    // synapse kernel code
    {
        CodeStream::Scope b(os);
        // common variables for all cases
        os << "unsigned int id = BLOCKSZ_SYN * blockIdx.x + threadIdx.x;" << std::endl;
        os << "unsigned int lmax, j, r;" << std::endl;
        os << model.getPrecision() << " addtoinSyn;" << std::endl;
        os << "volatile __shared__ " << model.getPrecision() << " shLg[BLOCKSZ_SYN];" << std::endl;

        // case-dependent variables
        for(const auto &s : model.getLocalSynapseGroups()) {
            if (!(s.second.getMatrixType() & SynapseMatrixConnectivity::SPARSE) || !s.second.isPSAtomicAddRequired(synapseBlkSz)){
                os << model.getPrecision() << " linSyn;" << std::endl;
                break;
            }
        }
        // we need ipost in any case, and we need npost if there are any SPARSE connections
        os << "unsigned int ipost;" << std::endl;
        for(const auto &s : model.getLocalSynapseGroups()) {
            if (s.second.getMatrixType()  & SynapseMatrixConnectivity::SPARSE) {
                os << "unsigned int prePos; " << std::endl;
                os << "unsigned int npost; " << std::endl;
                break;
            }
        }
        for(const auto &s : model.getLocalSynapseGroups()) {
            if (s.second.isTrueSpikeRequired() || model.isSynapseGroupPostLearningRequired(s.first)) {
                os << "__shared__ unsigned int shSpk[BLOCKSZ_SYN];" << std::endl;
                //os << "__shared__ " << model.getPrecision() << " shSpkV[BLOCKSZ_SYN];" << std::endl;
                os << "unsigned int lscnt, numSpikeSubsets;" << std::endl;
                break;
            }
        }
        for(const auto &s : model.getLocalSynapseGroups()) {
            if (s.second.isSpikeEventRequired()) {
                os << "__shared__ unsigned int shSpkEvnt[BLOCKSZ_SYN];" << std::endl;
                os << "unsigned int lscntEvnt, numSpikeSubsetsEvnt;" << std::endl;
                break;
            }
        }
        os << std::endl;

        for(auto s = model.getLocalSynapseGroups().cbegin(); s != model.getLocalSynapseGroups().cend(); ++s) {
            os << "// synapse group " << s->first << std::endl;
            const auto &groupIDRange = s->second.getPaddedKernelIDRange();
            if (s == model.getLocalSynapseGroups().cbegin()) {
                os << "if (id < " << groupIDRange.second << ")";
                localID = "id";
            }
            else {
                os << "if ((id >= " << groupIDRange.first << ") && (id < " << groupIDRange.second << "))";
                localID = "lid";
            }
            {
                CodeStream::Scope b(os);
                if(s != model.getLocalSynapseGroups().cbegin()) {
                    os << "unsigned int lid = id - " << groupIDRange.first<< ";" << std::endl;
                }

                if (s->second.getSrcNeuronGroup()->isDelayRequired()) {
                    os << "unsigned int delaySlot = (dd_spkQuePtr" << s->second.getSrcNeuronGroup()->getName();
                    os << " + " << (s->second.getSrcNeuronGroup()->getNumDelaySlots() - s->second.getDelaySteps());
                    os << ") % " << s->second.getSrcNeuronGroup()->getNumDelaySlots() << ";" << std::endl;
                }

                if (!(s->second.getMatrixType() & SynapseMatrixConnectivity::SPARSE) || !s->second.isPSAtomicAddRequired(synapseBlkSz)){
                    os << "// only do this for existing neurons" << std::endl;
                    os << "if (" << localID << " < " << s->second.getTrgNeuronGroup()->getNumNeurons() << ")";
                    {
                        CodeStream::Scope b(os);
                        os << "linSyn = dd_inSyn" << s->first << "[" << localID << "];" << std::endl;
                    }
                }

                if (s->second.isSpikeEventRequired()) {
                    os << "lscntEvnt = dd_glbSpkCntEvnt" << s->second.getSrcNeuronGroup()->getName();
                    if (s->second.getSrcNeuronGroup()->isDelayRequired()) {
                        os << "[delaySlot];" << std::endl;
                    }
                    else {
                        os << "[0];" << std::endl;
                    }
                    os << "numSpikeSubsetsEvnt = (lscntEvnt+BLOCKSZ_SYN-1) / BLOCKSZ_SYN;" << std::endl;
                }

                if (s->second.isTrueSpikeRequired() || model.isSynapseGroupPostLearningRequired(s->first)) {
                    os << "lscnt = dd_glbSpkCnt" << s->second.getSrcNeuronGroup()->getName();
                    if (s->second.getSrcNeuronGroup()->isDelayRequired()) {
                        os << "[delaySlot];" << std::endl;
                    }
                    else {
                        os << "[0];" << std::endl;
                    }
                    os << "numSpikeSubsets = (lscnt+BLOCKSZ_SYN-1) / BLOCKSZ_SYN;" << std::endl;
                }

                // generate the code for processing spike-like events
                if (s->second.isSpikeEventRequired()) {
                    generate_process_presynaptic_events_code(os, s->second, localID, "Evnt", model.getPrecision());
                }

                // generate the code for processing true spike events
                if (s->second.isTrueSpikeRequired()) {
                    generate_process_presynaptic_events_code(os, s->second, localID, "", model.getPrecision());
                }
                os << std::endl;

                if (!(s->second.getMatrixType() & SynapseMatrixConnectivity::SPARSE) || !s->second.isPSAtomicAddRequired(synapseBlkSz)) {
                    os << "// only do this for existing neurons" << std::endl;
                    os << "if (" << localID << " < " << s->second.getTrgNeuronGroup()->getNumNeurons() << ")";
                    {
                        CodeStream::Scope b(os);
                        os << "dd_inSyn" << s->first << "[" << localID << "] = linSyn;" << std::endl;
                    }
                }
                // need to do reset operations in this kernel (no learning kernel)
                if (model.getResetKernel() == GENN_FLAGS::calcSynapses) {
                    os << "__syncthreads();" << std::endl;
                    os << "if (threadIdx.x == 0)";
                    {
                        CodeStream::Scope b(os);
                        os << "j = atomicAdd((unsigned int *) &d_done, 1);" << std::endl;
                        os << "if (j == " << numSynapseBlocks - 1 << ")";
                        {
                            // Update device delay slot pointers for remote neuron groups that require them
                            CodeStream::Scope b(os);
                            for(const auto &n : model.getRemoteNeuronGroups()) {
                                if(n.second.hasOutputToHost(localHostID) && n.second.isDelayRequired()) {
                                    os << "dd_spkQuePtr" << n.first << " = (dd_spkQuePtr" << n.first << " + 1) % " << n.second.getNumDelaySlots() << ";" << std::endl;
                                }
                            }
                            for(const auto &n : model.getLocalNeuronGroups()) {
                                StandardGeneratedSections::neuronOutputInit(os, n.second, "dd_");
                            }
                            os << "d_done = 0;" << std::endl;
                        }   // end "if (j == " << numOfBlocks - 1 << ")"
                    }   // end "if (threadIdx.x == 0)"
                }
            }
            os << std::endl;
        }
    }
    os << std::endl;


    ///////////////////////////////////////////////////////////////
    // Kernel for learning synapses, post-synaptic spikes

    if (!model.getSynapsePostLearnGroups().empty()) {

        // count how many learn blocks to use: one thread for each synapse source
        // sources of several output groups are counted multiply
        const unsigned int numPostLearnBlocks = model.getSynapsePostLearnGridSize() / learnBlkSz;
  
        // Kernel header
        os << "extern \"C\" __global__ void learnSynapsesPost(";
        for(const auto &p : model.getSimLearnPostKernelParameters()) {
            os << p.second << " " << p.first << ", ";
        }
        os << model.getPrecision() << " t)";
        os << std::endl;

        // kernel code
        {
            CodeStream::Scope b(os);
            os << "unsigned int id = " << learnBlkSz << " * blockIdx.x + threadIdx.x;" << std::endl;
            os << "__shared__ unsigned int shSpk[" << learnBlkSz << "];" << std::endl;
            os << "unsigned int lscnt, numSpikeSubsets, lmax, j, r;" << std::endl;
            os << std::endl;
            for(auto s = model.getSynapsePostLearnGroups().cbegin(); s != model.getSynapsePostLearnGroups().cend(); ++s)
            {
                const SynapseGroup *sg = model.findSynapseGroup(s->first);
                const auto *wu = sg->getWUModel();
                const bool sparse = sg->getMatrixType() & SynapseMatrixConnectivity::SPARSE;

                // NOTE: WE DO NOT USE THE AXONAL DELAY FOR BACKWARDS PROPAGATION - WE CAN TALK ABOUT BACKWARDS DELAYS IF WE WANT THEM
                os << "// synapse group " << s->first << std::endl;
                if (s == model.getSynapsePostLearnGroups().cbegin()) {
                    os << "if (id < " << s->second.second << ")";
                    localID = "id";
                }
                else {
                    os << "if ((id >= " << s->second.first << ") && (id < " << s->second.second << "))";
                    localID = "lid";
                }
                {
                    CodeStream::Scope b(os);

                    if(s != model.getSynapsePostLearnGroups().cbegin()) {
                        os << "unsigned int lid = id - " << s->second.first << ";" << std::endl;
                    }

                    if (sg->getSrcNeuronGroup()->isDelayRequired()) {
                        os << "unsigned int delaySlot = (dd_spkQuePtr" << sg->getSrcNeuronGroup()->getName();
                        os << " + " << (sg->getSrcNeuronGroup()->getNumDelaySlots() - sg->getDelaySteps());
                        os << ") % " << sg->getSrcNeuronGroup()->getNumDelaySlots() << ";" << std::endl;
                    }

                    if (sg->getTrgNeuronGroup()->isDelayRequired() && sg->getTrgNeuronGroup()->isTrueSpikeRequired()) {
                        os << "lscnt = dd_glbSpkCnt" << sg->getTrgNeuronGroup()->getName() << "[dd_spkQuePtr" << sg->getTrgNeuronGroup()->getName() << "];" << std::endl;
                    }
                    else {
                        os << "lscnt = dd_glbSpkCnt" << sg->getTrgNeuronGroup()->getName() << "[0];" << std::endl;
                    }

                    os << "numSpikeSubsets = (lscnt+" << learnBlkSz-1 << ") / " << learnBlkSz << ";" << std::endl;
                    os << "for (r = 0; r < numSpikeSubsets; r++)";
                    {
                        CodeStream::Scope b(os);
                        os << "if (r == numSpikeSubsets - 1) lmax = ((lscnt-1) % " << learnBlkSz << ")+1;" << std::endl;
                        os << "else lmax = " << learnBlkSz << ";" << std::endl;

                        string offsetTrueSpkPost = sg->getTrgNeuronGroup()->isTrueSpikeRequired()
                            ? sg->getOffsetPost("dd_")
                            : "";
                        os << "if (threadIdx.x < lmax)";
                        {
                            CodeStream::Scope b(os);
                            os << "shSpk[threadIdx.x] = dd_glbSpk" << sg->getTrgNeuronGroup()->getName() << "[" << offsetTrueSpkPost << "(r * " << learnBlkSz << ") + threadIdx.x];" << std::endl;
                        }

                        os << "__syncthreads();" << std::endl;
                        os << "// only work on existing neurons" << std::endl;
                        os << "if (" << localID << " < " << sg->getSrcNeuronGroup()->getNumNeurons() << ")";
                        {
                            CodeStream::Scope b(os);
                            os << "// loop through all incoming spikes for learning" << std::endl;
                            os << "for (j = 0; j < lmax; j++)";
                            {
                                CodeStream::Scope b(os);
                                if (sparse) {
                                    os << "unsigned int iprePos = dd_revIndInG" <<  s->first << "[shSpk[j]];" << std::endl;
                                    os << "unsigned int npre = dd_revIndInG" << s->first << "[shSpk[j] + 1] - iprePos;" << std::endl;
                                    os << "if (" << localID << " < npre)" << CodeStream::OB(1540);
                                    os << "iprePos += " << localID << ";" << std::endl;
                                    //Commenting out the next line as it is not used rather than deleting as I'm not sure if it may be used by different learning models
                                    //os << "unsigned int ipre = dd_revInd" << sgName << "[iprePos];" << std::endl;
                                }

                                if (!wu->getLearnPostSupportCode().empty()) {
                                    os << " using namespace " << s->first << "_weightupdate_simLearnPost;" << std::endl;
                                }

                                // Create iteration context to iterate over the variables; derived and extra global parameters
                                DerivedParamNameIterCtx wuDerivedParams(wu->getDerivedParams());
                                ExtraGlobalParamNameIterCtx wuExtraGlobalParams(wu->getExtraGlobalParams());
                                VarNameIterCtx wuVars(wu->getVars());

                                string code = wu->getLearnPostCode();
                                substitute(code, "$(t)", "t");
                                // Code substitutions ----------------------------------------------------------------------------------
                                if (sparse) { // SPARSE
                                    name_substitutions(code, "dd_", wuVars.nameBegin, wuVars.nameEnd, s->first + "[dd_remap" + s->first + "[iprePos]]");
                                }
                                else { // DENSE
                                    name_substitutions(code, "dd_", wuVars.nameBegin, wuVars.nameEnd, s->first + "[" + localID + " * " + to_string(sg->getTrgNeuronGroup()->getNumNeurons()) + " + shSpk[j]]");
                                }
                                StandardSubstitutions::weightUpdatePostLearn(code, sg, wuDerivedParams, wuExtraGlobalParams,
                                                                            sparse ?  "dd_revInd" + s->first + "[iprePos]" : localID,
                                                                            "shSpk[j]", "dd_", cudaFunctions, model.getPrecision());
                                // end Code substitutions -------------------------------------------------------------------------
                                os << code << std::endl;
                                if (sparse) {
                                    os << CodeStream::CB(1540);
                                }
                            }
                        }
                    }
                    if (model.getResetKernel() == GENN_FLAGS::learnSynapsesPost) {
                        os << "__syncthreads();" << std::endl;
                        os << "if (threadIdx.x == 0)";
                        {
                            CodeStream::Scope b(os);
                            os << "j = atomicAdd((unsigned int *) &d_done, 1);" << std::endl;
                            os << "if (j == " << numPostLearnBlocks - 1 << ")";
                            {
                                CodeStream::Scope b(os);

                                // Update device delay slot pointers for remote neuorn groups that require them
                                for(const auto &n : model.getRemoteNeuronGroups()) {
                                    if(n.second.hasOutputToHost(localHostID) && n.second.isDelayRequired()) {
                                        os << "dd_spkQuePtr" << n.first << " = (dd_spkQuePtr" << n.first << " + 1) % " << n.second.getNumDelaySlots() << ";" << std::endl;
                                    }
                                }
                                for(const auto &n : model.getLocalNeuronGroups()) {
                                    StandardGeneratedSections::neuronOutputInit(os, n.second, "dd_");
                                }
                                os << "d_done = 0;" << std::endl;
                            }   // end "if (j == " << numOfBlocks - 1 << ")"
                        }   // end "if (threadIdx.x == 0)"
                    }
                }
            }
        }
    }
    os << std::endl;
    
    os << "#endif" << std::endl;
    fs.close();

//    cout << "exiting genSynapseKernel" << endl;
}

#endif<|MERGE_RESOLUTION|>--- conflicted
+++ resolved
@@ -99,19 +99,14 @@
         os << "npost = dd_indInG" << sg.getName() << "[preInd + 1] - prePos;" << std::endl;
 
         if (sg.getMatrixType() & SynapseMatrixConnectivity::BITMASK) {
-<<<<<<< HEAD
             os << "unsigned int gid = (dd_glbSpkCnt" << postfix << "[" << localID << "] * " << sg.getTrgNeuronGroup()->getNumNeurons() << " + i);" << std::endl;
-=======
-            // Note: we will just access global mem. For compute >= 1.2 simultaneous access to same global mem in the (half-)warp will be coalesced - no worries
-            os << "((B(dd_gp" << sg.getName() << "[gid / 32], gid & 31)) && ";
->>>>>>> 6ef4f370
         }
 
         if (evnt && sg.isEventThresholdReTestRequired()) {
             os << "if ";
             if (sg.getMatrixType() & SynapseMatrixConnectivity::BITMASK) {
                 // Note: we will just access global mem. For compute >= 1.2 simultaneous access to same global mem in the (half-)warp will be coalesced - no worries
-                os << "((B(dd_gp" << sg.getName() << "[gid >> " << logUIntSz << "], gid & " << UIntSz - 1 << ")) && ";
+                os << "((B(dd_gp" << sg.getName() << "[gid / 32], gid & 31)) && ";
             }
 
             // code substitutions ----
@@ -128,16 +123,8 @@
             os << CodeStream::OB(130);
         }
         else if (sg.getMatrixType() & SynapseMatrixConnectivity::BITMASK) {
-            os << "if (B(dd_gp" << sg.getName() << "[gid >> " << logUIntSz << "], gid & " << UIntSz - 1 << "))" << CodeStream::OB(135);
-        }
-<<<<<<< HEAD
-=======
-        os << CodeStream::OB(130);
-    }
-    else if (sg.getMatrixType() & SynapseMatrixConnectivity::BITMASK) {
-        os << "if (B(dd_gp" << sg.getName() << "[gid / 32], gid & 31))" << CodeStream::OB(135);
-    }
->>>>>>> 6ef4f370
+            os << "if (B(dd_gp" << sg.getName() << "[gid / 32], gid & 31))" << CodeStream::OB(135);
+        }
 
         os << "for (int i = 0; i < npost; ++i)";
         {
@@ -240,7 +227,6 @@
                     os << "unsigned int gid = (shSpk" << postfix << "[j] * " << sg.getTrgNeuronGroup()->getNumNeurons() << " + " << localID << ");" << std::endl;
                 }
 
-<<<<<<< HEAD
                 if (!wu->getSimSupportCode().empty()) {
                     os << "using namespace " << sg.getName() << "_weightupdate_simCode;" << std::endl;
                 }
@@ -248,19 +234,8 @@
                     os << "if ";
                     if (sg.getMatrixType() & SynapseMatrixConnectivity::BITMASK) {
                         // Note: we will just access global mem. For compute >= 1.2 simultaneous access to same global mem in the (half-)warp will be coalesced - no worries
-                        os << "((B(dd_gp" << sg.getName() << "[gid >> " << logUIntSz << "], gid & " << UIntSz - 1 << ")) && ";
-                    }
-=======
-    if (!wu->getSimSupportCode().empty()) {
-        os << "using namespace " << sg.getName() << "_weightupdate_simCode;" << std::endl;
-    }
-    if (evnt && sg.isEventThresholdReTestRequired()) {
-        os << "if ";
-        if (sg.getMatrixType() & SynapseMatrixConnectivity::BITMASK) {
-            // Note: we will just access global mem. For compute >= 1.2 simultaneous access to same global mem in the (half-)warp will be coalesced - no worries
-            os << "((B(dd_gp" << sg.getName() << "[gid / 32], gid & 31)) && ";
-        }
->>>>>>> 6ef4f370
+                        os << "((B(dd_gp" << sg.getName() << "[gid / 32], gid & 31)) && ";
+                    }
 
                     // code substitutions ----
                     string eCode = wu->getEventThresholdConditionCode();
@@ -270,25 +245,14 @@
                     // end code substitutions ----
                     os << "(" << eCode << ")";
 
-<<<<<<< HEAD
                     if (sg.getMatrixType() & SynapseMatrixConnectivity::BITMASK) {
                         os << ")";
                     }
                     os << CodeStream::OB(130);
                 }
                 else if (sg.getMatrixType() & SynapseMatrixConnectivity::BITMASK) {
-                    os << "if (B(dd_gp" << sg.getName() << "[gid >> " << logUIntSz << "], gid & " << UIntSz - 1 << "))" << CodeStream::OB(135);
-                }
-=======
-        if (sg.getMatrixType() & SynapseMatrixConnectivity::BITMASK) {
-            os << ")";
-        }
-        os << CodeStream::OB(130);
-    }
-    else if (sg.getMatrixType() & SynapseMatrixConnectivity::BITMASK) {
-        os << "if (B(dd_gp" << sg.getName() << "[gid / 32], gid & 31))" << CodeStream::OB(135);
-    }
->>>>>>> 6ef4f370
+                    os << "if (B(dd_gp" << sg.getName() << "[gid / 32], gid & 31))" << CodeStream::OB(135);
+                }
 
                 if (sg.getMatrixType() & SynapseMatrixConnectivity::SPARSE) { // SPARSE
                     os << "prePos = dd_indInG" << sg.getName() << "[shSpk" << postfix << "[j]];" << std::endl;
@@ -337,23 +301,13 @@
                     os << CodeStream::CB(140); // end if (id < npost)
                 }
 
-<<<<<<< HEAD
                 if (evnt && sg.isEventThresholdReTestRequired()) {
                     os << CodeStream::CB(130); // end if (eCode)
                 }
                 else if (sg.getMatrixType() & SynapseMatrixConnectivity::BITMASK) {
-                    os << CodeStream::CB(135); // end if (B(dd_gp" << sg.getName() << "[gid >> " << logUIntSz << "], gid
-                }
-            }
-=======
-    if (evnt && sg.isEventThresholdReTestRequired()) {
-        os << CodeStream::CB(130); // end if (eCode)
-    }
-    else if (sg.getMatrixType() & SynapseMatrixConnectivity::BITMASK) {
-        os << CodeStream::CB(135); // end if (B(dd_gp" << sg.getName() << "[gid / 32], gid
-    }
-    os << CodeStream::CB(120) << std::endl;
->>>>>>> 6ef4f370
+                    os << CodeStream::CB(135); // end if (B(dd_gp" << sg.getName() << "[gid / 32], gid
+                }
+            }
 
             if ((sg.getMatrixType() & SynapseMatrixConnectivity::SPARSE) && !sg.isPSAtomicAddRequired(synapseBlkSz)) {
                 os << "__syncthreads();" << std::endl;
