--- conflicted
+++ resolved
@@ -42,13 +42,8 @@
 */
 //-------------------------------------------------------------------------
 
-<<<<<<< HEAD
-void genNeuronKernel(NNmodel &model, //!< Model description 
-                     string &path  //!< Path for code generation
-=======
 void genNeuronKernel(const NNmodel &model, //!< Model description
                      const string &path  //!< Path for code generation
->>>>>>> 0601ce3b
     )
 {
     string name, s, localID;
@@ -161,8 +156,6 @@
 
     // Initialise shared spike count vars
     for (int i = 0; i < model.neuronGrpN; i++) {
-<<<<<<< HEAD
-=======
         if (!nModels[model.neuronType[i]].thresholdConditionCode.empty()) {
             os << "if (threadIdx.x == 0)" << OB(8);
             os << "spkCount = 0;" << ENDL;
@@ -171,7 +164,6 @@
         }
     }
     for (int i = 0; i < model.neuronGrpN; i++) {
->>>>>>> 0601ce3b
         if (model.neuronNeedSpkEvnt[i]) {
             os << "if (threadIdx.x == 1)" << OB(7);
             os << "spkEvntCount = 0;" << ENDL;
@@ -220,15 +212,9 @@
             }
             os << localID << "];" << ENDL;
         }
-<<<<<<< HEAD
-        if ((nModels[nt].simCode.find(tS("$(sT)")) != string::npos)
-            || (nModels[nt].thresholdConditionCode.find(tS("$(sT)")) != string::npos)
-            || (nModels[nt].resetCode.find(tS("$(sT)")) != string::npos)) { // load sT into local variable
-=======
         if ((nModels[nt].simCode.find("$(sT)") != string::npos)
             || (nModels[nt].thresholdConditionCode.find("$(sT)") != string::npos)
             || (nModels[nt].resetCode.find("$(sT)") != string::npos)) { // load sT into local variable
->>>>>>> 0601ce3b
             os << model.ftype << " lsT = dd_sT" <<  model.neuronName[i] << "[";
             if (model.neuronDelaySlots[i] > 1) {
                 os << "(delaySlot * " << model.neuronN[i] << ") + ";
@@ -237,11 +223,7 @@
         }
         os << ENDL;
 
-<<<<<<< HEAD
-        if ((model.inSyn[i].size() > 0) || (nModels[nt].simCode.find(tS("Isyn")) != string::npos)) {
-=======
         if ((model.inSyn[i].size() > 0) || (nModels[nt].simCode.find("Isyn") != string::npos)) {
->>>>>>> 0601ce3b
             os << model.ftype << " Isyn = 0;" << ENDL;
         }
         for (int j = 0; j < model.inSyn[i].size(); j++) {
@@ -257,25 +239,11 @@
                     os << " = dd_" <<  psm.varNames[k] << sName << "[" << localID << "];" << ENDL;
                 }
             }
-<<<<<<< HEAD
-            if (psm.supportCode != tS("")) {
-=======
             if (!psm.supportCode.empty()) {
->>>>>>> 0601ce3b
                 os << OB(29) << " using namespace " << sName << "_postsyn;" << ENDL;
             }
             os << "Isyn += ";
             string psCode = psm.postSyntoCurrent;
-<<<<<<< HEAD
-            substitute(psCode, tS("$(id)"), localID);
-            substitute(psCode, tS("$(t)"), tS("t"));
-            substitute(psCode, tS("$(inSyn)"), tS("linSyn") + sName);
-            name_substitutions(psCode, tS("l"), nModels[nt].varNames, tS(""));
-            value_substitutions(psCode, nModels[nt].pNames, model.neuronPara[i]);
-            value_substitutions(psCode, nModels[nt].dpNames, model.dnp[i]);
-            if (model.synapseGType[synPopID] == INDIVIDUALG) {
-                name_substitutions(psCode, tS("lps"), psm.varNames, sName);
-=======
             substitute(psCode, "$(id)", localID);
             substitute(psCode, "$(t)", "t");
             substitute(psCode, "$(inSyn)", "linSyn" + sName);
@@ -284,54 +252,21 @@
             value_substitutions(psCode, nModels[nt].dpNames, model.dnp[i]);
             if (model.synapseGType[synPopID] == INDIVIDUALG) {
                 name_substitutions(psCode, "lps", psm.varNames, sName);
->>>>>>> 0601ce3b
             }
             else {
                 value_substitutions(psCode, psm.varNames, model.postSynIni[synPopID]);
             }
             value_substitutions(psCode, psm.pNames, model.postSynapsePara[synPopID]);
             value_substitutions(psCode, psm.dpNames, model.dpsp[synPopID]);
-<<<<<<< HEAD
-            name_substitutions(psCode, tS(""), nModels[nt].extraGlobalNeuronKernelParameters, model.neuronName[i]);
-            psCode= ensureFtype(psCode, model.ftype);
-            checkUnreplacedVariables(psCode,tS("postSyntoCurrent"));
-            os << psCode << ";" << ENDL;
-            if (psm.supportCode != tS("")) {
-=======
             name_substitutions(psCode, "", nModels[nt].extraGlobalNeuronKernelParameters, model.neuronName[i]);
             psCode= ensureFtype(psCode, model.ftype);
             checkUnreplacedVariables(psCode,"postSyntoCurrent");
             os << psCode << ";" << ENDL;
             if (!psm.supportCode.empty()) {
->>>>>>> 0601ce3b
                 os << CB(29) << " // namespace bracket closed" << ENDL;
             }
         }
 
-<<<<<<< HEAD
-        os << "// test whether spike condition was fulfilled previously" << ENDL;
-        string thCode= nModels[nt].thresholdConditionCode;
-        if (thCode == tS("")) { // no condition provided
-            cerr << "Warning: No thresholdConditionCode for neuron type " << model.neuronType[i] << " used for population \"" << model.neuronName[i] << "\" was provided. There will be no spikes detected in this population!" << endl;
-        }
-        else {
-            substitute(thCode, tS("$(id)"), localID);
-            substitute(thCode, tS("$(t)"), tS("t"));
-            name_substitutions(thCode, tS("l"), nModels[nt].varNames, tS(""));
-            substitute(thCode, tS("$(Isyn)"), tS("Isyn"));
-            substitute(thCode, tS("$(sT)"), tS("lsT"));
-            value_substitutions(thCode, nModels[nt].pNames, model.neuronPara[i]);
-            value_substitutions(thCode, nModels[nt].dpNames, model.dnp[i]);
-            name_substitutions(thCode, tS(""), nModels[nt].extraGlobalNeuronKernelParameters, model.neuronName[i]);
-            thCode= ensureFtype(thCode, model.ftype);
-            checkUnreplacedVariables(thCode,tS("thresholdConditionCode"));
-            if (GENN_PREFERENCES::autoRefractory) {
-                if (nModels[nt].supportCode != tS("")) {
-                    os << OB(29) << " using namespace " << model.neuronName[i] << "_neuron;" << ENDL;
-                }
-                os << "bool oldSpike= (" << thCode << ");" << ENDL;
-                if (nModels[nt].supportCode != tS("")) {
-=======
         string thCode= nModels[nt].thresholdConditionCode;
         if (thCode.empty()) { // no condition provided
             cerr << "Warning: No thresholdConditionCode for neuron type " << model.neuronType[i] << " used for population \"" << model.neuronName[i] << "\" was provided. There will be no spikes detected in this population!" << endl;
@@ -354,7 +289,6 @@
                 }
                 os << "bool oldSpike= (" << thCode << ");" << ENDL;
                 if (!nModels[nt].supportCode.empty()) {
->>>>>>> 0601ce3b
                     os << CB(29) << " // namespace bracket closed" << endl;
                 }
             }
@@ -362,24 +296,6 @@
 
         os << "// calculate membrane potential" << ENDL;
         string sCode = nModels[nt].simCode;
-<<<<<<< HEAD
-        substitute(sCode, tS("$(id)"), localID);
-        substitute(sCode, tS("$(t)"), tS("t"));
-        name_substitutions(sCode, tS("l"), nModels[nt].varNames, tS(""));
-        value_substitutions(sCode, nModels[nt].pNames, model.neuronPara[i]);
-        value_substitutions(sCode, nModels[nt].dpNames, model.dnp[i]);
-        name_substitutions(sCode, tS(""), nModels[nt].extraGlobalNeuronKernelParameters, model.neuronName[i]);
-        substitute(sCode, tS("$(Isyn)"), tS("Isyn"));
-        substitute(sCode, tS("$(sT)"), tS("lsT"));
-        sCode= ensureFtype(sCode, model.ftype);
-        checkUnreplacedVariables(sCode,tS("neuron simCode"));
-
-        if (nModels[nt].supportCode != tS("")) {
-            os << OB(29) << " using namespace " << model.neuronName[i] << "_neuron;" << ENDL;
-        }
-        os << sCode << ENDL;
-        if (nModels[nt].supportCode != tS("")) {
-=======
         substitute(sCode, "$(id)", localID);
         substitute(sCode, "$(t)", "t");
         name_substitutions(sCode, "l", nModels[nt].varNames, "");
@@ -396,7 +312,6 @@
         }
         os << sCode << ENDL;
         if (!nModels[nt].supportCode.empty()) {
->>>>>>> 0601ce3b
             os << CB(29) << " // namespace bracket closed" << endl;
         }
 
@@ -404,17 +319,6 @@
         if (model.neuronNeedSpkEvnt[i]) {
             string eCode = model.neuronSpkEvntCondition[i];
             // code substitutions ----
-<<<<<<< HEAD
-            substitute(eCode, tS("$(id)"), localID);
-            substitute(eCode, tS("$(t)"), tS("t"));
-            extended_name_substitutions(eCode, tS("l"), nModels[model.neuronType[i]].varNames, tS("_pre"), tS(""));
-            name_substitutions(eCode, tS(""), nModels[model.neuronType[i]].extraGlobalNeuronKernelParameters, model.neuronName[i]);
-            eCode= ensureFtype(eCode, model.ftype);
-            checkUnreplacedVariables(eCode, tS("neuronSpkEvntCondition"));
-            // end code substitutions ----
-            os << "// test for and register a spike-like event" << ENDL;
-            if (nModels[nt].supportCode != tS("")) {
-=======
             substitute(eCode, "$(id)", localID);
             substitute(eCode, "$(t)", "t");
             extended_name_substitutions(eCode, "l", nModels[model.neuronType[i]].varNames, "_pre", "");
@@ -424,32 +328,21 @@
             // end code substitutions ----
             os << "// test for and register a spike-like event" << ENDL;
             if (!nModels[nt].supportCode.empty()) {
->>>>>>> 0601ce3b
                 os << OB(29) << " using namespace " << model.neuronName[i] << "_neuron;" << ENDL;
             }
             os << "if (" + eCode + ")" << OB(30);
             os << "spkEvntIdx = atomicAdd((unsigned int *) &spkEvntCount, 1);" << ENDL;
             os << "shSpkEvnt[spkEvntIdx] = " << localID << ";" << ENDL;
             os << CB(30);
-<<<<<<< HEAD
-            if (nModels[nt].supportCode != tS("")) {
-=======
             if (!nModels[nt].supportCode.empty()) {
->>>>>>> 0601ce3b
                 os << CB(29) << " // namespace bracket closed" << endl;
             }
         }
 
         // test for true spikes if condition is provided
-<<<<<<< HEAD
-        if (thCode != tS("")) {
-            os << "// test for and register a true spike" << ENDL;
-            if (nModels[nt].supportCode != tS("")) {
-=======
         if (!thCode.empty()) {
             os << "// test for and register a true spike" << ENDL;
             if (!nModels[nt].supportCode.empty()) {
->>>>>>> 0601ce3b
                 os << OB(29) << " using namespace " << model.neuronName[i] << "_neuron;" << ENDL;
             }
             if (GENN_PREFERENCES::autoRefractory) {
@@ -462,20 +355,6 @@
             os << "shSpk[spkIdx] = " << localID << ";" << ENDL;
 
             // add after-spike reset if provided
-<<<<<<< HEAD
-            if (nModels[nt].resetCode != tS("")) {
-                string rCode = nModels[nt].resetCode;
-                substitute(rCode, tS("$(id)"), localID);
-                substitute(rCode, tS("$(t)"), tS("t"));
-                name_substitutions(rCode, tS("l"), nModels[nt].varNames, tS(""));
-                value_substitutions(rCode, nModels[nt].pNames, model.neuronPara[i]);
-                value_substitutions(rCode, nModels[nt].dpNames, model.dnp[i]);
-                substitute(rCode, tS("$(Isyn)"), tS("Isyn"));
-                substitute(rCode, tS("$(sT)"), tS("lsT"));
-                name_substitutions(rCode, tS(""), nModels[nt].extraGlobalNeuronKernelParameters, model.neuronName[i]);
-                rCode= ensureFtype(rCode, model.ftype);
-                checkUnreplacedVariables(rCode, tS("resetCode"));
-=======
             if (!nModels[nt].resetCode.empty()) {
                 string rCode = nModels[nt].resetCode;
                 substitute(rCode, "$(id)", localID);
@@ -488,16 +367,11 @@
                 name_substitutions(rCode, "", nModels[nt].extraGlobalNeuronKernelParameters, model.neuronName[i]);
                 rCode= ensureFtype(rCode, model.ftype);
                 checkUnreplacedVariables(rCode, "resetCode");
->>>>>>> 0601ce3b
                 os << "// spike reset code" << ENDL;
                 os << rCode << ENDL;
             }
             os << CB(40);
-<<<<<<< HEAD
-            if (nModels[nt].supportCode != tS("")) {
-=======
             if (!nModels[nt].supportCode.empty()) {
->>>>>>> 0601ce3b
                 os << CB(29) << " // namespace bracket closed" << endl;
             }
         }
@@ -519,24 +393,6 @@
             postSynModel psModel= postSynModels[model.postSynapseType[model.inSyn[i][j]]];
             string sName= model.synapseName[model.inSyn[i][j]];
             string pdCode = psModel.postSynDecay;
-<<<<<<< HEAD
-            substitute(pdCode, tS("$(id)"), localID);
-            substitute(pdCode, tS("$(t)"), tS("t"));
-            substitute(pdCode, tS("$(inSyn)"), tS("linSyn") + sName);
-            name_substitutions(pdCode, tS("lps"), psModel.varNames, sName);
-            value_substitutions(pdCode, psModel.pNames, model.postSynapsePara[model.inSyn[i][j]]);
-            value_substitutions(pdCode, psModel.dpNames, model.dpsp[model.inSyn[i][j]]);
-            name_substitutions(pdCode, tS("l"), nModels[nt].varNames, tS(""));
-            value_substitutions(pdCode, nModels[nt].pNames, model.neuronPara[i]);
-            value_substitutions(pdCode, nModels[nt].dpNames, model.dnp[i]);
-            pdCode= ensureFtype(pdCode, model.ftype);
-            checkUnreplacedVariables(pdCode, tS("postSynDecay"));
-            if (psModel.supportCode != tS("")) {
-                os << OB(29) << " using namespace " << sName << "_postsyn;" << ENDL;
-            }
-            os << pdCode << ENDL;
-            if (psModel.supportCode != tS("")) {
-=======
             substitute(pdCode, "$(id)", localID);
             substitute(pdCode, "$(t)", "t");
             substitute(pdCode, "$(inSyn)", "linSyn" + sName);
@@ -553,7 +409,6 @@
             }
             os << pdCode << ENDL;
             if (!psModel.supportCode.empty()) {
->>>>>>> 0601ce3b
                 os << CB(29) << " // namespace bracket closed" << endl;
             }
 
@@ -579,11 +434,7 @@
             os << "__syncthreads();" << ENDL;
         }
 
-<<<<<<< HEAD
-        if (nModels[model.neuronType[i]].thresholdConditionCode != tS("")) {
-=======
         if (!nModels[model.neuronType[i]].thresholdConditionCode.empty()) {
->>>>>>> 0601ce3b
             os << "if (threadIdx.x == 0)" << OB(51);
             os << "if (spkCount > 0) posSpk = atomicAdd((unsigned int *) &dd_glbSpkCnt" << model.neuronName[i];
             if ((model.neuronDelaySlots[i] > 1) && (model.neuronNeedTrueSpk[i])) {
@@ -602,11 +453,7 @@
             os << CB(60); // end if (threadIdx.x < spkEvntCount)
         }
 
-<<<<<<< HEAD
-        if (nModels[model.neuronType[i]].thresholdConditionCode != tS("")) {
-=======
         if (!nModels[model.neuronType[i]].thresholdConditionCode.empty()) {
->>>>>>> 0601ce3b
             os << "if (threadIdx.x < spkCount)" << OB(70);
             os << "dd_glbSpk" << model.neuronName[i] << "[" << queueOffsetTrueSpk << "posSpk + threadIdx.x] = shSpk[threadIdx.x];" << ENDL;
             if (model.neuronNeedSt[i]) {
@@ -649,17 +496,10 @@
     if (((deviceProp[theDevice].major < 2) && (model.ftype == "float")) 
         || (((deviceProp[theDevice].major < 6) || (version < 8000)) && (model.ftype == "double")))
     {
-<<<<<<< HEAD
-        theAtomicAdd= tS("atomicAddSW");
-    }
-    else {
-        theAtomicAdd= tS("atomicAdd");
-=======
         theAtomicAdd= "atomicAddSW";
     }
     else {
         theAtomicAdd= "atomicAdd";
->>>>>>> 0601ce3b
     }
 
     bool evnt = postfix == "Evnt";
@@ -704,11 +544,7 @@
                 os << "dd_glbSpkCnt" << postfix << model.neuronName[src] << "[0])" << OB(102);
             }
 
-<<<<<<< HEAD
-            if (weightUpdateModels[synt].simCode_supportCode != tS("")) {
-=======
             if (!weightUpdateModels[synt].simCode_supportCode.empty()) {
->>>>>>> 0601ce3b
                 os << OB(29) << " using namespace " << model.synapseName[i] << "_weightupdate_simCode;" << ENDL;
             }
 
@@ -737,15 +573,6 @@
                 string eCode = weightUpdateModels[synt].evntThreshold;
                 value_substitutions(eCode, weightUpdateModels[synt].pNames, model.synapsePara[i]);
                 value_substitutions(eCode, weightUpdateModels[synt].dpNames, model.dsp_w[i]);
-<<<<<<< HEAD
-                name_substitutions(eCode, tS(""), weightUpdateModels[synt].extraGlobalSynapseKernelParameters, model.synapseName[i]);
-
-//                neuron_substitutions_in_synaptic_code(eCode, model, src, trg, nt_pre, nt_post, offsetPre, offsetPost, tS("shSpkEvnt") + tS("[j]"), tS("ipost"), tS("dd_"));
-                neuron_substitutions_in_synaptic_code(eCode, model, src, trg, nt_pre, nt_post, offsetPre, offsetPost, tS("preInd"), tS("i"), tS("dd_"));
-          //  os << "shSpk" << postfix << "[threadIdx.x] = dd_glbSpk" << postfix << model.neuronName[src] << "[" << offsetPre << "(r * BLOCKSZ_SYN) + threadIdx.x];" << ENDL;
-                eCode= ensureFtype(eCode, model.ftype);
-                checkUnreplacedVariables(eCode, tS("evntThreshold"));
-=======
                 name_substitutions(eCode, "", weightUpdateModels[synt].extraGlobalSynapseKernelParameters, model.synapseName[i]);
 
 //                neuron_substitutions_in_synaptic_code(eCode, model, src, trg, nt_pre, nt_post, offsetPre, offsetPost, "shSpkEvnt" + "[j]", "ipost", "dd_");
@@ -753,7 +580,6 @@
           //  os << "shSpk" << postfix << "[threadIdx.x] = dd_glbSpk" << postfix << model.neuronName[src] << "[" << offsetPre << "(r * BLOCKSZ_SYN) + threadIdx.x];" << ENDL;
                 eCode= ensureFtype(eCode, model.ftype);
                 checkUnreplacedVariables(eCode, "evntThreshold");
->>>>>>> 0601ce3b
                 // end code substitutions ----
                 os << "(" << eCode << ")";
 
@@ -770,20 +596,6 @@
 
 // Code substitutions ----------------------------------------------------------------------------------
             string wCode = (evnt ? weightUpdateModels[synt].simCodeEvnt : weightUpdateModels[synt].simCode);
-<<<<<<< HEAD
-            substitute(wCode, tS("$(t)"), tS("t"));
-
-                if (isGrpVarNeeded[model.synapseTarget[i]]) { // SPARSE using atomicAdd
-                    substitute(wCode, tS("$(updatelinsyn)"), theAtomicAdd+tS("(&$(inSyn), $(addtoinSyn))"));
-                    substitute(wCode, tS("$(inSyn)"), tS("dd_inSyn") + model.synapseName[i] + tS("[ipost]"));
-                }
-                else { // SPARSE using shared memory
-                    substitute(wCode, tS("$(updatelinsyn)"), tS("$(inSyn) += $(addtoinSyn)"));
-                    substitute(wCode, tS("$(inSyn)"), tS("shLg[ipost]"));
-                }
-                if (model.synapseGType[i] == INDIVIDUALG) {
-                    name_substitutions(wCode, tS("dd_"), weightUpdateModels[synt].varNames, model.synapseName[i] + tS("[prePos]"));
-=======
             substitute(wCode, "$(t)", "t");
 
                 if (isGrpVarNeeded[model.synapseTarget[i]]) { // SPARSE using atomicAdd
@@ -796,7 +608,6 @@
                 }
                 if (model.synapseGType[i] == INDIVIDUALG) {
                     name_substitutions(wCode, "dd_", weightUpdateModels[synt].varNames, model.synapseName[i] + "[prePos]");
->>>>>>> 0601ce3b
                 }
                 else {
                     value_substitutions(wCode, weightUpdateModels[synt].varNames, model.synapseIni[i]);
@@ -804,19 +615,11 @@
 
             value_substitutions(wCode, weightUpdateModels[synt].pNames, model.synapsePara[i]);
             value_substitutions(wCode, weightUpdateModels[synt].dpNames, model.dsp_w[i]);
-<<<<<<< HEAD
-            name_substitutions(wCode, tS("dd_"), weightUpdateModels[synt].extraGlobalSynapseKernelParameters, model.synapseName[i]);
-            substitute(wCode, tS("$(addtoinSyn)"), tS("addtoinSyn"));
-            neuron_substitutions_in_synaptic_code(wCode, model, src, trg, nt_pre, nt_post, offsetPre, offsetPost, tS("preInd"), tS("ipost"), tS("dd_"));
-            wCode= ensureFtype(wCode, model.ftype);
-            checkUnreplacedVariables(wCode, tS("simCode")+postfix);
-=======
             name_substitutions(wCode, "dd_", weightUpdateModels[synt].extraGlobalSynapseKernelParameters, model.synapseName[i]);
             substitute(wCode, "$(addtoinSyn)", "addtoinSyn");
             neuron_substitutions_in_synaptic_code(wCode, model, src, trg, nt_pre, nt_post, offsetPre, offsetPost, "preInd", "ipost", "dd_");
             wCode= ensureFtype(wCode, model.ftype);
             checkUnreplacedVariables(wCode, "simCode"+postfix);
->>>>>>> 0601ce3b
             // end code substitutions -------------------------------------------------------------------------
 
             os << wCode << ENDL;
@@ -829,11 +632,7 @@
             else if (model.synapseGType[i] == INDIVIDUALID) {
                 os << CB(135);
             }
-<<<<<<< HEAD
-            if (weightUpdateModels[synt].simCode_supportCode != tS("")) {
-=======
             if (weightUpdateModels[synt].simCode_supportCode != "") {
->>>>>>> 0601ce3b
                 os << CB(29) << " // namespace bracket closed" << ENDL;
             }
             os << CB(102);
@@ -877,11 +676,7 @@
                 os << "unsigned int gid = (shSpk" << postfix << "[j] * " << model.neuronN[trg] << " + " << localID << ");" << ENDL;
             }
 
-<<<<<<< HEAD
-            if (weightUpdateModels[synt].simCode_supportCode != tS("")) {
-=======
             if (!weightUpdateModels[synt].simCode_supportCode.empty()) {
->>>>>>> 0601ce3b
                 os << OB(29) << " using namespace " << model.synapseName[i] << "_weightupdate_simCode;" << ENDL;
             }
             if ((evnt) && (model.needEvntThresholdReTest[i])) {
@@ -895,17 +690,10 @@
                 string eCode = weightUpdateModels[synt].evntThreshold;
                 value_substitutions(eCode, weightUpdateModels[synt].pNames, model.synapsePara[i]);
                 value_substitutions(eCode, weightUpdateModels[synt].dpNames, model.dsp_w[i]);
-<<<<<<< HEAD
-                name_substitutions(eCode, tS(""), weightUpdateModels[synt].extraGlobalSynapseKernelParameters, model.synapseName[i]);
-                neuron_substitutions_in_synaptic_code(eCode, model, src, trg, nt_pre, nt_post, offsetPre, offsetPost, tS("shSpkEvnt") + tS("[j]"), tS("ipost"), tS("dd_"));
-                eCode= ensureFtype(eCode, model.ftype);
-                checkUnreplacedVariables(eCode, tS("evntThreshold"));
-=======
                 name_substitutions(eCode, "", weightUpdateModels[synt].extraGlobalSynapseKernelParameters, model.synapseName[i]);
                 neuron_substitutions_in_synaptic_code(eCode, model, src, trg, nt_pre, nt_post, offsetPre, offsetPost, "shSpkEvnt[j]", "ipost", "dd_");
                 eCode= ensureFtype(eCode, model.ftype);
                 checkUnreplacedVariables(eCode, "evntThreshold");
->>>>>>> 0601ce3b
                 // end code substitutions ----
                 os << "(" << eCode << ")";
 
@@ -931,20 +719,6 @@
 
             // Code substitutions ----------------------------------------------------------------------------------
             string wCode = (evnt ? weightUpdateModels[synt].simCodeEvnt : weightUpdateModels[synt].simCode);
-<<<<<<< HEAD
-            substitute(wCode, tS("$(t)"), tS("t"));
-            if (sparse) { // SPARSE
-                if (isGrpVarNeeded[model.synapseTarget[i]]) { // SPARSE using atomicAdd
-                    substitute(wCode, tS("$(updatelinsyn)"), theAtomicAdd+tS("(&$(inSyn), $(addtoinSyn))"));
-                    substitute(wCode, tS("$(inSyn)"), tS("dd_inSyn") + model.synapseName[i] + tS("[ipost]"));
-                }
-                else { // SPARSE using shared memory
-                    substitute(wCode, tS("$(updatelinsyn)"), tS("$(inSyn) += $(addtoinSyn)"));
-                    substitute(wCode, tS("$(inSyn)"), tS("shLg[ipost]"));
-                }
-                if (model.synapseGType[i] == INDIVIDUALG) {
-                    name_substitutions(wCode, tS("dd_"), weightUpdateModels[synt].varNames, model.synapseName[i] + tS("[prePos]"));
-=======
             substitute(wCode, "$(t)", "t");
             if (sparse) { // SPARSE
                 if (isGrpVarNeeded[model.synapseTarget[i]]) { // SPARSE using atomicAdd
@@ -957,26 +731,17 @@
                 }
                 if (model.synapseGType[i] == INDIVIDUALG) {
                     name_substitutions(wCode, "dd_", weightUpdateModels[synt].varNames, model.synapseName[i] + "[prePos]");
->>>>>>> 0601ce3b
                 }
                 else {
                     value_substitutions(wCode, weightUpdateModels[synt].varNames, model.synapseIni[i]);
                 }
         }
             else { // DENSE
-<<<<<<< HEAD
-                substitute(wCode, tS("$(updatelinsyn)"), tS("$(inSyn) += $(addtoinSyn)"));
-                substitute(wCode, tS("$(inSyn)"), tS("linSyn"));
-                if (model.synapseGType[i] == INDIVIDUALG) {
-                    name_substitutions(wCode, tS("dd_"), weightUpdateModels[synt].varNames, model.synapseName[i] + tS("[shSpk")
-                                       + postfix + tS("[j] * ") + tS(model.neuronN[trg]) + tS("+ ipost]"));
-=======
                 substitute(wCode, "$(updatelinsyn)", "$(inSyn) += $(addtoinSyn)");
                 substitute(wCode, "$(inSyn)", "linSyn");
                 if (model.synapseGType[i] == INDIVIDUALG) {
                     name_substitutions(wCode, "dd_", weightUpdateModels[synt].varNames, model.synapseName[i] + "[shSpk"
                                        + postfix + "[j] * " + tS(model.neuronN[trg]) + "+ ipost]");
->>>>>>> 0601ce3b
                 }
                 else {
                     value_substitutions(wCode, weightUpdateModels[synt].varNames, model.synapseIni[i]);
@@ -984,19 +749,11 @@
             }
             value_substitutions(wCode, weightUpdateModels[synt].pNames, model.synapsePara[i]);
             value_substitutions(wCode, weightUpdateModels[synt].dpNames, model.dsp_w[i]);
-<<<<<<< HEAD
-            name_substitutions(wCode, tS(""), weightUpdateModels[synt].extraGlobalSynapseKernelParameters, model.synapseName[i]);
-            substitute(wCode, tS("$(addtoinSyn)"), tS("addtoinSyn"));
-            neuron_substitutions_in_synaptic_code(wCode, model, src, trg, nt_pre, nt_post, offsetPre, offsetPost, tS("shSpk") + postfix + tS("[j]"), tS("ipost"), tS("dd_"));
-            wCode= ensureFtype(wCode, model.ftype);
-            checkUnreplacedVariables(wCode, tS("simCode")+postfix);
-=======
             name_substitutions(wCode, "", weightUpdateModels[synt].extraGlobalSynapseKernelParameters, model.synapseName[i]);
             substitute(wCode, "$(addtoinSyn)", "addtoinSyn");
             neuron_substitutions_in_synaptic_code(wCode, model, src, trg, nt_pre, nt_post, offsetPre, offsetPost, "shSpk" + postfix + "[j]", "ipost", "dd_");
             wCode= ensureFtype(wCode, model.ftype);
             checkUnreplacedVariables(wCode, "simCode"+postfix);
->>>>>>> 0601ce3b
             // end Code substitutions -------------------------------------------------------------------------
             os << wCode << ENDL;
 
@@ -1010,11 +767,7 @@
             else if (model.synapseGType[i] == INDIVIDUALID) {
                 os << CB(135); // end if (B(dd_gp" << model.synapseName[i] << "[gid >> " << logUIntSz << "], gid
             }
-<<<<<<< HEAD
-            if (weightUpdateModels[synt].simCode_supportCode != tS("")) {
-=======
             if (!weightUpdateModels[synt].simCode_supportCode.empty()) {
->>>>>>> 0601ce3b
                 os << CB(29) << " // namespace bracket closed" << ENDL;
             }
             os << CB(120) << ENDL;
@@ -1045,13 +798,8 @@
 */
 //-------------------------------------------------------------------------
 
-<<<<<<< HEAD
-void genSynapseKernel(NNmodel &model, //!< Model description 
-                      string &path //!< Path for code generation
-=======
 void genSynapseKernel(const NNmodel &model, //!< Model description
                       const string &path //!< Path for code generation
->>>>>>> 0601ce3b
     )
 {
     string name, s;
@@ -1121,11 +869,7 @@
             string offsetPost = (delayPost ? "(dd_spkQuePtr" + model.neuronName[trg] +" * " + tS(model.neuronN[trg]) + ") + " : "");
 
             // if there is some internal synapse dynamics
-<<<<<<< HEAD
-            if (weightUpdateModels[synt].synapseDynamics != tS("")) {
-=======
             if (!weightUpdateModels[synt].synapseDynamics.empty()) {
->>>>>>> 0601ce3b
 
                 os << "// synapse group " << synapseName << ENDL;
                 if (i == 0) {
@@ -1145,30 +889,18 @@
                 }
 
                 weightUpdateModel wu= weightUpdateModels[synt];
-<<<<<<< HEAD
-                if (wu.synapseDynamics_supportCode != tS("")) {
-                    os << OB(29) << " using namespace " << model.synapseName[i] << "_weightupdate_synapseDynamics;" << ENDL;
-                }
-                string SDcode= wu.synapseDynamics;
-                substitute(SDcode, tS("$(t)"), tS("t"));
-=======
                 if (!wu.synapseDynamics_supportCode.empty()) {
                     os << OB(29) << " using namespace " << model.synapseName[i] << "_weightupdate_synapseDynamics;" << ENDL;
                 }
                 string SDcode= wu.synapseDynamics;
                 substitute(SDcode, "$(t)", "t");
->>>>>>> 0601ce3b
 
                 if (model.synapseConnType[k] == SPARSE) { // SPARSE
                     os << "if (" << localID << " < dd_indInG" << synapseName << "[" << srcno << "])" << OB(25);
                     os << "// all threads participate that can work on an existing synapse" << ENDL;
                     if (model.synapseGType[k] == INDIVIDUALG) {
                         // name substitute synapse var names in synapseDynamics code
-<<<<<<< HEAD
-                        name_substitutions(SDcode, tS("dd_"), wu.varNames, synapseName + tS("[") + localID +tS("]"));
-=======
                         name_substitutions(SDcode, "dd_", wu.varNames, synapseName + "[" + localID +"]");
->>>>>>> 0601ce3b
                     }
                     else {
                         // substitute initial values as constants for synapse var names in synapseDynamics code
@@ -1178,15 +910,9 @@
                     value_substitutions(SDcode, wu.pNames, model.synapsePara[k]);
                     // substitute values for derived parameters in synapseDynamics code
                     value_substitutions(SDcode, wu.dpNames, model.dsp_w[k]);
-<<<<<<< HEAD
-                    neuron_substitutions_in_synaptic_code(SDcode, model, src, trg, nt_pre, nt_post, offsetPre, offsetPost, tS("dd_preInd")+synapseName+tS("[") + localID + tS("]"), tS("dd_ind")+synapseName+tS("[") + localID + tS("]"), tS("dd_"));
-                    SDcode= ensureFtype(SDcode, model.ftype);
-                    checkUnreplacedVariables(SDcode, tS("synapseDynamics"));
-=======
                     neuron_substitutions_in_synaptic_code(SDcode, model, src, trg, nt_pre, nt_post, offsetPre, offsetPost, "dd_preInd"+synapseName+"[" + localID + "]", "dd_ind"+synapseName+"[" + localID + "]", "dd_");
                     SDcode= ensureFtype(SDcode, model.ftype);
                     checkUnreplacedVariables(SDcode, "synapseDynamics");
->>>>>>> 0601ce3b
                     os << SDcode << ENDL;
                 }
                 else { // DENSE
@@ -1194,11 +920,7 @@
                     os << "// all threads participate that can work on an existing synapse" << ENDL;
                     if (model.synapseGType[k] == INDIVIDUALG) {
                         // name substitute synapse var names in synapseDynamics code
-<<<<<<< HEAD
-                        name_substitutions(SDcode, tS("dd_"), wu.varNames, synapseName + tS("[") + localID + tS("]"));
-=======
                         name_substitutions(SDcode, "dd_", wu.varNames, synapseName + "[" + localID + "]");
->>>>>>> 0601ce3b
                     }
                     else {
                         // substitute initial values as constants for synapse var names in synapseDynamics code
@@ -1208,15 +930,6 @@
                     value_substitutions(SDcode, wu.pNames, model.synapsePara[k]);
                     // substitute values for derived parameters in synapseDynamics code
                     value_substitutions(SDcode, wu.dpNames, model.dsp_w[k]);
-<<<<<<< HEAD
-                    neuron_substitutions_in_synaptic_code(SDcode, model, src, trg, nt_pre, nt_post, offsetPre, offsetPost, localID +"/" + tS(model.neuronN[trg]), localID +"%" + tS(model.neuronN[trg]), tS("dd_"));
-                    SDcode= ensureFtype(SDcode, model.ftype);
-                    checkUnreplacedVariables(SDcode, tS("synapseDynamics"));
-                    os << SDcode << ENDL;
-                }
-                os << CB(25);
-                if (weightUpdateModels[synt].synapseDynamics_supportCode != tS("")) {
-=======
                     neuron_substitutions_in_synaptic_code(SDcode, model, src, trg, nt_pre, nt_post, offsetPre, offsetPost, localID +"/" + tS(model.neuronN[trg]), localID +"%" + tS(model.neuronN[trg]), "dd_");
                     SDcode= ensureFtype(SDcode, model.ftype);
                     checkUnreplacedVariables(SDcode, "synapseDynamics");
@@ -1224,7 +937,6 @@
                 }
                 os << CB(25);
                 if (!weightUpdateModels[synt].synapseDynamics_supportCode.empty()) {
->>>>>>> 0601ce3b
                     os << CB(29) << " // namespace bracket closed" << ENDL;
                 }
                 os << CB(77);
@@ -1336,20 +1048,12 @@
 
         // generate the code for processing spike-like events
         if (model.synapseUsesSpikeEvents[i]) {
-<<<<<<< HEAD
-            generate_process_presynaptic_events_code(os, model, src, trg, i, localID, inSynNo, tS("Evnt"));
-=======
             generate_process_presynaptic_events_code(os, model, src, trg, i, localID, inSynNo, "Evnt");
->>>>>>> 0601ce3b
         }
 
         // generate the code for processing true spike events
         if (model.synapseUsesTrueSpikes[i]) {
-<<<<<<< HEAD
-            generate_process_presynaptic_events_code(os, model, src, trg, i, localID, inSynNo, tS(""));
-=======
             generate_process_presynaptic_events_code(os, model, src, trg, i, localID, inSynNo, "");
->>>>>>> 0601ce3b
         }
         os << ENDL;
 
@@ -1460,11 +1164,7 @@
                 os << ") % " << model.neuronDelaySlots[src] << ";" << ENDL;
             }
 
-<<<<<<< HEAD
-            if (weightUpdateModels[synt].simLearnPost_supportCode != tS("")) {
-=======
             if (!weightUpdateModels[synt].simLearnPost_supportCode.empty()) {
->>>>>>> 0601ce3b
                 os << OB(29) << " using namespace " << model.synapseName[k] << "_weightupdate_simLearnPost;" << ENDL;
             }
 
@@ -1500,29 +1200,6 @@
             }
 
             string code = weightUpdateModels[synt].simLearnPost;
-<<<<<<< HEAD
-            substitute(code, tS("$(t)"), tS("t"));
-            // Code substitutions ----------------------------------------------------------------------------------
-            if (sparse) { // SPARSE
-                name_substitutions(code, tS("dd_"), weightUpdateModels[synt].varNames, model.synapseName[k] + tS("[dd_remap") + model.synapseName[k] + tS("[iprePos]]"));
-            }
-            else { // DENSE
-                name_substitutions(code, tS("dd_"), weightUpdateModels[synt].varNames, model.synapseName[k] + tS("[") + localID + tS(" * ") + tS(model.neuronN[trg]) + tS(" + shSpk[j]]"));
-            }
-            value_substitutions(code, weightUpdateModels[synt].pNames, model.synapsePara[k]);
-            value_substitutions(code, weightUpdateModels[synt].dpNames, model.dsp_w[k]);
-            name_substitutions(code, tS(""), weightUpdateModels[synt].extraGlobalSynapseKernelParameters, model.synapseName[k]);
-
-            // presynaptic neuron variables and parameters
-            if (sparse) { // SPARSE
-                neuron_substitutions_in_synaptic_code(code, model, src, trg, nt_pre, nt_post, offsetPre, offsetPost, tS("dd_revInd" + model.synapseName[k] + "[iprePos]"), tS("shSpk[j]"), tS("dd_"));
-            }
-            else { // DENSE
-                neuron_substitutions_in_synaptic_code(code, model, src, trg, nt_pre, nt_post, offsetPre, offsetPost, localID, tS("shSpk[j]"), tS("dd_"));
-            }
-            code= ensureFtype(code, model.ftype);
-            checkUnreplacedVariables(code, tS("simLearnPost"));
-=======
             substitute(code, "$(t)", "t");
             // Code substitutions ----------------------------------------------------------------------------------
             if (sparse) { // SPARSE
@@ -1544,7 +1221,6 @@
             }
             code= ensureFtype(code, model.ftype);
             checkUnreplacedVariables(code, "simLearnPost");
->>>>>>> 0601ce3b
             // end Code substitutions -------------------------------------------------------------------------
             os << code << ENDL;
             if (sparse) {
@@ -1584,11 +1260,7 @@
                 os << CB(330); // end "if (j == " << numOfBlocks - 1 << ")"
                 os << CB(320); // end "if (threadIdx.x == 0)"
             }
-<<<<<<< HEAD
-            if (weightUpdateModels[synt].simLearnPost_supportCode != tS("")) {
-=======
             if (!weightUpdateModels[synt].simLearnPost_supportCode.empty()) {
->>>>>>> 0601ce3b
                 os << CB(29) << " // namespace bracket closed" << ENDL;
             }
             os << CB(220);
