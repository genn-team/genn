--- conflicted
+++ resolved
@@ -123,19 +123,16 @@
     std::string oB = "", cB = "";
 #endif // _WIN32
 
-<<<<<<< HEAD
-    // Seed legacy RNG
-=======
     // **NOTE** if we are using GCC on x86_64, bugs in some version of glibc can cause bad performance issues.
     // Best solution involves setting LD_BIND_NOW=1 so check whether this has been applied
     os << "#if defined(__GNUG__) && !defined(__clang__) && defined(__x86_64__) && __GLIBC__ == 2 && (__GLIBC_MINOR__ == 23 || __GLIBC_MINOR__ == 24)" << std::endl;
-    os << "    if(std::getenv(\"LD_BIND_NOW\") == NULL) {" << std::endl;
-    os << "        fprintf(stderr, \"Warning: a bug has been found in glibc 2.23 or glibc 2.24 (https://bugs.launchpad.net/ubuntu/+source/glibc/+bug/1663280) \"" << std::endl;
-    os << "                        \"which results in poor CPU maths performance. We recommend setting the environment variable LD_BIND_NOW=1 to work around this issue.\\n\");" << std::endl;
-    os << "    }" << std::endl;
+    os << "if(std::getenv(\"LD_BIND_NOW\") == NULL)" << CodeStream::OB(11);
+    os << "fprintf(stderr, \"Warning: a bug has been found in glibc 2.23 or glibc 2.24 (https://bugs.launchpad.net/ubuntu/+source/glibc/+bug/1663280) \"" << std::endl;
+    os << "                \"which results in poor CPU maths performance. We recommend setting the environment variable LD_BIND_NOW=1 to work around this issue.\\n\");" << std::endl;
+    os << CodeStream::CB(11);
     os << "#endif" << std::endl;
 
->>>>>>> f319e448
+    // Seed legacy RNG
     if (model.getSeed() == 0) {
         os << "srand((unsigned int) time(NULL));" << std::endl;
     }
