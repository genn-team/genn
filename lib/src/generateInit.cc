#include "generateInit.h"

// Standard C++ includes
#include <algorithm>
#include <fstream>

// Standard C includes
#include <cmath>
#include <cstdlib>

// GeNN includes
#include "codeStream.h"
#include "global.h"
#include "modelSpec.h"
#include "standardSubstitutions.h"

// ------------------------------------------------------------------------
// Anonymous namespace
// ------------------------------------------------------------------------
namespace
{
class PaddedSizeScope
{
public:
    PaddedSizeScope(CodeStream &codeStream, unsigned int count, unsigned int blockSize, unsigned int &startThread)
    :   m_CodeStream(codeStream), m_Level(s_NextLevel++), m_StartThread(startThread),
        m_EndThread(m_StartThread + (unsigned int)(ceil((double)count / (double)blockSize) * (double)blockSize))
    {
        // Write if block to determine if this thread should be used for this neuron group
        if(m_StartThread == 0) {
            m_CodeStream << "if (id < " << m_EndThread << ")";
        }
        else {
            m_CodeStream << "if ((id >= " << m_StartThread << ") && (id < " << m_EndThread << "))";
        }
        m_CodeStream << CodeStream::OB(m_Level);
        m_CodeStream << "const unsigned int lid = id - " << m_StartThread << ";" << std::endl;
    }

    ~PaddedSizeScope()
    {
        m_CodeStream << CodeStream::CB(m_Level);
        m_StartThread = m_EndThread;
    }
private:
    //------------------------------------------------------------------------
    // Static members
    //------------------------------------------------------------------------
    static unsigned int s_NextLevel;

    CodeStream &m_CodeStream;

    const unsigned int m_Level;

    unsigned int &m_StartThread;
    const unsigned int m_EndThread;
};
unsigned int PaddedSizeScope::s_NextLevel = 0;

bool shouldInitOnHost(VarMode varMode)
{
#ifndef CPU_ONLY
    return (varMode & VarInit::HOST);
#else
    USE(varMode);
    return true;
#endif
}
// ------------------------------------------------------------------------
void genHostInitSpikeCode(CodeStream &os, const NeuronGroup &ng, bool spikeEvent)
{
    // Get variable mode
    const VarMode varMode = spikeEvent ? ng.getSpikeEventVarMode() : ng.getSpikeVarMode();

    // Is host initialisation required at all
    const bool hostInitRequired = spikeEvent ?
        (ng.isSpikeEventRequired() && shouldInitOnHost(varMode))
        : shouldInitOnHost(varMode);

    // Is delay required
    const bool delayRequired = spikeEvent ?
        ng.isDelayRequired() :
        (ng.isTrueSpikeRequired() && ng.isDelayRequired());

    const char *spikeCntPrefix = spikeEvent ? "glbSpkCntEvnt" : "glbSpkCnt";
    const char *spikePrefix = spikeEvent ? "glbSpkEvnt" : "glbSpk";

    if(hostInitRequired) {
        if (delayRequired) {
            {
                CodeStream::Scope b(os);
                os << "for (int i = 0; i < " << ng.getNumDelaySlots() << "; i++)";
                {
                    CodeStream::Scope b(os);
                    os << spikeCntPrefix << ng.getName() << "[i] = 0;" << std::endl;
                }
            }

            {
                CodeStream::Scope b(os);
                os << "for (int i = 0; i < " << ng.getNumNeurons() * ng.getNumDelaySlots() << "; i++)";
                {
                    CodeStream::Scope b(os);
                    os << spikePrefix << ng.getName() << "[i] = 0;" << std::endl;
                }
            }
        }
        else {
            os << spikeCntPrefix << ng.getName() << "[0] = 0;" << std::endl;
            {
                CodeStream::Scope b(os);
                os << "for (int i = 0; i < " << ng.getNumNeurons() << "; i++)";
                {
                    CodeStream::Scope b(os);
                    os << spikePrefix << ng.getName() << "[i] = 0;" << std::endl;
                }
            }
        }
    }
}
// ------------------------------------------------------------------------
#ifndef CPU_ONLY
unsigned int genInitializeDeviceKernel(CodeStream &os, const NNmodel &model, int localHostID)
{
    // init kernel header
    os << "extern \"C\" __global__ void initializeDevice()";

    // initialization kernel code
    unsigned int startThread = 0;
    {
        // common variables for all cases
        CodeStream::Scope b(os);
        os << "const unsigned int id = " << initBlkSz << " * blockIdx.x + threadIdx.x;" << std::endl;

        // If RNG is required
        if(model.isDeviceRNGRequired()) {
            os << "// Initialise global GPU RNG" << std::endl;
            os << "if(id == 0)";
            {
                CodeStream::Scope b(os);
                os << "curand_init(" << model.getSeed() << ", 0, 0, &dd_rng[0]);" << std::endl;
            }
        }
        // Loop through remote neuron groups
        for(const auto &n : model.getRemoteNeuronGroups()) {
            if(n.second.hasOutputToHost(localHostID) && n.second.getSpikeVarMode() & VarInit::DEVICE) {
                os << "// remote neuron group " << n.first << std::endl;
                PaddedSizeScope p(os, n.second.getNumNeurons(), initBlkSz, startThread);

                os << "if(lid == 0)";
                {
                    CodeStream::Scope b(os);

                    // If delay is required, loop over delay bins
                    if(n.second.isDelayRequired()) {
                        os << "for (int i = 0; i < " << n.second.getNumDelaySlots() << "; i++)" << CodeStream::OB(14);
                    }

                    if(n.second.isTrueSpikeRequired() && n.second.isDelayRequired()) {
                        os << "dd_glbSpkCnt" << n.first << "[i] = 0;" << std::endl;
                    }
                    else {
                        os << "dd_glbSpkCnt" << n.first << "[0] = 0;" << std::endl;
                    }

                    // If delay was required, close loop brace
                    if(n.second.isDelayRequired()) {
                        os << CodeStream::CB(14);
                    }
                }


                os << "// only do this for existing neurons" << std::endl;
                os << "if (lid < " << n.second.getNumNeurons() << ")";
                {
                    CodeStream::Scope b(os);

                    // If delay is required, loop over delay bins
                    if(n.second.isDelayRequired()) {
                        os << "for (int i = 0; i < " << n.second.getNumDelaySlots() << "; i++)" << CodeStream::OB(16);
                    }

                    // Zero spikes
                    if(n.second.isTrueSpikeRequired() && n.second.isDelayRequired()) {
                        os << "dd_glbSpk" << n.first << "[(i * " + std::to_string(n.second.getNumNeurons()) + ") + lid] = 0;" << std::endl;
                    }
                    else {
                        os << "dd_glbSpk" << n.first << "[lid] = 0;" << std::endl;
                    }

                    // If delay was required, close loop brace
                    if(n.second.isDelayRequired()) {
                        os << CodeStream::CB(16) << std::endl;
                    }
                }
            }
        }

        // Loop through local neuron groups
        for(const auto &n : model.getLocalNeuronGroups()) {
            // If this group requires an RNG to simulate or requires variables to be initialised on device
            if(n.second.isSimRNGRequired() || n.second.isDeviceVarInitRequired()) {
                os << "// local neuron group " << n.first << std::endl;
                PaddedSizeScope p(os, n.second.getNumNeurons(), initBlkSz, startThread);

                // Determine which built in variables should be initialised on device
                const bool shouldInitSpikeVar = (n.second.getSpikeVarMode() & VarInit::DEVICE);
                const bool shouldInitSpikeEventVar = n.second.isSpikeEventRequired() && (n.second.getSpikeEventVarMode() & VarInit::DEVICE);
                const bool shouldInitSpikeTimeVar = n.second.isSpikeTimeRequired() && (n.second.getSpikeTimeVarMode() & VarInit::DEVICE);

                // If per-population spike variables should be initialised on device
                // **NOTE** could optimise here and use getNumDelaySlots threads if getNumDelaySlots < numthreads
                if(shouldInitSpikeVar || shouldInitSpikeEventVar)
                {
                    os << "if(lid == 0)";
                    {
                        CodeStream::Scope b(os);

                        // If delay is required, loop over delay bins
                        if(n.second.isDelayRequired()) {
                            os << "for (int i = 0; i < " << n.second.getNumDelaySlots() << "; i++)" << CodeStream::OB(22);
                        }

                        // Zero spike count
                        if(shouldInitSpikeVar) {
                            if(n.second.isTrueSpikeRequired() && n.second.isDelayRequired()) {
                                os << "dd_glbSpkCnt" << n.first << "[i] = 0;" << std::endl;
                            }
                            else {
                                os << "dd_glbSpkCnt" << n.first << "[0] = 0;" << std::endl;
                            }
                        }

                        // Zero spike event count
                        if(shouldInitSpikeEventVar) {
                            if(n.second.isDelayRequired()) {
                                os << "dd_glbSpkCntEvnt" << n.first << "[i] = 0;" << std::endl;
                            }
                            else {
                                os << "dd_glbSpkCntEvnt" << n.first << "[0] = 0;" << std::endl;
                            }
                        }

                        // If delay was required, close loop brace
                        if(n.second.isDelayRequired()) {
                            os << CodeStream::CB(22);
                        }
                    }
                }

                os << "// only do this for existing neurons" << std::endl;
                os << "if (lid < " << n.second.getNumNeurons() << ")";
                {
                    CodeStream::Scope b(os);

                    // If this neuron is going to require a simulation RNG, initialise one using thread id for sequence
                    if(n.second.isSimRNGRequired()) {
                        os << "curand_init(" << model.getSeed() << ", id, 0, &dd_rng" << n.first << "[lid]);" << std::endl;
                    }

                    // If this neuron requires an RNG for initialisation,
                    // make copy of global phillox RNG and skip ahead by thread id
                    if(n.second.isInitRNGRequired(VarInit::DEVICE)) {
                        os << "curandStatePhilox4_32_10_t initRNG = dd_rng[0];" << std::endl;
                        os << "skipahead_sequence((unsigned long long)id, &initRNG);" << std::endl;
                    }

                    // Build string to use for delayed variable index
                    const std::string delayedIndex = "(i * " + std::to_string(n.second.getNumNeurons()) + ") + lid";

                    // If spike variables are initialised on device
                    if(shouldInitSpikeVar || shouldInitSpikeEventVar || shouldInitSpikeTimeVar) {
                        // If delay is required, loop over delay bins
                        if(n.second.isDelayRequired()) {
                            os << "for (int i = 0; i < " << n.second.getNumDelaySlots() << "; i++)" << CodeStream::OB(31);
                        }

                        // Zero spikes
                        if(shouldInitSpikeVar) {
                            if(n.second.isTrueSpikeRequired() && n.second.isDelayRequired()) {
                                os << "dd_glbSpk" << n.first << "[" << delayedIndex << "] = 0;" << std::endl;
                            }
                            else {
                                os << "dd_glbSpk" << n.first << "[lid] = 0;" << std::endl;
                            }
                        }

                        // Zero spike events
                        if(shouldInitSpikeEventVar) {
                            if(n.second.isDelayRequired()) {
                                os << "dd_glbSpkEvnt" << n.first << "[" << delayedIndex << "] = 0;" << std::endl;
                            }
                            else {
                                os << "dd_glbSpkCnt" << n.first << "[lid] = 0;" << std::endl;
                            }
                        }

                        // Reset spike times
                        if(shouldInitSpikeTimeVar) {
                            if(n.second.isDelayRequired()) {
                                os << "dd_sT" << n.first << "[" << delayedIndex << "] = -SCALAR_MAX;" << std::endl;
                            }
                            else {
                                os << "dd_sT" << n.first << "[lid] = -SCALAR_MAX;" << std::endl;
                            }
                        }

                        // If delay was required, close loop brace
                        if(n.second.isDelayRequired()) {
                            os << CodeStream::CB(31) << std::endl;
                        }
                    }

                    // Loop through neuron variables
                    auto neuronModelVars = n.second.getNeuronModel()->getVars();
                    for (size_t j = 0; j < neuronModelVars.size(); j++) {
                        const auto &varInit = n.second.getVarInitialisers()[j];
                        const VarMode varMode = n.second.getVarMode(j);

                        // If this variable should be initialised on the device and has any initialisation code
                        if((varMode & VarInit::DEVICE) && !varInit.getSnippet()->getCode().empty()) {
                            CodeStream::Scope b(os);

                            // If variable requires a queue
                            if (n.second.isVarQueueRequired(j)) {
                                // Generate initial value into temporary variable
                                os << neuronModelVars[j].second << " initVal;" << std::endl;
                                os << StandardSubstitutions::initNeuronVariable(varInit, "initVal",
                                                                                cudaFunctions, "lid",
                                                                                model.getPrecision(), "&initRNG") << std::endl;

                                // Copy this into all delay slots
                                os << "for (int i = 0; i < " << n.second.getNumDelaySlots() << "; i++)";
                                {
                                    CodeStream::Scope b(os);
                                    os << "dd_" << neuronModelVars[j].first << n.first << "[" << delayedIndex << "] = initVal;" << std::endl;
                                }
                            }
                            // Otherwise, initialise directly into device variable
                            else {
                                os << StandardSubstitutions::initNeuronVariable(varInit, "dd_" + neuronModelVars[j].first + n.first + "[lid]",
                                                                                cudaFunctions, "lid", model.getPrecision(), "&initRNG") << std::endl;
                            }
                        }
                    }

                    // Loop through incoming synaptic populations
                    for(const auto *s : n.second.getInSyn()) {
                        // If this synapse group's input variable should be initialised on device
                        if(s->getInSynVarMode() & VarInit::DEVICE) {
                            os << "dd_inSyn" << s->getName() << "[lid] = " << model.scalarExpr(0.0) << ";" << std::endl;
                        }

<<<<<<< HEAD
                        // If postsynaptic model variables should be individual
                        if(s->getMatrixType() & SynapseMatrixWeight::INDIVIDUAL_PSM) {
                            auto psmVars = s->getPSModel()->getVars();
                            for(size_t j = 0; j < psmVars.size(); j++) {
                                const auto &varInit = s->getPSVarInitialisers()[j];
                                const VarMode varMode = s->getPSVarMode(j);
=======
                            // If dendritic delays are required and these should be initialised on device
                            if(s->isDendriticDelayRequired() && (s->getDendriticDelayVarMode() & VarInit::DEVICE)) {
                                os << "for (int i = 0; i < " << s->getMaxDendriticDelayTimesteps() << "; i++)";
                                {
                                    CodeStream::Scope b(os);
                                    const std::string denDelayIndex = "(i * " + std::to_string(n.second.getNumNeurons()) + ") + lid";
                                    os << "dd_denDelay" << s->getName() << "[" << denDelayIndex << "] = " << model.scalarExpr(0.0) << ";" << std::endl;
                                }
                            }

                            // If postsynaptic model variables should be individual
                            if(s->getMatrixType() & SynapseMatrixWeight::INDIVIDUAL_PSM) {
                                auto psmVars = s->getPSModel()->getVars();
                                for(size_t j = 0; j < psmVars.size(); j++) {
                                    const auto &varInit = s->getPSVarInitialisers()[j];
                                    const VarMode varMode = s->getPSVarMode(j);
>>>>>>> 4ff766e4

                                // Initialise directly into device variable
                                if((varMode & VarInit::DEVICE) && !varInit.getSnippet()->getCode().empty()) {
                                    CodeStream::Scope b(os);
                                    os << StandardSubstitutions::initNeuronVariable(varInit, "dd_" + psmVars[j].first + s->getName() + "[lid]",
                                                                                    cudaFunctions, "lid", model.getPrecision(), "&initRNG") << std::endl;
                                }
                            }
                        }
                    }
                }
            }
        }


        // Loop through synapse groups
        for(const auto &s : model.getLocalSynapseGroups()) {
            // If this group has dense connectivity with individual synapse variables
            // and it's weight update has variables that require initialising on GPU
            if((s.second.getMatrixType() & SynapseMatrixConnectivity::DENSE) 
                && (s.second.getMatrixType() & SynapseMatrixWeight::INDIVIDUAL) 
                && s.second.isWUDeviceVarInitRequired())
            {
                os << "// synapse group " << s.first << std::endl;

                const unsigned int numSynapses = s.second.getSrcNeuronGroup()->getNumNeurons() * s.second.getTrgNeuronGroup()->getNumNeurons();
                PaddedSizeScope p(os, numSynapses, initBlkSz, startThread);

                os << "// only do this for existing synapses" << std::endl;
                os << "if (lid < " << numSynapses << ")";
                {
                    CodeStream::Scope b(os);

                    // If this post synapse requires an RNG for initialisation,
                    // make copy of global phillox RNG and skip ahead by thread id
                    if(s.second.isWUInitRNGRequired(VarInit::DEVICE)) {
                        os << "curandStatePhilox4_32_10_t initRNG = dd_rng[0];" << std::endl;
                        os << "skipahead_sequence((unsigned long long)id, &initRNG);" << std::endl;
                    }

                    // Write loop through WUM variables
                    auto wuVars = s.second.getWUModel()->getVars();
                    for (size_t k= 0, l= wuVars.size(); k < l; k++) {
                        const auto &varInit = s.second.getWUVarInitialisers()[k];
                        const VarMode varMode = s.second.getWUVarMode(k);

                        // If this variable should be initialised on the device and has any initialisation code
                        if((varMode & VarInit::DEVICE) && !varInit.getSnippet()->getCode().empty()) {
                            CodeStream::Scope b(os);
                            const std::string preIdx = "lid / " + std::to_string(s.second.getTrgNeuronGroup()->getNumNeurons());
                            const std::string postIdx = "lid % " + std::to_string(s.second.getTrgNeuronGroup()->getNumNeurons());
                            
                            os << StandardSubstitutions::initWeightUpdateVariable(varInit, "dd_" + wuVars[k].first + s.first + "[lid]",
                                                                                  cudaFunctions, preIdx, postIdx,
                                                                                  model.getPrecision(), "&initRNG") << std::endl;
                        }
                    }
                }
            }

            // If we should initialise this synapse group's connectivity on the
            // device and it has a connectivity initialisation snippet
            const auto &connectInit = s.second.getConnectivityInitialiser();
            if((s.second.getSparseConnectivityVarMode() & VarInit::DEVICE)
                && !connectInit.getSnippet()->getRowBuildCode().empty())
            {
                const size_t numSrcNeurons = s.second.getSrcNeuronGroup()->getNumNeurons();
                const size_t numTrgNeurons = s.second.getTrgNeuronGroup()->getNumNeurons();

                os << "// synapse group " << s.first << std::endl;
                PaddedSizeScope p(os, numSrcNeurons, initBlkSz, startThread);

                // If synapse group has ragged connectibity and requires synapse dynamics
                if((s.second.getMatrixType() & SynapseMatrixConnectivity::RAGGED) && model.isSynapseGroupDynamicsRequired(s.first)) {
                    // **TODO**
                    assert(false);
                }

                // If synapse group has ragged connectibity and requires postsynaptic learning
                if((s.second.getMatrixType() & SynapseMatrixConnectivity::RAGGED) && model.isSynapseGroupPostLearningRequired(s.first)) {
                    // If there are more target neurons than source neurons
                    if(numTrgNeurons > numSrcNeurons) {
                        // Calculate number of postsynaptic column counts to initialise per thread
                        const unsigned int columnLengthsPerThread = (numTrgNeurons + numSrcNeurons - 1) / numSrcNeurons;
                        os << "for(unsigned int c = 0; c < " << columnLengthsPerThread << "; c++)";
                        {
                            CodeStream::Scope b(os);
                            os << "const unsigned int idx = (c * " << numSrcNeurons << ") + lid;" << std::endl;
                            os << "if(idx < " << numTrgNeurons << ")";
                            {
                                CodeStream::Scope b(os);
                                os << "dd_colLength" + s.first + "[idx] = 0;" << std::endl;
                            }
                        }
                    }
                    // Otherwise zero column lengths using first numTrgNeurons threads
                    else {
                        os << "if(lid < " << numTrgNeurons << ")";
                        {
                            CodeStream::Scope b(os);
                            os << "dd_colLength" + s.first + "[lid] = 0;" << std::endl;
                        }
                    }
                }

                os << "// only do this for existing synapses" << std::endl;
                os << "if (lid < " << numSrcNeurons << ")";
                {
                    CodeStream::Scope b(os);

                    // If this connectivity requires an RNG for initialisation,
                    // make copy of global phillox RNG and skip ahead by thread id
                    if(::isRNGRequired(connectInit.getSnippet()->getRowBuildCode())) {
                        os << "curandStatePhilox4_32_10_t initRNG = dd_rng[0];" << std::endl;
                        os << "skipahead_sequence((unsigned long long)id, &initRNG);" << std::endl;
                    }

                    // If the synapse group has bitmask connectivity
                    if(s.second.getMatrixType() & SynapseMatrixConnectivity::BITMASK) {
                        // Calculate indices of bits at start and end of row
                        os << "// Calculate indices" << std::endl;
                        const size_t maxSynapses = numSrcNeurons * numTrgNeurons;
                        if((maxSynapses & 0xFFFFFFFF00000000ULL) != 0) {
                            os << "const uint64_t rowStartGID = lid * " << numTrgNeurons << "ull;" << std::endl;
                            os << "const uint64_t rowEndGID = rowStartGID + " << numTrgNeurons << ";" << std::endl;
                        }
                        else {
                            os << "const unsigned int rowStartGID = lid * " << numTrgNeurons << ";" << std::endl;
                            os << "const unsigned int rowEndGID = rowStartGID + " << numTrgNeurons << ";" << std::endl;
                        }

                        // Loop through the words in this row without overlaps and zero
                        // **NOTE** (x + y - 1) / y is essentially ceil(x / y)
                        os << "// Zero row words" << std::endl;
                        os << "const unsigned int rowStartWord = (rowStartGID + 32 - 1) / 32;" << std::endl;
                        os << "const unsigned int rowEndWord = (rowEndGID + 32 - 1) / 32;" << std::endl;
                        os << "for(unsigned int i = rowStartWord; i < rowEndWord; i++)";
                        {
                            CodeStream::Scope b(os);
                            os << "dd_gp" << s.first << "[i] = 0;" << std::endl;
                        }

                        // Build function template to set correct bit in bitmask
                        const std::string addSynapseTemplate = "setB(dd_gp" + s.first + "[(rowStartGID + $(0)) / 32], (rowStartGID + $(0)) & 31)";

                        // Loop through synapses in row and generate code to initialise sparse connectivity
                        os << "// Build sparse connectivity" << std::endl;
                        os << "for(int prevJ = -1;;)";
                        {
                            CodeStream::Scope b(os);

                            os << StandardSubstitutions::initSparseConnectivity(connectInit, addSynapseTemplate, numTrgNeurons, "lid",
                                                                                cudaFunctions, model.getPrecision(), "&initRNG");
                        }
                    }
                    // Otherwise, if synapse group has ragged connectivity
                    else if(s.second.getMatrixType() & SynapseMatrixConnectivity::RAGGED) {
                        const std::string rowLength = "dd_rowLength" + s.first + "[lid]";
                        const std::string ind = "dd_ind" + s.first;

                        // Zero row length
                        os << rowLength << " = 0;" << std::endl;

                        // Build function template to increment row length and insert synapse into ind array
                        const std::string addSynapseTemplate = ind + "[(lid * " + std::to_string(s.second.getMaxConnections()) + ") + (" + rowLength + "++)] = $(0)";

                        // Loop through synapses in row
                        os << "// Build sparse connectivity" << std::endl;
                        os << "for(int prevJ = -1;;)";
                        {
                            CodeStream::Scope b(os);

                            os << StandardSubstitutions::initSparseConnectivity(connectInit, addSynapseTemplate, numTrgNeurons, "lid",
                                                                                cudaFunctions, model.getPrecision(), "&initRNG");
                        }
                    }
                    // Otherwise, give an error
                    else {
                        gennError("Only BITMASK and RAGGED format connectivity can be generated using a connectivity initialiser");
                    }
                }
            }
        }
    }   // end initialization kernel code
    os << std::endl;

    // Return maximum of last thread and 1
    // **NOTE** start thread may be zero if only device RNG is being initialised
    return std::max<unsigned int>(1, startThread);
}
//----------------------------------------------------------------------------
unsigned int genInitializeSparseDeviceKernel(unsigned int numStaticInitThreads, CodeStream &os, const NNmodel &model)
{
    // init kernel header
    os << "extern \"C\" __global__ void initializeSparseDevice()";
    
    // initialization kernel code
    unsigned int startThread = 0;
    {
        CodeStream::Scope b(os);

        // Shared memory array so row lengths don't have to be read by EVERY postsynaptic thread
        os << "__shared__ unsigned int shRowLength[" << initSparseBlkSz << "];" << std::endl;
        os << "__shared__ unsigned int shRowStart[" << initSparseBlkSz << "];" << std::endl;

        // common variables for all cases
        os << "const unsigned int id = " << initSparseBlkSz << " * blockIdx.x + threadIdx.x;" << std::endl;

        // Loop through local synapse groups
        for(const auto &s : model.getLocalSynapseGroups()) {
            // If this group has sparse or ragged connectivity with individual synapse variables
            // and it's weight update has variables that require initialising on GPU
            if(s.second.getMatrixType() & SynapseMatrixConnectivity::SPARSE
                && (s.second.getMatrixType() & SynapseMatrixWeight::INDIVIDUAL)
                && s.second.isWUDeviceVarInitRequired())
            {
                // Get padded size of group and hence it's end thread
                const unsigned int numSrcNeurons = s.second.getSrcNeuronGroup()->getNumNeurons();
                const unsigned int paddedSize = (unsigned int)(ceil((double)s.second.getMaxConnections() / (double)initSparseBlkSz) * (double)initSparseBlkSz);
                const unsigned int endThread = startThread + paddedSize;

                if(s.second.getMatrixType() & SynapseMatrixConnectivity::RAGGED) {
                    os << "// ragged synapse group " << s.first << std::endl;
                }
                else {
                    os << "// yale-format synapse group " << s.first << std::endl;
                }
                if(startThread == 0) {
                    os << "if (id < " << endThread << ")";
                }
                else {
                    os << "if ((id >= " << startThread << ") && (id < " << endThread <<  "))";
                }
                {
                    CodeStream::Scope b(os);
                    if(startThread == 0) {
                        os << "const unsigned int lid = id;" << std::endl;
                    }
                    else {
                        os << "const unsigned int lid = id - " << startThread << ";" << std::endl;
                    }

                    // If this weight update requires an RNG for initialisation,
                    // make copy of global phillox RNG and skip ahead by thread id
                    if(s.second.isWUInitRNGRequired(VarInit::DEVICE)) {
                        os << "curandStatePhilox4_32_10_t initRNG = dd_rng[0];" << std::endl;
                        os << "skipahead_sequence((unsigned long long)" << numStaticInitThreads << " + id, &initRNG);" << std::endl;
                    }

                    if(s.second.getMatrixType() & SynapseMatrixConnectivity::RAGGED) {
                        os << "unsigned int idx = lid;" << std::endl;
                    }

                    // Calculate how many blocks rows need to be processed in (in order to store row lengths in shared memory)
                    const unsigned int numBlocks = (numSrcNeurons + initSparseBlkSz - 1) / initSparseBlkSz;

                    // Loop through blocks
                    os << "for(unsigned int r = 0; r < " << numBlocks << "; r++)";
                    {
                        CodeStream::Scope b(os);

                        // Calculate number of rows to process in this block
                        os << "const unsigned numRowsInBlock = (r == " << numBlocks - 1 << ")";
                        os << " ? " << ((numSrcNeurons - 1) % initSparseBlkSz) + 1;
                        os << " : " << initSparseBlkSz << ";" << std::endl;

                        // Use threads to copy block of sparse structure into shared memory
                        os << "__syncthreads();" << std::endl;
                        os << "if (threadIdx.x < numRowsInBlock)";
                        {
                            CodeStream::Scope b(os);
                            if(s.second.getMatrixType() & SynapseMatrixConnectivity::YALE) {
                                os << "const unsigned int rowStart = dd_indInG" << s.first << "[(r * " << initSparseBlkSz << ") + threadIdx.x];" << std::endl;
                                os << "shRowStart[threadIdx.x] = rowStart;" << std::endl;
                                os << "shRowLength[threadIdx.x] = dd_indInG" << s.first << "[(r * " << initSparseBlkSz << ") + threadIdx.x + 1] - rowStart;" << std::endl;
                            }
                            else {
                                os << "shRowLength[threadIdx.x] = dd_rowLength" << s.first << "[(r * " << initSparseBlkSz << ") + threadIdx.x];" << std::endl;
                            }
                        }
                        os << "__syncthreads();" << std::endl;

                        // Loop through rows
                        os << "for(unsigned int i = 0; i < numRowsInBlock; i++)";
                        {
                            CodeStream::Scope b(os);

                            // If there is a synapse for this thread to initialise
                            os << "if(lid < shRowLength[i])";
                            {
                                CodeStream::Scope b(os);

                                // If this matrix is sparse calculate index from start index of row and thread id
                                if(s.second.getMatrixType() & SynapseMatrixConnectivity::YALE) {
                                    os << "const unsigned idx = shRowStart[i] + lid;" << std::endl;
                                }

                                // Loop through variables
                                auto wuVars = s.second.getWUModel()->getVars();
                                for (size_t k= 0, l= wuVars.size(); k < l; k++) {
                                    const auto &varInit = s.second.getWUVarInitialisers()[k];
                                    const VarMode varMode = s.second.getWUVarMode(k);

                                    // If this variable should be initialised on the device and has any initialisation code
                                    if((varMode & VarInit::DEVICE) && !varInit.getSnippet()->getCode().empty()) {
                                        CodeStream::Scope b(os);
                                        const std::string preIdx = "((r * " + std::to_string(initSparseBlkSz) + ") + i)";
                                        const std::string postIdx = "dd_ind" + s.first + "[idx]";
                                        os << StandardSubstitutions::initWeightUpdateVariable(varInit, "dd_" + wuVars[k].first + s.first + "[idx]",
                                                                                              cudaFunctions, preIdx, postIdx,
                                                                                              model.getPrecision(), "&initRNG") << std::endl;
                                    }
                                }

                                // If matrix is ragged, connectivity is initialised on device and postsynaptic learning is required
                                if((s.second.getMatrixType() & SynapseMatrixConnectivity::RAGGED)
                                    && (s.second.getSparseConnectivityVarMode() & VarInit::DEVICE)
                                    && model.isSynapseGroupPostLearningRequired(s.first))
                                {
                                    CodeStream::Scope b(os);

                                    // Extract index of synapse's postsynaptic target
                                    os << "const unsigned int postIndex = dd_ind" << s.first << "[idx];" << std::endl;

                                    // Atomically increment length of column of connectivity associated with this target
                                    // **NOTE** this returns previous length i.e. where to insert new entry
                                    os << "const unsigned int colLocation = atomicAdd(&dd_colLength" << s.first << "[postIndex], 1);" << std::endl;

                                    // From this calculate index into column-major matrix
                                    os << "const unsigned int colMajorIndex = (postIndex * " << s.second.getMaxSourceConnections() << ") + colLocation;" << std::endl;

                                    // Add remapping entry at this location poining back to row-major index
                                    os << "dd_remap" << s.first << "[colMajorIndex] = idx;" << std::endl;
                                }
                            }

                            // If matrix is ragged, advance index to next row by adding stride
                            if(s.second.getMatrixType() & SynapseMatrixConnectivity::RAGGED) {
                                os << "idx += " << s.second.getMaxConnections() << ";" << std::endl;
                            }
                        }
                    }
                }
                
                // Update start thread
                startThread = endThread;
            }
        }
    }
    
    // Return number of threads used
    return startThread;
}
#endif  // CPU_ONLY
}   // Anonymous namespace

void genInit(const NNmodel &model,      //!< Model description
             const std::string &path,   //!< Path for code generation
             int localHostID)           //!< ID of local host
{
    const std::string runnerName= model.getGeneratedCodePath(path, "init.cc");
    std::ofstream fs;
    fs.open(runnerName.c_str());

    // Attach this to a code stream
    CodeStream os(fs);

    writeHeader(os);
    os << std::endl;

#ifndef CPU_ONLY
    // If required, insert kernel to initialize neurons and dense matrices
    const unsigned int numInitThreads = model.isDeviceInitRequired(localHostID) ? genInitializeDeviceKernel(os, model, localHostID) : 0;

    // If required, insert kernel to initialize sparse matrices i.e. those that need structure creating between calls to initialize() and init_MODEL()
    const unsigned int numSparseInitThreads = model.isDeviceSparseInitRequired() ? genInitializeSparseDeviceKernel(numInitThreads, os, model) : 0;
    
#endif  // CPU_ONLY

    // ------------------------------------------------------------------------
    // initializing variables
    // write doxygen comment
    os << "//-------------------------------------------------------------------------" << std::endl;
    os << "/*! \\brief Function to (re)set all model variables to their compile-time, homogeneous initial values." << std::endl;
    os << " Note that this typically includes synaptic weight values. The function (re)sets host side variables and copies them to the GPU device." << std::endl;
    os << "*/" << std::endl;
    os << "//-------------------------------------------------------------------------" << std::endl << std::endl;

    os << "void initialize()";
    {
        CodeStream::Scope b(os);

        // Extra braces around Windows for loops to fix https://support.microsoft.com/en-us/kb/315481
#ifdef _WIN32
        std::string oB = "{", cB = "}";
#else
        std::string oB = "", cB = "";
#endif // _WIN32

        if (model.isTimingEnabled()) {
            os << "initHost_timer.startTimer();" << std::endl;
        }

        // **NOTE** if we are using GCC on x86_64, bugs in some version of glibc can cause bad performance issues.
        // Best solution involves setting LD_BIND_NOW=1 so check whether this has been applied
        os << "#if defined(__GNUG__) && !defined(__clang__) && defined(__x86_64__) && __GLIBC__ == 2 && (__GLIBC_MINOR__ == 23 || __GLIBC_MINOR__ == 24)" << std::endl;
        os << "if(std::getenv(\"LD_BIND_NOW\") == NULL)";
        {
            CodeStream::Scope b(os);
            os << "fprintf(stderr, \"Warning: a bug has been found in glibc 2.23 or glibc 2.24 (https://bugs.launchpad.net/ubuntu/+source/glibc/+bug/1663280) \"" << std::endl;
            os << "                \"which results in poor CPU maths performance. We recommend setting the environment variable LD_BIND_NOW=1 to work around this issue.\\n\");" << std::endl;
        }
        os << "#endif" << std::endl;

#ifdef MPI_ENABLE
        os << "MPI_Init(NULL, NULL);" << std::endl;
        os << "int localHostID;" << std::endl;
        os << "MPI_Comm_rank(MPI_COMM_WORLD, &localHostID);" << std::endl;
        os << "printf(\"MPI initialized - host ID:%d\\n\", localHostID);" << std::endl;
#endif

        // Seed legacy RNG
        if (model.getSeed() == 0) {
            os << "srand((unsigned int) time(NULL));" << std::endl;
        }
        else {
            os << "srand((unsigned int) " << model.getSeed() << ");" << std::endl;
        }

        // If model requires a host RNG
        if(model.isHostRNGRequired()) {
            // If no seed is specified, use system randomness to generate seed sequence
            CodeStream::Scope b(os);
            if (model.getSeed() == 0) {
                os << "uint32_t seedData[std::mt19937::state_size];" << std::endl;
                os << "std::random_device seedSource;" << std::endl;
                {
                    CodeStream::Scope b(os);
                    os << "for(int i = 0; i < std::mt19937::state_size; i++)";
                    {
                        CodeStream::Scope b(os);
                        os << "seedData[i] = seedSource();" << std::endl;
                    }
                }
                os << "std::seed_seq seeds(std::begin(seedData), std::end(seedData));" << std::endl;
            }
            // Otherwise, create a seed sequence from model seed
            // **NOTE** this is a terrible idea see http://www.pcg-random.org/posts/cpp-seeding-surprises.html
            else {
                os << "std::seed_seq seeds{" << model.getSeed() << "};" << std::endl;
            }

            // Seed RNG from seed sequence
            os << "rng.seed(seeds);" << std::endl;
        }
        os << std::endl;

        // INITIALISE REMOTE NEURON SPIKE VARIABLES
        os << "// remote neuron spike variables" << std::endl;
        for(const auto &n : model.getRemoteNeuronGroups()) {
            // If this neuron group has outputs to local host
            if(n.second.hasOutputToHost(localHostID)) {
                genHostInitSpikeCode(os, n.second, false);

                if (n.second.isDelayRequired()) {
                    os << "spkQuePtr" << n.first << " = 0;" << std::endl;
#ifndef CPU_ONLY
                    os << "CHECK_CUDA_ERRORS(cudaMemcpyToSymbol(dd_spkQuePtr" << n.first;
                    os << ", &spkQuePtr" << n.first;
                    os << ", sizeof(unsigned int), 0, cudaMemcpyHostToDevice));" << std::endl;
#endif
                }
            }
        }

        // INITIALISE NEURON VARIABLES
        os << "// neuron variables" << std::endl;
        for(const auto &n : model.getLocalNeuronGroups()) {
            if (n.second.isDelayRequired()) {
                os << "spkQuePtr" << n.first << " = 0;" << std::endl;
#ifndef CPU_ONLY
                os << "CHECK_CUDA_ERRORS(cudaMemcpyToSymbol(dd_spkQuePtr" << n.first;
                os << ", &spkQuePtr" << n.first;
                os << ", sizeof(unsigned int), 0, cudaMemcpyHostToDevice));" << std::endl;
#endif
            }

            // Generate code to intialise spike and spike event variables
            genHostInitSpikeCode(os, n.second, false);
            genHostInitSpikeCode(os, n.second, true);

            if (n.second.isSpikeTimeRequired() && shouldInitOnHost(n.second.getSpikeTimeVarMode())) {
                {
                    CodeStream::Scope b(os);
                    os << "for (int i = 0; i < " << n.second.getNumNeurons() * n.second.getNumDelaySlots() << "; i++)";
                    {
                        CodeStream::Scope b(os);
                        os << "sT" <<  n.first << "[i] = -SCALAR_MAX;" << std::endl;
                    }
                }
            }

            auto neuronModelVars = n.second.getNeuronModel()->getVars();
            for (size_t j = 0; j < neuronModelVars.size(); j++) {
                const auto &varInit = n.second.getVarInitialisers()[j];
                const VarMode varMode = n.second.getVarMode(j);

                // If this variable should be initialised on the host and has any initialisation code
                if(shouldInitOnHost(varMode) && !varInit.getSnippet()->getCode().empty()) {
                    CodeStream::Scope b(os);
                    if (n.second.isVarQueueRequired(j)) {
                        os << "for (int i = 0; i < " << n.second.getNumNeurons() * n.second.getNumDelaySlots() << "; i++)";
                    }
                    else {
                        os << "for (int i = 0; i < " << n.second.getNumNeurons() << "; i++)";
                    }
                    {
                        CodeStream::Scope b(os);
                        os << StandardSubstitutions::initNeuronVariable(varInit, neuronModelVars[j].first + n.first + "[i]",
                                                                        cpuFunctions, "i", model.getPrecision(), "rng") << std::endl;
                    }
                }
            }

            if (n.second.getNeuronModel()->isPoisson()) {
                CodeStream::Scope b(os);
                os << "for (int i = 0; i < " << n.second.getNumNeurons() << "; i++)";
                {
                    CodeStream::Scope b(os);
                    os << "seed" << n.first << "[i] = rand();" << std::endl;
                }
            }

            /*if ((model.neuronType[i] == IZHIKEVICH) && (model.getDT() != 1.0)) {
                os << "    fprintf(stderr,\"WARNING: You use a time step different than 1 ms. Izhikevich model behaviour may not be robust.\\n\"); " << std::endl;
            }*/
        }
        os << std::endl;

        // INITIALISE SYNAPSE VARIABLES
        os << "// synapse variables" << std::endl;
        for(const auto &s : model.getLocalSynapseGroups()) {
            const auto *wu = s.second.getWUModel();
            const auto *psm = s.second.getPSModel();

            const size_t numSrcNeurons = s.second.getSrcNeuronGroup()->getNumNeurons();
            const size_t numTrgNeurons = s.second.getTrgNeuronGroup()->getNumNeurons();

            // If we should initialise this synapse group's connectivity on the
            // host and it has a connectivity initialisation snippet
            const auto &connectInit = s.second.getConnectivityInitialiser();
            if(shouldInitOnHost(s.second.getSparseConnectivityVarMode())
                && !connectInit.getSnippet()->getRowBuildCode().empty())
            {
                CodeStream::Scope b(os);

                // If matrix connectivity is ragged
                if(s.second.getMatrixType() & SynapseMatrixConnectivity::RAGGED) {
                    const std::string rowLength = "C" + s.first + ".rowLength";
                    const std::string ind = "C" + s.first + ".ind";

                    // Zero row lengths
                    os << "memset(" << rowLength << ", 0, " << numSrcNeurons << " * sizeof(unsigned int));" << std::endl;

                    // Loop through source neurons
                    os << "for (int i = 0; i < " << numSrcNeurons << "; i++)";
                    {
                        CodeStream::Scope b(os);

                        // Build function template to increment row length and insert synapse into ind array
                        const std::string addSynapseTemplate = ind + "[(i * " + std::to_string(s.second.getMaxConnections()) + ") + (" + rowLength + "[i]++)] = $(0)";

                        // Loop through synapses in row
                        os << "for(int prevJ = -1;;)";
                        {
                            CodeStream::Scope b(os);

                            os << StandardSubstitutions::initSparseConnectivity(connectInit, addSynapseTemplate, numTrgNeurons, "i",
                                                                                cpuFunctions, model.getPrecision(), "rng");
                        }
                    }

                }
                // Otherwise, if matrix connectivity is a bitmask
                else if(s.second.getMatrixType() & SynapseMatrixConnectivity::BITMASK) {
                    // Zero memory before setting sparse bits
                    os << "memset(gp" << s.first << ", 0, " << (numSrcNeurons * numTrgNeurons) / 32 + 1 << " * sizeof(uint32_t));" << std::endl;

                    // Loop through source neurons
                    os << "for (int i = 0; i < " << numSrcNeurons << "; i++)";
                    {
                        // Calculate index of bit at start of this row
                        CodeStream::Scope b(os);
                        os << "const int64_t rowStartGID = i * " << numTrgNeurons << "ll;" << std::endl;

                        // Build function template to set correct bit in bitmask
                        const std::string addSynapseTemplate = "setB(gp" + s.first + "[(rowStartGID + $(0)) / 32], (rowStartGID + $(0)) & 31)";

                        // Loop through synapses in row
                        os << "for(int prevJ = -1;;)";
                        {
                            CodeStream::Scope b(os);

                            os << StandardSubstitutions::initSparseConnectivity(connectInit, addSynapseTemplate, numTrgNeurons, "i",
                                                                                cpuFunctions, model.getPrecision(), "rng");
                        }
                    }
                }
                else {
                    gennError("Only BITMASK and RAGGED format connectivity can be generated using a connectivity initialiser");
                }
            }

            // If insyn variables should be initialised on the host
            if(shouldInitOnHost(s.second.getInSynVarMode())) {
                CodeStream::Scope b(os);
                os << "for (int i = 0; i < " << numTrgNeurons << "; i++)";
                {
                    CodeStream::Scope b(os);
                    os << "inSyn" << s.first << "[i] = " << model.scalarExpr(0.0) << ";" << std::endl;
                }
            }

            if(s.second.isDendriticDelayRequired()) {
                os << "denDelayPtr" << s.first << " = 0;" << std::endl;
#ifndef CPU_ONLY
                os << "CHECK_CUDA_ERRORS(cudaMemcpyToSymbol(dd_denDelayPtr" << s.first;
                os << ", &denDelayPtr" << s.first;
                os << ", sizeof(unsigned int), 0, cudaMemcpyHostToDevice));" << std::endl;
#endif

                // If dendritic delay buffer should be initialised on the host
                if(shouldInitOnHost(s.second.getDendriticDelayVarMode())) {
                    CodeStream::Scope b(os);
                    os << "for (int i = 0; i < " << numTrgNeurons * s.second.getMaxDendriticDelayTimesteps() << "; i++)";
                    {
                        CodeStream::Scope b(os);
                        os << "denDelay" << s.first << "[i] = " << model.scalarExpr(0.0) << ";" << std::endl;
                    }
                }
            }

            // If matrix is dense (i.e. can be initialised here) and each synapse has individual values (i.e. needs initialising at all)
            if ((s.second.getMatrixType() & SynapseMatrixConnectivity::DENSE) && (s.second.getMatrixType() & SynapseMatrixWeight::INDIVIDUAL)) {
                auto wuVars = wu->getVars();
                for (size_t k= 0, l= wuVars.size(); k < l; k++) {
                    const auto &varInit = s.second.getWUVarInitialisers()[k];
                    const VarMode varMode = s.second.getWUVarMode(k);

                    // If this variable should be initialised on the host and has any initialisation code
                    if(shouldInitOnHost(varMode) && !varInit.getSnippet()->getCode().empty()) {
                        CodeStream::Scope b(os);
                        os << "for (int i = 0; i < " << numSrcNeurons << "; i++)";
                        {
                            CodeStream::Scope b(os);
                            os << "for (int j = 0; j < " << numTrgNeurons << "; j++)";
                            {
                                CodeStream::Scope b(os);
                                const std::string idx = "(i * " + std::to_string(numTrgNeurons) + ") + j";
                                os << StandardSubstitutions::initWeightUpdateVariable(varInit, wuVars[k].first + s.first + "[" + idx + "]",
                                                                                      cpuFunctions, "i", "j", model.getPrecision(), "rng") << std::endl;
                            }
                        }
                    }
                }
            }

            // If matrix has individual postsynaptic variables
            if (s.second.getMatrixType() & SynapseMatrixWeight::INDIVIDUAL_PSM) {
                auto psmVars = psm->getVars();
                for (size_t k= 0, l= psmVars.size(); k < l; k++) {
                    const auto &varInit = s.second.getPSVarInitialisers()[k];
                    const VarMode varMode = s.second.getPSVarMode(k);

                    // If this variable should be initialised on the host and has any initialisation code
                    if(shouldInitOnHost(varMode) && !varInit.getSnippet()->getCode().empty()) {
                        // Loop through postsynaptic neurons and substitute in initialisation code
                        CodeStream::Scope b(os);
                        os << "for (int i = 0; i < " << numTrgNeurons << "; i++)";
                        {
                            CodeStream::Scope b(os);
                            os << StandardSubstitutions::initNeuronVariable(varInit, psmVars[k].first + s.first + "[i]",
                                                                            cpuFunctions, "i", model.getPrecision(), "rng") << std::endl;
                        }
                    }
                }
            }
        }

        os << std::endl << std::endl;
        if (model.isTimingEnabled()) {
            os << "initHost_timer.stopTimer();" << std::endl;
            os << "initHost_tme+= initHost_timer.getElapsedTime();" << std::endl;
        }

#ifndef CPU_ONLY
        if(!GENN_PREFERENCES::autoInitSparseVars) {
            os << "copyStateToDevice(true);" << std::endl << std::endl;
        }

        // If any init threads were required, perform init kernel launch
        if(numInitThreads > 0) {
            if (model.isTimingEnabled()) {
                os << "cudaEventRecord(initDeviceStart);" << std::endl;
            }

            os << "// perform on-device init" << std::endl;
            os << "dim3 iThreads(" << initBlkSz << ", 1);" << std::endl;
            os << "dim3 iGrid(" << numInitThreads / initBlkSz << ", 1);" << std::endl;
            os << "initializeDevice <<<iGrid, iThreads>>>();" << std::endl;

            if (model.isTimingEnabled()) {
                os << "cudaEventRecord(initDeviceStop);" << std::endl;
                os << "cudaEventSynchronize(initDeviceStop);" << std::endl;
                os << "float tmp;" << std::endl;
                if (!model.getLocalSynapseGroups().empty()) {
                    os << "cudaEventElapsedTime(&tmp, initDeviceStart, initDeviceStop);" << std::endl;
                    os << "initDevice_tme+= tmp/1000.0;" << std::endl;
                }
            }
        }
#endif
    }
    os << std::endl;

     // ------------------------------------------------------------------------
    // initializing sparse arrays
#ifndef CPU_ONLY
    os << "void initializeAllSparseArrays()";
    {
        CodeStream::Scope b(os);
        for(const auto &s : model.getLocalSynapseGroups()) {
            if(s.second.getMatrixType() & SynapseMatrixConnectivity::SPARSE) {
                if (s.second.getMatrixType() & SynapseMatrixConnectivity::YALE){
                    os << "initializeSparseArray(C" << s.first << ", ";
                    os << "d_ind" << s.first << ", ";
                    os << "d_indInG" << s.first << ", ";
                    os << s.second.getSrcNeuronGroup()->getNumNeurons() <<");" << std::endl;

                    if (model.isSynapseGroupDynamicsRequired(s.first)) {
                        os << "initializeSparseArrayPreInd(C" << s.first << ", ";
                        os << "d_preInd" << s.first << ");" << std::endl;
                    }
                    if (model.isSynapseGroupPostLearningRequired(s.first)) {
                        os << "initializeSparseArrayRev(C" << s.first << ", ";
                        os << "d_revInd" << s.first << ",";
                        os << "d_revIndInG" << s.first << ",";
                        os << "d_remap" << s.first << ",";
                        os << s.second.getTrgNeuronGroup()->getNumNeurons() << ");" << std::endl;
                    }
                }
                else if(s.second.getMatrixType() & SynapseMatrixConnectivity::RAGGED) {
                    // If sparse connectivity was initialised on host, upload to device
                    // **TODO** this may well be the wrong check i.e. zero copy
                    if(shouldInitOnHost(s.second.getSparseConnectivityVarMode())) {
                        os << "initializeRaggedArray(C" << s.first << ", ";
                        os << "d_ind" << s.first << ", ";
                        os << "d_rowLength" << s.first << ", ";
                        os << s.second.getSrcNeuronGroup()->getNumNeurons() << ");" << std::endl;

                        if (model.isSynapseGroupDynamicsRequired(s.first)) {
                            os << "initializeRaggedArraySynRemap(C" << s.first << ", ";
                            os << "d_synRemap" << s.first << ");" << std::endl;
                        }
                        if (model.isSynapseGroupPostLearningRequired(s.first)) {
                            os << "initializeRaggedArrayRev(C" << s.first << ", ";
                            os << "d_colLength" << s.first << ",";
                            os << "d_remap" << s.first << ",";
                            os << s.second.getTrgNeuronGroup()->getNumNeurons() << ");" << std::endl;
                        }
                    }
                }

                // **LEGACY** if sparse variables aren't automatically initialised - this code used to copy their state
                if (!GENN_PREFERENCES::autoInitSparseVars && (s.second.getMatrixType() & SynapseMatrixWeight::INDIVIDUAL)) {
                    // Get number of per-synapse variables to copy (as a string)
                    const std::string count = (s.second.getMatrixType() & SynapseMatrixConnectivity::YALE)
                        ? "C" + s.first + ".connN"
                        : to_string(s.second.getMaxConnections() * s.second.getSrcNeuronGroup()->getNumNeurons());

                    for(const auto &v : s.second.getWUModel()->getVars()) {
                        const VarMode varMode = s.second.getWUVarMode(v.first);

                        // If variable is located on both host and device;
                        // and it isn't zero-copied, copy state variables to device
                        if((varMode & VarLocation::HOST) && (varMode & VarLocation::DEVICE) &&
                            !(varMode & VarLocation::ZERO_COPY))
                        {
                            os << "CHECK_CUDA_ERRORS(cudaMemcpy(d_" << v.first << s.first << ", ";
                            os << v.first << s.first << ", ";
                            os << "sizeof(" << v.second << ") * " << count << " , cudaMemcpyHostToDevice));" << std::endl;
                        }
                    }
                }
            }
        }
    }
    os << std::endl;
#endif

    // ------------------------------------------------------------------------
    // initialization of variables, e.g. reverse sparse arrays etc.
    // that the user would not want to worry about

    os << "void init" << model.getName() << "()";
    {
        CodeStream::Scope b(os);
        if (model.isTimingEnabled()) {
            os << "sparseInitHost_timer.startTimer();" << std::endl;
        }
        bool anySparse = false;
        for(const auto &s : model.getLocalSynapseGroups()) {
            const unsigned int numSrcNeurons = s.second.getSrcNeuronGroup()->getNumNeurons();
            const unsigned int numTrgNeurons = s.second.getTrgNeuronGroup()->getNumNeurons();
            if (s.second.getMatrixType() & SynapseMatrixConnectivity::SPARSE) {
                anySparse = true;

                // If we should initialise sparse connectivity on the host
                if(shouldInitOnHost(s.second.getSparseConnectivityVarMode())) {
                    if (model.isSynapseGroupDynamicsRequired(s.first)) {
                        os << "createPreIndices(" << numSrcNeurons << ", " << numTrgNeurons << ", &C" << s.first << ");" << std::endl;
                    }
                    if (model.isSynapseGroupPostLearningRequired(s.first)) {
                        os << "createPosttoPreArray(" << numSrcNeurons << ", " << numTrgNeurons << ", &C" << s.first << ");" << std::endl;
                    }
                }

                // If synapses in this population have individual variables
                if(s.second.getMatrixType() & SynapseMatrixWeight::INDIVIDUAL && GENN_PREFERENCES::autoInitSparseVars) {
                    auto wuVars = s.second.getWUModel()->getVars();
                    for (size_t k= 0, l= wuVars.size(); k < l; k++) {
                        const auto &varInit = s.second.getWUVarInitialisers()[k];
                        const VarMode varMode = s.second.getWUVarMode(k);

                        // If this variable should be initialised on the host and has any initialisation code
                        if(shouldInitOnHost(varMode) && !varInit.getSnippet()->getCode().empty()) {
                            CodeStream::Scope b(os);
                            os << "for (int i = 0; i < " << numSrcNeurons << "; i++)";
                            {
                                CodeStream::Scope b(os);
                                if(s.second.getMatrixType() & SynapseMatrixConnectivity::YALE) {
                                    os << "for (int j = C" << s.first << ".indInG[i]; i < C" << s.first << ".indInG[i + 1]; j++)";
                                    {
                                        CodeStream::Scope b(os);
                                        os << StandardSubstitutions::initWeightUpdateVariable(varInit, wuVars[k].first + s.first + "[j]",
                                                                                              cpuFunctions, "i", "C" + s.first + ".ind[j]",
                                                                                              model.getPrecision(), "rng") << std::endl;
                                    }
                                }
                                else {
                                    os << "for (int j = 0; j < C" << s.first << ".rowLength[i]; j++)";
                                    {
                                        CodeStream::Scope b(os);
                                        const std::string synIndex = "(i * " + std::to_string(s.second.getMaxConnections()) + ") + j";
                                        os << StandardSubstitutions::initWeightUpdateVariable(varInit,
                                                                                              wuVars[k].first + s.first + "[" + synIndex + "]",
                                                                                              cpuFunctions, "i", "C" + s.first + ".ind[" + synIndex + "]", 
                                                                                              model.getPrecision(), "rng") << std::endl;
                                    }
                                }
                            }
                        }
                    }
                }


            }
        }

        os << std::endl << std::endl;
        if (model.isTimingEnabled()) {
            os << "sparseInitHost_timer.stopTimer();" << std::endl;
            os << "sparseInitHost_tme+= sparseInitHost_timer.getElapsedTime();" << std::endl;
        }

#ifndef CPU_ONLY
        if(GENN_PREFERENCES::autoInitSparseVars) {
            os << "copyStateToDevice(true);" << std::endl << std::endl;
        }

        // If there are any sparse synapse projections, initialise them
        if (anySparse) {
            os << "initializeAllSparseArrays();" << std::endl;
        }

        // If there are any sparse initialisation 
        if(numSparseInitThreads > 0) {
            if (model.isTimingEnabled()) {
                os << "cudaEventRecord(sparseInitDeviceStart);" << std::endl;
            }

            os << "// perform on-device sparse init" << std::endl;
            os << "dim3 iThreads(" << initSparseBlkSz << ", 1);" << std::endl;
            os << "dim3 iGrid(" << numSparseInitThreads / initSparseBlkSz << ", 1);" << std::endl;
            os << "initializeSparseDevice <<<iGrid, iThreads>>>();" << std::endl;

            if (model.isTimingEnabled()) {
                os << "cudaEventRecord(sparseInitDeviceStop);" << std::endl;
                os << "cudaEventSynchronize(sparseInitDeviceStop);" << std::endl;
                os << "float tmp;" << std::endl;
                if (!model.getLocalSynapseGroups().empty()) {
                    os << "cudaEventElapsedTime(&tmp, sparseInitDeviceStart, sparseInitDeviceStop);" << std::endl;
                    os << "sparseInitDevice_tme+= tmp/1000.0;" << std::endl;
                }
            }
        }
#else
        USE(anySparse);
#endif
    }
    os << std::endl;
}<|MERGE_RESOLUTION|>--- conflicted
+++ resolved
@@ -351,31 +351,22 @@
                             os << "dd_inSyn" << s->getName() << "[lid] = " << model.scalarExpr(0.0) << ";" << std::endl;
                         }
 
-<<<<<<< HEAD
+                        // If dendritic delays are required and these should be initialised on device
+                        if(s->isDendriticDelayRequired() && (s->getDendriticDelayVarMode() & VarInit::DEVICE)) {
+                            os << "for (int i = 0; i < " << s->getMaxDendriticDelayTimesteps() << "; i++)";
+                            {
+                                CodeStream::Scope b(os);
+                                const std::string denDelayIndex = "(i * " + std::to_string(n.second.getNumNeurons()) + ") + lid";
+                                os << "dd_denDelay" << s->getName() << "[" << denDelayIndex << "] = " << model.scalarExpr(0.0) << ";" << std::endl;
+                            }
+                        }
+
                         // If postsynaptic model variables should be individual
                         if(s->getMatrixType() & SynapseMatrixWeight::INDIVIDUAL_PSM) {
                             auto psmVars = s->getPSModel()->getVars();
                             for(size_t j = 0; j < psmVars.size(); j++) {
                                 const auto &varInit = s->getPSVarInitialisers()[j];
                                 const VarMode varMode = s->getPSVarMode(j);
-=======
-                            // If dendritic delays are required and these should be initialised on device
-                            if(s->isDendriticDelayRequired() && (s->getDendriticDelayVarMode() & VarInit::DEVICE)) {
-                                os << "for (int i = 0; i < " << s->getMaxDendriticDelayTimesteps() << "; i++)";
-                                {
-                                    CodeStream::Scope b(os);
-                                    const std::string denDelayIndex = "(i * " + std::to_string(n.second.getNumNeurons()) + ") + lid";
-                                    os << "dd_denDelay" << s->getName() << "[" << denDelayIndex << "] = " << model.scalarExpr(0.0) << ";" << std::endl;
-                                }
-                            }
-
-                            // If postsynaptic model variables should be individual
-                            if(s->getMatrixType() & SynapseMatrixWeight::INDIVIDUAL_PSM) {
-                                auto psmVars = s->getPSModel()->getVars();
-                                for(size_t j = 0; j < psmVars.size(); j++) {
-                                    const auto &varInit = s->getPSVarInitialisers()[j];
-                                    const VarMode varMode = s->getPSVarMode(j);
->>>>>>> 4ff766e4
 
                                 // Initialise directly into device variable
                                 if((varMode & VarInit::DEVICE) && !varInit.getSnippet()->getCode().empty()) {
