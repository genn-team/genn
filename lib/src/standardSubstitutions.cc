--- conflicted
+++ resolved
@@ -296,14 +296,11 @@
     const string &devPrefix,
     const std::vector<FunctionTemplate> &functions,
     const std::string &ftype,
-<<<<<<< HEAD
+    double dt,
     const string &preVarPrefix,    //!< prefix to be used for presynaptic variable accesses - typically combined with suffix to wrap in function call such as __ldg(&XXX)
     const string &preVarSuffix,    //!< suffix to be used for presynaptic variable accesses - typically combined with prefix to wrap in function call such as __ldg(&XXX)
     const string &postVarPrefix,   //!< prefix to be used for postsynaptic variable accesses - typically combined with suffix to wrap in function call such as __ldg(&XXX)
     const string &postVarSuffix)  //!< suffix to be used for postsynaptic variable accesses - typically combined with prefix to wrap in function call such as __ldg(&XXX)
-=======
-    double dt)
->>>>>>> 4b114a34
 {
     value_substitutions(code, sg->getWUModel()->getParamNames(), sg->getWUParams());
     value_substitutions(code, wuDerivedParams.nameBegin, wuDerivedParams.nameEnd, sg->getWUDerivedParams());
@@ -312,12 +309,9 @@
     substitute(code, "$(id_post)", code);
 
     // presynaptic neuron variables and parameters
-<<<<<<< HEAD
-    neuron_substitutions_in_synaptic_code(code, sg, preIdx, postIdx, devPrefix,
+    neuron_substitutions_in_synaptic_code(code, sg, preIdx, postIdx, devPrefix, dt,
                                           preVarPrefix, preVarSuffix, postVarPrefix, postVarSuffix);
-=======
-    neuron_substitutions_in_synaptic_code(code, sg, preIdx, postIdx, devPrefix, dt);
->>>>>>> 4b114a34
+
 
     functionSubstitutions(code, ftype, functions);
     code= ensureFtype(code, ftype);
