##--------------------------------------------------------------------------
##   Author: Thomas Nowotny
##
##   Institute: Center for Computational Neuroscience and Robotics
##              University of Sussex
##              Falmer, Brighton BN1 9QJ, UK
##
##   email to:  T.Nowotny@sussex.ac.uk
##
##   initial version: 2010-02-07
##
##--------------------------------------------------------------------------


# Makefile for the GeNN "generateALL" executable
# This is a UNIX Makefile, to be used by the GNU make build system
#-----------------------------------------------------------------
# Because we're including another Makefile which includes 
# its own goals, we need to manually specify the DEFAULT_GOAL
.DEFAULT_GOAL := all

# Include makefile which builds libgenn
include $(GENN_PATH)/lib/GNUMakefileLibGeNN


# Source, Include, Object and Library directories
GENERATEALL_PATH         :=$(CURDIR)


# generateALL and libgenn.a targets
ifndef CPU_ONLY
    GENERATEALL          :=$(GENERATEALL_PATH)/generateALL
else
    GENERATEALL          :=$(GENERATEALL_PATH)/generateALL_CPU_ONLY
<<<<<<< HEAD
=======
    LIBGENN              :=$(LIBGENN_PATH)/libgenn_CPU_ONLY.a
endif
LIBGENN_OBJ              :=global.o modelSpec.o neuronGroup.o synapseGroup.o neuronModels.o synapseModels.o postSynapseModels.o utils.o codeStream.o codeGenUtils.o sparseUtils.o hr_time.o newNeuronModels.o newPostsynapticModels.o newWeightUpdateModels.o initVarSnippet.o standardSubstitutions.o standardGeneratedSections.o
LIBGENN_OBJ              :=$(addprefix $(LIBGENN_OBJ_PATH)/,$(LIBGENN_OBJ))

# Global CUDA compiler settings
ifndef CPU_ONLY
    CUDA_PATH            ?=/usr/local/cuda
    NVCC                 :="$(CUDA_PATH)/bin/nvcc"
endif

# Global C++ compiler settings
ifeq ($(DARWIN),DARWIN)
    CXX                  :=clang++
endif
ifndef CPU_ONLY
    CXXFLAGS             +=-std=c++11 -Wall -Wextra -DNVCC=\"$(NVCC)\"
else
    CXXFLAGS             +=-std=c++11 -Wall -Wextra -DCPU_ONLY
endif
ifdef DEBUG
    CXXFLAGS             +=-g -O0 -DDEBUG
endif

ARFLAGS                  :=-rcs

# BUILD_MODEL_INCLUDE contains a colon-seperated list of additional include paths.
# substitute :s for spaces and then prepend each path with -I so it gets turned into an include directory
INCLUDE_FLAGS            +=$(patsubst %,-I%,$(subst :, ,$(BUILD_MODEL_INCLUDE)))

# Global include and link flags
ifndef CPU_ONLY
    INCLUDE_FLAGS        +=-I"$(INC_PATH)" -I"$(CUDA_PATH)/include"
    ifeq ($(DARWIN),DARWIN)
        LINK_FLAGS       +=-rpath $(CUDA_PATH)/lib -L"$(LIBGENN_PATH)" -L"$(CUDA_PATH)/lib" -lgenn -lcuda -lcudart -lstdc++ -lc++
    else
        ifeq ($(OS_SIZE),32)
            LINK_FLAGS   +=-L"$(LIBGENN_PATH)" -L"$(CUDA_PATH)/lib" -lgenn -lcuda -lcudart
        else
            LINK_FLAGS   +=-L"$(LIBGENN_PATH)" -L"$(CUDA_PATH)/lib64" -lgenn -lcuda -lcudart
        endif
    endif
else
    INCLUDE_FLAGS        +=-I"$(INC_PATH)"
    LINK_FLAGS           +=-L"$(LIBGENN_PATH)" -lgenn_CPU_ONLY
    ifeq ($(DARWIN),DARWIN)
        LINK_FLAGS       +=-L"$(LIBGENN_PATH)" -lgenn_CPU_ONLY -lstdc++ -lc++
    endif
endif

ifdef COVERAGE
    CXXFLAGS             +=-O0 --coverage
    LINK_FLAGS           +=--coverage
>>>>>>> 51f2f76e
endif

# Target rules
.PHONY: all clean clean_libgenn clean_generateall always_compile

all: $(GENERATEALL)

$(GENERATEALL): $(LIBGENN) always_compile
	$(CXX) $(CXXFLAGS) -DMODEL=\"$(MODEL)\" -o $@ $(SRC_PATH)/generate*.cc $(INCLUDE_FLAGS) $(LINK_FLAGS)

clean: clean_generateall clean_libgenn

clean_generateall:
	rm -f $(GENERATEALL) $(GENERATEALL).d

always_compile:

-include $(patsubst %.o,%.d,$(LIBGENN_OBJ))<|MERGE_RESOLUTION|>--- conflicted
+++ resolved
@@ -26,68 +26,16 @@
 # Source, Include, Object and Library directories
 GENERATEALL_PATH         :=$(CURDIR)
 
+# BUILD_MODEL_INCLUDE contains a colon-seperated list of additional include paths.
+# substitute :s for spaces and then prepend each path with -I so it gets turned into an include directory
+INCLUDE_FLAGS            +=$(patsubst %,-I%,$(subst :, ,$(BUILD_MODEL_INCLUDE)))
+
 
 # generateALL and libgenn.a targets
 ifndef CPU_ONLY
     GENERATEALL          :=$(GENERATEALL_PATH)/generateALL
 else
     GENERATEALL          :=$(GENERATEALL_PATH)/generateALL_CPU_ONLY
-<<<<<<< HEAD
-=======
-    LIBGENN              :=$(LIBGENN_PATH)/libgenn_CPU_ONLY.a
-endif
-LIBGENN_OBJ              :=global.o modelSpec.o neuronGroup.o synapseGroup.o neuronModels.o synapseModels.o postSynapseModels.o utils.o codeStream.o codeGenUtils.o sparseUtils.o hr_time.o newNeuronModels.o newPostsynapticModels.o newWeightUpdateModels.o initVarSnippet.o standardSubstitutions.o standardGeneratedSections.o
-LIBGENN_OBJ              :=$(addprefix $(LIBGENN_OBJ_PATH)/,$(LIBGENN_OBJ))
-
-# Global CUDA compiler settings
-ifndef CPU_ONLY
-    CUDA_PATH            ?=/usr/local/cuda
-    NVCC                 :="$(CUDA_PATH)/bin/nvcc"
-endif
-
-# Global C++ compiler settings
-ifeq ($(DARWIN),DARWIN)
-    CXX                  :=clang++
-endif
-ifndef CPU_ONLY
-    CXXFLAGS             +=-std=c++11 -Wall -Wextra -DNVCC=\"$(NVCC)\"
-else
-    CXXFLAGS             +=-std=c++11 -Wall -Wextra -DCPU_ONLY
-endif
-ifdef DEBUG
-    CXXFLAGS             +=-g -O0 -DDEBUG
-endif
-
-ARFLAGS                  :=-rcs
-
-# BUILD_MODEL_INCLUDE contains a colon-seperated list of additional include paths.
-# substitute :s for spaces and then prepend each path with -I so it gets turned into an include directory
-INCLUDE_FLAGS            +=$(patsubst %,-I%,$(subst :, ,$(BUILD_MODEL_INCLUDE)))
-
-# Global include and link flags
-ifndef CPU_ONLY
-    INCLUDE_FLAGS        +=-I"$(INC_PATH)" -I"$(CUDA_PATH)/include"
-    ifeq ($(DARWIN),DARWIN)
-        LINK_FLAGS       +=-rpath $(CUDA_PATH)/lib -L"$(LIBGENN_PATH)" -L"$(CUDA_PATH)/lib" -lgenn -lcuda -lcudart -lstdc++ -lc++
-    else
-        ifeq ($(OS_SIZE),32)
-            LINK_FLAGS   +=-L"$(LIBGENN_PATH)" -L"$(CUDA_PATH)/lib" -lgenn -lcuda -lcudart
-        else
-            LINK_FLAGS   +=-L"$(LIBGENN_PATH)" -L"$(CUDA_PATH)/lib64" -lgenn -lcuda -lcudart
-        endif
-    endif
-else
-    INCLUDE_FLAGS        +=-I"$(INC_PATH)"
-    LINK_FLAGS           +=-L"$(LIBGENN_PATH)" -lgenn_CPU_ONLY
-    ifeq ($(DARWIN),DARWIN)
-        LINK_FLAGS       +=-L"$(LIBGENN_PATH)" -lgenn_CPU_ONLY -lstdc++ -lc++
-    endif
-endif
-
-ifdef COVERAGE
-    CXXFLAGS             +=-O0 --coverage
-    LINK_FLAGS           +=--coverage
->>>>>>> 51f2f76e
 endif
 
 # Target rules
