#include "backend.h"

// Standard C includes
#include <cstdlib>

// GeNN includes
#include "gennUtils.h"

// GeNN code generator includes
#include "code_generator/codeGenUtils.h"
#include "code_generator/codeStream.h"
#include "code_generator/environment.h"
#include "code_generator/modelSpecMerged.h"
#include "code_generator/standardLibrary.h"

using namespace GeNN;
using namespace GeNN::CodeGenerator;
using namespace GeNN::Transpiler;

//--------------------------------------------------------------------------
// Anonymous namespace
//--------------------------------------------------------------------------
namespace
{
const EnvironmentLibrary::Library backendFunctions = {
    {"clz", {Type::ResolvedType::createFunction(Type::Int32, {Type::Uint32}), "gennCLZ($(0))"}},
    {"atomic_or", {Type::ResolvedType::createFunction(Type::Void, {Type::Uint32.createPointer(), Type::Uint32}), "(*($(0)) |= ($(1)))"}}
};

//--------------------------------------------------------------------------
// Timer
//--------------------------------------------------------------------------
class Timer
{
public:
    Timer(CodeStream &codeStream, const std::string &name, bool timingEnabled)
    :   m_CodeStream(codeStream), m_Name(name), m_TimingEnabled(timingEnabled)
    {
        // Record start event
        if(m_TimingEnabled) {
            m_CodeStream << "const auto " << m_Name << "Start = std::chrono::high_resolution_clock::now();" << std::endl;
        }
    }

    ~Timer()
    {
        // Record stop event
        if(m_TimingEnabled) {
            m_CodeStream << m_Name << "Time += std::chrono::duration<double>(std::chrono::high_resolution_clock::now() - " << m_Name << "Start).count();" << std::endl;
        }
    }

private:
    //--------------------------------------------------------------------------
    // Members
    //--------------------------------------------------------------------------
    CodeStream &m_CodeStream;
    const std::string m_Name;
    const bool m_TimingEnabled;
};

//--------------------------------------------------------------------------
// CodeGenerator::SingleThreadedCPU::Array
//--------------------------------------------------------------------------
class Array : public Runtime::ArrayBase
{
public:
    Array(const Type::ResolvedType &type, size_t count, 
          VarLocation location, bool uninitialized)
    :   ArrayBase(type, count, location, uninitialized)
    {
        if(count > 0) {
            allocate(count);
        }
    }
    
    virtual ~Array()
    {
        if(getCount() > 0) {
            free();
        }
    }
    
    //------------------------------------------------------------------------
    // ArrayBase virtuals
    //------------------------------------------------------------------------
    //! Allocate array
    virtual void allocate(size_t count) final
    {
        // Malloc host pointer
        setCount(count);
        setHostPointer(new std::byte[getSizeBytes()]);
    }

    //! Free array
    virtual void free() final
    {
        delete [] getHostPointer();
        setHostPointer(nullptr);
        setCount(0);
    }


    //! Copy entire array to device
    virtual void pushToDevice() final
    {
    }

    //! Copy entire array from device
    virtual void pullFromDevice() final
    {
    }

    //! Copy a 1D slice of elements to device 
    /*! \param offset   Offset in elements to start copying from
        \param count    Number of elements to copy*/
    virtual void pushSlice1DToDevice(size_t, size_t) final
    {
    }

    //! Copy a 1D slice of elements from device 
    /*! \param offset   Offset in elements to start copying from
        \param count    Number of elements to copy*/
    virtual void pullSlice1DFromDevice(size_t, size_t) final
    {
    }
    
    //! Memset the host pointer
    virtual void memsetDeviceObject(int) final
    {
        throw std::runtime_error("Single-threaded CPU arrays have no device objects");
    }

    //! Serialise backend-specific device object to bytes
    virtual void serialiseDeviceObject(std::vector<std::byte>&, bool) const final
    {
        throw std::runtime_error("Single-threaded CPU arrays have no device objects");
    }

    //! Serialise backend-specific host object to bytes
    virtual void serialiseHostObject(std::vector<std::byte>&, bool) const
    {
        throw std::runtime_error("Single-threaded CPU arrays have no host objects");
    }
};

//-----------------------------------------------------------------------
template<typename G>
void genKernelIteration(EnvironmentExternalBase &env, G &g, size_t numKernelDims, BackendBase::HandlerEnv handler)
{
    // Define recursive function to generate nested kernel initialisation loops
    // **NOTE** this is a std::function as type of auto lambda couldn't be determined inside for recursive call
    std::function<void(EnvironmentExternalBase &env, size_t)> generateRecursive =
        [&handler, &g, &generateRecursive, numKernelDims]
        (EnvironmentExternalBase &env, size_t depth)
        {
            // Loop through this kernel dimensions
            const std::string idxVar = "k" + std::to_string(depth);
            env.print("for(unsigned int " + idxVar + " = 0; " + idxVar + " < " + getKernelSize(g, depth) + "; " + idxVar + "++)");
            {
                CodeStream::Scope b(env.getStream());
                EnvironmentGroupMergedField<G> loopEnv(env, g);

                // Add substitution for this kernel index
                loopEnv.add(Type::Uint32.addConst(), "id_kernel_" + std::to_string(depth), idxVar);

                // If we've recursed through all dimensions
                if (depth == (numKernelDims - 1)) {
                    // Generate kernel index and use as "synapse" index
                    // **TODO** rename
                    loopEnv.add(Type::Uint32.addConst(), "id_syn", "kernelInd", 
                                {loopEnv.addInitialiser("const unsigned int kernelInd = " + getKernelIndex(g) + ";")});

                    // Call handler
                    handler(loopEnv);
                }
                // Otherwise, recurse
                else {
                    generateRecursive(loopEnv, depth + 1);
                }
            }
        };

    // Generate loops through kernel indices recursively
    generateRecursive(env, 0);
}
//--------------------------------------------------------------------------
void genRemap(EnvironmentExternalBase &env)
{
    env.printLine("// Loop through synapses in corresponding matrix row");
    env.print("for(unsigned int j = 0; j < $(_row_length)[i]; j++)");
    {
        CodeStream::Scope b(env.getStream());

        // Calculate column length and remapping
        env.printLine("// Calculate index of this synapse in the row-major matrix");
        env.printLine("const unsigned int rowMajorIndex = (i * $(_row_stride)) + j;");

        env.printLine("// Using this, lookup postsynaptic target");
        env.printLine("const unsigned int postIndex = $(_ind)[rowMajorIndex];");

        env.printLine("// From this calculate index of this synapse in the column-major matrix)");
        env.printLine("const unsigned int colMajorIndex = (postIndex * $(_col_stride)) + $(_col_length)[postIndex];");

        env.printLine("// Increment column length corresponding to this postsynaptic neuron");
        env.printLine("$(_col_length)[postIndex]++;");

        env.printLine("// Add remapping entry");
        env.printLine("$(_remap)[colMajorIndex] = rowMajorIndex;");
    }
}
}

//--------------------------------------------------------------------------
// CodeGenerator::SingleThreadedCPU::Backend
//--------------------------------------------------------------------------
namespace GeNN::CodeGenerator::SingleThreadedCPU
{
void Backend::genNeuronUpdate(CodeStream &os, ModelSpecMerged &modelMerged, BackendBase::MemorySpaces &memorySpaces, 
                              HostHandler preambleHandler) const
{
    if(modelMerged.getModel().getBatchSize() != 1) {
        throw std::runtime_error("The single-threaded CPU backend only supports simulations with a batch size of 1");
    }
   
    // Generate stream with neuron update code
    std::ostringstream neuronUpdateStream;
    CodeStream neuronUpdate(neuronUpdateStream);

    // Begin environment with standard library
    EnvironmentLibrary backendEnv(neuronUpdate, backendFunctions);
    EnvironmentLibrary neuronUpdateEnv(backendEnv, StandardLibrary::getMathsFunctions());

    neuronUpdateEnv.getStream() << "void updateNeurons(" << modelMerged.getModel().getTimePrecision().getName() << " t";
    if(modelMerged.getModel().isRecordingInUse()) {
        neuronUpdateEnv.getStream() << ", unsigned int recordingTimestep";
    }
    neuronUpdateEnv.getStream() << ")";
    {
        CodeStream::Scope b(neuronUpdateEnv.getStream());

        EnvironmentExternal funcEnv(neuronUpdateEnv);
        funcEnv.add(modelMerged.getModel().getTimePrecision().addConst(), "t", "t");
        funcEnv.add(Type::Uint32.addConst(), "batch", "0");
        funcEnv.add(modelMerged.getModel().getTimePrecision().addConst(), "dt", 
                    Type::writeNumeric(modelMerged.getModel().getDT(), modelMerged.getModel().getTimePrecision()));
        
        Timer t(funcEnv.getStream(), "neuronUpdate", modelMerged.getModel().isTimingEnabled());
        modelMerged.genMergedNeuronPrevSpikeTimeUpdateGroups(
            *this, memorySpaces,
            [this, &funcEnv, &modelMerged](auto &n)
            {
                CodeStream::Scope b(funcEnv.getStream());
                funcEnv.getStream() << "// merged neuron prev spike update group " << n.getIndex() << std::endl;
                funcEnv.getStream() << "for(unsigned int g = 0; g < " << n.getGroups().size() << "; g++)";
                {
                    CodeStream::Scope b(funcEnv.getStream());

                    // Get reference to group
                    funcEnv.getStream() << "const auto *group = &mergedNeuronPrevSpikeTimeUpdateGroup" << n.getIndex() << "[g]; " << std::endl;
                    
                    // Create matching environment
                    EnvironmentGroupMergedField<NeuronPrevSpikeTimeUpdateGroupMerged> groupEnv(funcEnv, n);
                    buildStandardEnvironment(groupEnv, 1);

                    if(n.getArchetype().isDelayRequired()) {
                        groupEnv.printLine("const unsigned int lastTimestepDelaySlot = *$(_spk_que_ptr);");
                        groupEnv.printLine("const unsigned int lastTimestepDelayOffset = lastTimestepDelaySlot * $(num_neurons);");
                    }

                    // Generate code to update previous spike times
                    if(n.getArchetype().isPrevSpikeTimeRequired()) {
                        n.generateSpikes(
                            groupEnv,
                            [&n, this](EnvironmentExternalBase &env)
                            {
                                genPrevEventTimeUpdate(env, n, true);
                            });
                    }
                    
                    // Generate code to update previous spike-event times
                    if(n.getArchetype().isPrevSpikeEventTimeRequired()) {
                        n.generateSpikeEvents(
                            groupEnv,
                            [&n, this](EnvironmentExternalBase &env)
                            {
                                genPrevEventTimeUpdate(env, n, false);
                            });
                    }
                }
            });

        // Loop through merged neuron spike queue update groups
        modelMerged.genMergedNeuronSpikeQueueUpdateGroups(
            *this, memorySpaces,
            [this, &funcEnv, &modelMerged](auto &n)
            {
                CodeStream::Scope b(funcEnv.getStream());
                funcEnv.getStream() << "// merged neuron spike queue update group " << n.getIndex() << std::endl;
                funcEnv.getStream() << "for(unsigned int g = 0; g < " << n.getGroups().size() << "; g++)";
                {
                    CodeStream::Scope b(funcEnv.getStream());

                    // Get reference to group
                    funcEnv.getStream() << "const auto *group = &mergedNeuronSpikeQueueUpdateGroup" << n.getIndex() << "[g]; " << std::endl;
                    EnvironmentGroupMergedField<NeuronSpikeQueueUpdateGroupMerged> groupEnv(funcEnv, n);
                    buildStandardEnvironment(groupEnv, 1);

                    // Generate spike count reset
                    n.genSpikeQueueUpdate(groupEnv, 1);
                }
            });

        // Loop through merged neuron update groups
        modelMerged.genMergedNeuronUpdateGroups(
            *this, memorySpaces,
            [this, &funcEnv, &modelMerged](auto &n)
            {
                CodeStream::Scope b(funcEnv.getStream());
                funcEnv.getStream() << "// merged neuron update group " << n.getIndex() << std::endl;
                funcEnv.getStream() << "for(unsigned int g = 0; g < " << n.getGroups().size() << "; g++)";
                {
                    CodeStream::Scope b(funcEnv.getStream());

                    // Get reference to group
                    funcEnv.getStream() << "const auto *group = &mergedNeuronUpdateGroup" << n.getIndex() << "[g]; " << std::endl;
                    EnvironmentGroupMergedField<NeuronUpdateGroupMerged> groupEnv(funcEnv, n);
                    buildStandardEnvironment(groupEnv, 1);

                    // If spike or spike-like event recording is in use
                    if(n.getArchetype().isSpikeRecordingEnabled() || n.getArchetype().isSpikeEventRecordingEnabled()) {
                        // Calculate number of words which will be used to record this population's spikes
                        groupEnv.printLine("const unsigned int numRecordingWords = ($(num_neurons) + 31) / 32;");

                        // Zero spike recording buffer
                        if(n.getArchetype().isSpikeRecordingEnabled()) {
                            groupEnv.printLine("std::fill_n(&$(_record_spk)[recordingTimestep * numRecordingWords], numRecordingWords, 0);");
                        }

                        // Zero spike-like-event recording buffer
                        if(n.getArchetype().isSpikeEventRecordingEnabled()) {
                            n.generateSpikeEvents(
                                groupEnv,
                                [](EnvironmentExternalBase &env, NeuronUpdateGroupMerged::SynSpikeEvent&)
                                {
                                    env.printLine("std::fill_n(&$(_record_spk_event)[recordingTimestep * numRecordingWords], numRecordingWords, 0);");
                                });
                        }
                    }

                    groupEnv.getStream() << std::endl;

                    groupEnv.print("for(unsigned int i = 0; i < $(num_neurons); i++)");
                    {
                        CodeStream::Scope b(groupEnv.getStream());

                        groupEnv.add(Type::Uint32, "id", "i");

                        // Add RNG libray
                        EnvironmentLibrary rngEnv(groupEnv, StandardLibrary::getHostRNGFunctions(modelMerged.getModel().getPrecision()));

                        // Generate neuron update
                        n.generateNeuronUpdate(
                            *this, rngEnv, 1,
                            // Emit true spikes
                            [&n, this](EnvironmentExternalBase &env)
                            {
                                // Insert code to update WU vars
                                n.generateWUVarUpdate(env, 1);

                                // If recording is enabled
                                if(n.getArchetype().isSpikeRecordingEnabled()) {
                                    env.printLine("$(_record_spk)[(recordingTimestep * numRecordingWords) + ($(id) / 32)] |= (1 << ($(id) % 32));");
                                }

                                // Update event time
                                if(n.getArchetype().isSpikeTimeRequired()) {
                                    const std::string queueOffset = n.getArchetype().isDelayRequired() ? "$(_write_delay_offset) + " : "";
                                    env.printLine("$(_st)[" + queueOffset + "$(id)] = $(t);");
                                }

                                // Generate spike dagta structure updates
                                n.generateSpikes(
                                    env,
                                    [&n, this](EnvironmentExternalBase &env)
                                    {
                                        genEmitEvent(env, n, true);
                                    });
                               
                            },
                            // Emit spike-like events
                            [&n, this](EnvironmentExternalBase &env, NeuronUpdateGroupMerged::SynSpikeEvent &sg)
                            {
                                sg.generate(
                                    env, n,
                                    [&n, this](EnvironmentExternalBase &env, NeuronUpdateGroupMerged::SynSpikeEvent&)
                                    {
                                        genEmitEvent(env, n, false);

                                        if(n.getArchetype().isSpikeEventTimeRequired()) {
                                            const std::string queueOffset = n.getArchetype().isDelayRequired() ? "$(_write_delay_offset) + " : "";
                                            env.printLine("$(_set)[" + queueOffset + "$(id)] = $(t);");
                                        }

                                        // If recording is enabled
                                        if(n.getArchetype().isSpikeEventRecordingEnabled()) {
                                            env.printLine("$(_record_spk_event)[(recordingTimestep * numRecordingWords) + ($(id) / 32)] |= (1 << ($(id) % 32));");
                                        }
                                    });
                            });
                    }
                }
            });
    }

    // Generate struct definitions
    modelMerged.genMergedNeuronUpdateGroupStructs(os, *this);
    modelMerged.genMergedNeuronSpikeQueueUpdateStructs(os, *this);
    modelMerged.genMergedNeuronPrevSpikeTimeUpdateStructs(os, *this);

    // Generate arrays of merged structs and functions to set them
    modelMerged.genMergedNeuronUpdateGroupHostStructArrayPush(os, *this);
    modelMerged.genMergedNeuronSpikeQueueUpdateHostStructArrayPush(os, *this);
    modelMerged.genMergedNeuronPrevSpikeTimeUpdateHostStructArrayPush(os, *this);

    // Generate preamble
    preambleHandler(os);

    os << neuronUpdateStream.str();
}
//--------------------------------------------------------------------------
void Backend::genSynapseUpdate(CodeStream &os, ModelSpecMerged &modelMerged, BackendBase::MemorySpaces &memorySpaces, 
                               HostHandler preambleHandler) const
{
    if (modelMerged.getModel().getBatchSize() != 1) {
        throw std::runtime_error("The single-threaded CPU backend only supports simulations with a batch size of 1");
    }
    
    // Generate stream with synapse update code
    std::ostringstream synapseUpdateStream;
    CodeStream synapseUpdate(synapseUpdateStream);

    // Begin environment with standard library
    EnvironmentLibrary backendEnv(synapseUpdate, backendFunctions);
    EnvironmentLibrary synapseUpdateEnv(backendEnv, StandardLibrary::getMathsFunctions());

    synapseUpdateEnv.getStream() << "void updateSynapses(" << modelMerged.getModel().getTimePrecision().getName() << " t)";
    {
        CodeStream::Scope b(synapseUpdateEnv.getStream());

        EnvironmentExternal funcEnv(synapseUpdateEnv);
        funcEnv.add(modelMerged.getModel().getTimePrecision().addConst(), "t", "t");
        funcEnv.add(Type::Uint32.addConst(), "batch", "0");
        funcEnv.add(modelMerged.getModel().getTimePrecision().addConst(), "dt", 
                    Type::writeNumeric(modelMerged.getModel().getDT(), modelMerged.getModel().getTimePrecision()));

        // Dendritic delay update
        modelMerged.genMergedSynapseDendriticDelayUpdateGroups(
            *this, memorySpaces,
            [&funcEnv, &modelMerged, this](auto &sg)
            {
                // Loop through groups
                funcEnv.getStream() << "// merged synapse dendritic delay update group " << sg.getIndex() << std::endl;
                funcEnv.getStream() << "for(unsigned int g = 0; g < " << sg.getGroups().size() << "; g++)";
                {
                    CodeStream::Scope b(funcEnv.getStream());

                    // Use this to get reference to merged group structure
                    funcEnv.getStream() << "const auto *group = &mergedSynapseDendriticDelayUpdateGroup" << sg.getIndex() << "[g]; " << std::endl;
                    EnvironmentGroupMergedField<SynapseDendriticDelayUpdateGroupMerged> groupEnv(funcEnv, sg);
                    buildStandardEnvironment(groupEnv, 1);
                    sg.generateSynapseUpdate(groupEnv);
                }
            });

        // Synapse dynamics
        {
            Timer t(funcEnv.getStream(), "synapseDynamics", modelMerged.getModel().isTimingEnabled());
            modelMerged.genMergedSynapseDynamicsGroups(
                *this, memorySpaces,
                [this, &funcEnv, &modelMerged](auto &s)
                {
                    CodeStream::Scope b(funcEnv.getStream());
                    funcEnv.getStream() << "// merged synapse dynamics group " << s.getIndex() << std::endl;
                    funcEnv.getStream() << "for(unsigned int g = 0; g < " << s.getGroups().size() << "; g++)";
                    {
                        CodeStream::Scope b(funcEnv.getStream());

                        // Get reference to group
                        funcEnv.getStream() << "const auto *group = &mergedSynapseDynamicsGroup" << s.getIndex() << "[g]; " << std::endl;

                        // Create matching environment
                        EnvironmentGroupMergedField<SynapseDynamicsGroupMerged> groupEnv(funcEnv, s);
                        buildStandardEnvironment(groupEnv, 1);

                        // Loop through presynaptic neurons
                        groupEnv.print("for(unsigned int i = 0; i < $(num_pre); i++)");
                        {
                            // If this synapse group has sparse connectivity, loop through length of this row
                            CodeStream::Scope b(groupEnv.getStream());
                            if(s.getArchetype().getMatrixType() & SynapseMatrixConnectivity::SPARSE) {
                                groupEnv.print("for(unsigned int s = 0; s < $(_row_length)[i]; s++)");
                            }
                            // Otherwise, if it's dense, loop through each postsynaptic neuron
                            else if(s.getArchetype().getMatrixType() & SynapseMatrixConnectivity::DENSE) {
                                groupEnv.print("for (unsigned int j = 0; j < $(num_post); j++)");
                            }
                            else {
                                throw std::runtime_error("Only DENSE and SPARSE format connectivity can be used for synapse dynamics");
                            }
                            {
                                CodeStream::Scope b(groupEnv.getStream());
                                EnvironmentGroupMergedField<SynapseDynamicsGroupMerged> synEnv(groupEnv, s);

                                // Add presynaptic index to substitutions
                                synEnv.add(Type::Uint32.addConst(), "id_pre", "i");

                                const auto indexType = getSynapseIndexType(s);
                                const auto indexTypeName = indexType.getName();
                                if (s.getArchetype().getMatrixType() & SynapseMatrixConnectivity::SPARSE) {
                                    // Add initialiser strings to calculate synaptic and presynaptic index
                                    const size_t idSynInit = synEnv.addInitialiser("const " + indexTypeName + " idSyn = ((" + indexTypeName + ")i * $(_row_stride)) + s;");
                                    const size_t idPostInit = synEnv.addInitialiser("const unsigned int idPost = $(_ind)[$(id_syn)];");

                                    synEnv.add(indexType.addConst(), "id_syn", "idSyn", {idSynInit});
                                    synEnv.add(Type::Uint32.addConst(), "id_post", "idPost", {idPostInit, idSynInit});
                                }
                                else {
                                    // Add postsynaptic index to substitutions
                                    synEnv.add(Type::Uint32.addConst(), "id_post", "j");

                                    // Add initialiser to calculate synaptic index
                                    synEnv.add(indexType.addConst(), "id_syn", "idSyn", 
                                               {synEnv.addInitialiser("const " + indexTypeName + " idSyn = ((" + indexTypeName + ")i * $(num_post)) + j;")});
                                }

                                // Add correct functions for apply synaptic input
                                synEnv.add(Type::AddToPostDenDelay, "addToPostDelay", "$(_den_delay)[" + s.getPostDenDelayIndex(1, "$(id_post)", "$(1)") + "] += $(0)");
                                synEnv.add(Type::AddToPost, "addToPost", "$(_out_post)[" + s.getPostISynIndex(1, "$(id_post)") + "] += $(0)");
                                synEnv.add(Type::AddToPre, "addToPre", "$(_out_pre)[" + s.getPreISynIndex(1, "$(id_pre)") + "] += $(0)");
                                
                                // Call synapse dynamics handler
                                s.generateSynapseUpdate(synEnv, 1, modelMerged.getModel().getDT());
                            }
                        }
                    }
                });
        }

        // Presynaptic update
        {
            Timer t(funcEnv.getStream(), "presynapticUpdate", modelMerged.getModel().isTimingEnabled());
            modelMerged.genMergedPresynapticUpdateGroups(
                *this, memorySpaces,
                [this, &funcEnv, &modelMerged](auto &s)
                {
                    CodeStream::Scope b(funcEnv.getStream());
                    funcEnv.getStream() << "// merged presynaptic update group " << s.getIndex() << std::endl;
                    funcEnv.getStream() << "for(unsigned int g = 0; g < " << s.getGroups().size() << "; g++)";
                    {
                        CodeStream::Scope b(funcEnv.getStream());

                        // Get reference to group
                        funcEnv.getStream() << "const auto *group = &mergedPresynapticUpdateGroup" << s.getIndex() << "[g]; " << std::endl;
                        
                        // Create matching environment
                        EnvironmentGroupMergedField<PresynapticUpdateGroupMerged> groupEnv(funcEnv, s);
                        buildStandardEnvironment(groupEnv, 1);
                    
                        // generate the code for processing spike-like events
                        if (s.getArchetype().isPreSpikeEventRequired()) {
                            genPresynapticUpdate(groupEnv, s, modelMerged.getModel().getDT(), false);
                        }

                        // generate the code for processing true spike events
                        if (s.getArchetype().isPreSpikeRequired()) {
                            genPresynapticUpdate(groupEnv, s, modelMerged.getModel().getDT(), true);
                        }
                        funcEnv.getStream() << std::endl;
                    }
                });
        }

        // Postsynaptic update
        {
            Timer t(funcEnv.getStream(), "postsynapticUpdate", modelMerged.getModel().isTimingEnabled());
            modelMerged.genMergedPostsynapticUpdateGroups(
                *this, memorySpaces,
                [this, &funcEnv, &modelMerged](auto &s)
                {
                    CodeStream::Scope b(funcEnv.getStream());
                    funcEnv.getStream() << "// merged postsynaptic update group " << s.getIndex() << std::endl;
                    funcEnv.getStream() << "for(unsigned int g = 0; g < " << s.getGroups().size() << "; g++)";
                    {
                        CodeStream::Scope b(funcEnv.getStream());

                        // Get reference to group
                        funcEnv.getStream() << "const auto *group = &mergedPostsynapticUpdateGroup" << s.getIndex() << "[g]; " << std::endl;

                        // Create matching environment
                        EnvironmentGroupMergedField<PostsynapticUpdateGroupMerged> groupEnv(funcEnv, s);
                        buildStandardEnvironment(groupEnv, 1);

                        // generate the code for processing spike-like events
                        if (s.getArchetype().isPostSpikeEventRequired()) {
                            genPostsynapticUpdate(groupEnv, s, modelMerged.getModel().getDT(), false);
                        }

                        // generate the code for processing true spike events
                        if (s.getArchetype().isPostSpikeRequired()) {
                            genPostsynapticUpdate(groupEnv, s, modelMerged.getModel().getDT(), true);
                        }
                        groupEnv.getStream() << std::endl;
                    }
                });
        }
    }

    // Generate struct definitions
    modelMerged.genMergedSynapseDendriticDelayUpdateStructs(os, *this);
    modelMerged.genMergedPresynapticUpdateGroupStructs(os, *this);
    modelMerged.genMergedPostsynapticUpdateGroupStructs(os, *this);
    modelMerged.genMergedSynapseDynamicsGroupStructs(os, *this);

    // Generate arrays of merged structs and functions to set them
    modelMerged.genMergedSynapseDendriticDelayUpdateHostStructArrayPush(os, *this);
    modelMerged.genMergedPresynapticUpdateGroupHostStructArrayPush(os, *this);
    modelMerged.genMergedPostsynapticUpdateGroupHostStructArrayPush(os, *this);
    modelMerged.genMergedSynapseDynamicsGroupHostStructArrayPush(os, *this);

    // Generate preamble
    preambleHandler(os);

    os << synapseUpdateStream.str();
}
//--------------------------------------------------------------------------
void Backend::genCustomUpdate(CodeStream &os, ModelSpecMerged &modelMerged, BackendBase::MemorySpaces &memorySpaces, 
                              HostHandler preambleHandler) const
{
    const ModelSpecInternal &model = modelMerged.getModel();

    // Build set containing names of all custom update groups
    std::set<std::string> customUpdateGroups;
    std::transform(model.getCustomUpdates().cbegin(), model.getCustomUpdates().cend(),
                   std::inserter(customUpdateGroups, customUpdateGroups.end()),
                   [](const ModelSpec::CustomUpdateValueType &v) { return v.second.getUpdateGroupName(); });
    std::transform(model.getCustomWUUpdates().cbegin(), model.getCustomWUUpdates().cend(),
                   std::inserter(customUpdateGroups, customUpdateGroups.end()),
                   [](const ModelSpec::CustomUpdateWUValueType &v) { return v.second.getUpdateGroupName(); });
    std::transform(model.getCustomConnectivityUpdates().cbegin(), model.getCustomConnectivityUpdates().cend(),
                   std::inserter(customUpdateGroups, customUpdateGroups.end()),
                   [](const ModelSpec::CustomConnectivityUpdateValueType &v) { return v.second.getUpdateGroupName(); });

    // Generate stream with custom update code
    std::ostringstream customUpdateStream;
    CodeStream customUpdate(customUpdateStream);
    
    // Begin environment with standard library
    EnvironmentLibrary backendEnv(customUpdate, backendFunctions);
    EnvironmentLibrary customUpdateEnv(backendEnv, StandardLibrary::getMathsFunctions());

    // Loop through custom update groups
    for(const auto &g : customUpdateGroups) {
        customUpdateEnv.getStream() << "void update" << g << "(unsigned long long timestep)";
        {
            CodeStream::Scope b(customUpdateEnv.getStream());

             EnvironmentExternal funcEnv(customUpdateEnv);
             funcEnv.add(modelMerged.getModel().getTimePrecision().addConst(), "t", "t",
                         {funcEnv.addInitialiser("const " + model.getTimePrecision().getName() + " t = timestep * " + Type::writeNumeric(model.getDT(), model.getTimePrecision()) + ";")});
             funcEnv.add(Type::Uint32.addConst(), "batch", "0");
             funcEnv.add(modelMerged.getModel().getTimePrecision().addConst(), "dt", 
                    Type::writeNumeric(modelMerged.getModel().getDT(), modelMerged.getModel().getTimePrecision()));

            // Loop through host update groups and generate code for those in this custom update group
            modelMerged.genMergedCustomConnectivityHostUpdateGroups(
                *this, memorySpaces, g, 
                [this, &funcEnv, &modelMerged](auto &c)
                {
                    c.generateUpdate(*this, funcEnv);
                });
            
            {
                Timer t(funcEnv.getStream(), "customUpdate" + g, model.isTimingEnabled());
                modelMerged.genMergedCustomUpdateGroups(
                    *this, memorySpaces, g,
                    [this, &funcEnv](auto &c)
                    {
                        CodeStream::Scope b(funcEnv.getStream());
                        funcEnv.getStream() << "// merged custom update group " << c.getIndex() << std::endl;
                        funcEnv.getStream() << "for(unsigned int g = 0; g < " << c.getGroups().size() << "; g++)";
                        {
                            CodeStream::Scope b(funcEnv.getStream());

                            // Get reference to group
                            funcEnv.getStream() << "const auto *group = &mergedCustomUpdateGroup" << c.getIndex() << "[g]; " << std::endl;
                            
                            // Create matching environment
                            EnvironmentGroupMergedField<CustomUpdateGroupMerged> groupEnv(funcEnv, c);
                            buildSizeEnvironment(groupEnv);
                            buildStandardEnvironment(groupEnv, 1);

                            if (c.getArchetype().isNeuronReduction()) {
                                // Initialise reduction targets
                                // **TODO** these should be provided with some sort of caching mechanism
                                const auto reductionTargets = genInitReductionTargets(groupEnv.getStream(), c, 1);

                                // Loop through group members
                                EnvironmentGroupMergedField<CustomUpdateGroupMerged> memberEnv(groupEnv, c);
                                if (c.getArchetype().getDims() & VarAccessDim::ELEMENT) {
                                    memberEnv.print("for(unsigned int i = 0; i < $(num_neurons); i++)");
                                    memberEnv.add(Type::Uint32.addConst(), "id", "i");
                                }
                                else {
                                    memberEnv.add(Type::Uint32.addConst(), "id", "0");
                                }
                                {
                                    CodeStream::Scope b(memberEnv.getStream());
                                    c.generateCustomUpdate(memberEnv, 1,
                                                           [&reductionTargets, this](auto &env, auto&)
                                                           {        
                                                               // Loop through reduction targets and generate reduction
                                                               // **TODO** reduction should be automatically implemented by transpiler 
                                                               for (const auto &r : reductionTargets) {
                                                                   env.printLine(getReductionOperation("_lr" + r.name,  "$(" + r.name + ")", r.access, r.type) + ";");
                                                               }
                                                           });
                                }

                                // Write back reductions
                                for (const auto &r : reductionTargets) {
                                    memberEnv.getStream() << "group->" << r.name << "[" << r.index << "] = _lr" << r.name << ";" << std::endl;
                                }
                            }
<<<<<<< HEAD

                            // Write back reductions
                            for (const auto &r : reductionTargets) {
                                os << "group->" << r.name << "[" << r.index << "] = lr" << r.name << ";" << std::endl;
                            }
                        }
                        else {
                            // Loop through group members
                            Substitutions popSubs(&funcSubs);
                            if (c.getArchetype().isPerNeuron()) {
                                os << "for(unsigned int i = 0; i < group->size; i++)";
                                popSubs.addVarSubstitution("id", "i");
                            }
                            else {
                                popSubs.addVarSubstitution("id", "0");
                            }
                            {
                                CodeStream::Scope b(os);

                                // Generate custom update
                                c.generateCustomUpdate(*this, os, modelMerged, popSubs);

                                // Write back reductions
                                genWriteBackReductions(os, c, popSubs["id"]);
=======
                            else {
                                // Loop through group members
                                EnvironmentGroupMergedField<CustomUpdateGroupMerged> memberEnv(groupEnv, c);
                                if (c.getArchetype().getDims() & VarAccessDim::ELEMENT) {
                                    memberEnv.print("for(unsigned int i = 0; i < $(num_neurons); i++)");
                                    memberEnv.add(Type::Uint32.addConst(), "id", "i");
                                }
                                else {
                                    memberEnv.add(Type::Uint32.addConst(), "id", "0");
                                }
                                {
                                    CodeStream::Scope b(memberEnv.getStream());

                                    // Generate custom update
                                    c.generateCustomUpdate(memberEnv, 1,
                                                           [this](auto &env, auto &c)
                                                           {        
                                                               // Write back reductions
                                                               // **NOTE** this is just to handle batch reductions with batch size 1
                                                               genWriteBackReductions(env, c, "id");
                                                           });
                                }
>>>>>>> 1bbd4d8d
                            }
                        }
                    });

                // Loop through merged custom WU update groups
                modelMerged.genMergedCustomUpdateWUGroups(
                    *this, memorySpaces, g,
                    [this, &funcEnv](auto &c)
                    {
                        CodeStream::Scope b(funcEnv.getStream());
                        funcEnv.getStream() << "// merged custom WU update group " << c.getIndex() << std::endl;
                        funcEnv.getStream() << "for(unsigned int g = 0; g < " << c.getGroups().size() << "; g++)";
                        {
                            CodeStream::Scope b(funcEnv.getStream());

                            // Get reference to group
                            funcEnv.getStream() << "const auto *group = &mergedCustomUpdateWUGroup" << c.getIndex() << "[g]; " << std::endl;

                            // Create matching environment
                            EnvironmentGroupMergedField<CustomUpdateWUGroupMerged> groupEnv(funcEnv, c);
                            buildSizeEnvironment(groupEnv);
                            buildStandardEnvironment(groupEnv, 1);

                            // **TODO** add fields
                            const SynapseGroupInternal *sg = c.getArchetype().getSynapseGroup();
                            if (sg->getMatrixType() & SynapseMatrixWeight::KERNEL) {
                                genKernelIteration(groupEnv, c, c.getArchetype().getSynapseGroup()->getKernelSize().size(), 
                                                   [&c, this](EnvironmentExternalBase &env)
                                                   {
                                                       // Call custom update handler
                                                       c.generateCustomUpdate(env, 1,
                                                                              [this](auto &env, CustomUpdateWUGroupMergedBase &c)
                                                                              {        
                                                                                  // Write back reductions
                                                                                  // **NOTE** this is just to handle batch reductions with batch size 1
                                                                                  genWriteBackReductions(env, c, "id_syn");
                                                                              });
                                                   });
                            }
                            else {
                                // Loop through presynaptic neurons
                                groupEnv.print("for(unsigned int i = 0; i < $(num_pre); i++)");
                                {
                                    // If this synapse group has sparse connectivity, loop through length of this row
                                    CodeStream::Scope b(groupEnv.getStream());
                                    if (sg->getMatrixType() & SynapseMatrixConnectivity::SPARSE) {
                                        groupEnv.print("for(unsigned int s = 0; s < $(_row_length)[i]; s++)");
                                    }
                                    // Otherwise, if it's dense, loop through each postsynaptic neuron
                                    else if (sg->getMatrixType() & SynapseMatrixConnectivity::DENSE) {
                                        groupEnv.print("for (unsigned int j = 0; j < $(num_post); j++)");
                                    }
                                    else {
                                        throw std::runtime_error("Only DENSE and SPARSE format connectivity can be used for custom updates");
                                    }
                                    {
                                        CodeStream::Scope b(groupEnv.getStream());

                                        // Add presynaptic index to substitutions
                                        EnvironmentGroupMergedField<CustomUpdateWUGroupMerged> synEnv(groupEnv, c);
                                        synEnv.add(Type::Uint32.addConst(), "id_pre", "i");
                                        
                                        // If connectivity is sparse
                                        if (sg->getMatrixType() & SynapseMatrixConnectivity::SPARSE) {
                                            // Add initialisers to calculate synaptic index and thus lookup postsynaptic index
                                            const size_t idSynInit = synEnv.addInitialiser("const unsigned int idSyn = (i * $(_row_stride)) + s;");
                                            const size_t jInit = synEnv.addInitialiser("const unsigned int j = $(_ind)[idSyn];");

                                            // Add substitutions
                                            synEnv.add(Type::Uint32.addConst(), "id_syn", "idSyn", {idSynInit});
                                            synEnv.add(Type::Uint32.addConst(), "id_post", "j", {jInit, idSynInit});
                                        }
                                        else {
                                            synEnv.add(Type::Uint32.addConst(), "id_post", "j");

                                            synEnv.add(Type::Uint32.addConst(), "id_syn", "idSyn", 
                                                       {synEnv.addInitialiser("const unsigned int idSyn = (i * $(num_post)) + j;")});
                                        }

                                        // Generate custom update
                                        c.generateCustomUpdate(synEnv, 1,
                                                               [this](auto &env, auto &c)
                                                               {        
                                                                   // Write back reductions
                                                                   // **NOTE** this is just to handle batch reductions with batch size 1
                                                                   genWriteBackReductions(env, c, "id_syn");
                                                               });
                                    }
                                }
                            }
                        }
                    });
 
                // Loop through merged custom connectivity update groups
                modelMerged.genMergedCustomConnectivityUpdateGroups(
                    *this, memorySpaces, g,
                    [this, &funcEnv](auto &c)
                    {
                        CodeStream::Scope b(funcEnv.getStream());
                        funcEnv.getStream() << "// merged custom connectivity update group " << c.getIndex() << std::endl;
                        funcEnv.getStream() << "for(unsigned int g = 0; g < " << c.getGroups().size() << "; g++)";
                        {
                            CodeStream::Scope b(funcEnv.getStream());

                            // Get reference to group
                            funcEnv.getStream() << "const auto *group = &mergedCustomConnectivityUpdateGroup" << c.getIndex() << "[g]; " << std::endl;
                            
                            // Add host RNG functions
                            EnvironmentLibrary rngEnv(funcEnv, StandardLibrary::getHostRNGFunctions(c.getScalarType()));

                            // Create matching environment
                            EnvironmentGroupMergedField<CustomConnectivityUpdateGroupMerged> groupEnv(rngEnv, c);
                            buildStandardEnvironment(groupEnv);
           
                            // Loop through presynaptic neurons
                            groupEnv.print("for(unsigned int i = 0; i < $(num_pre); i++)");
                            {
                                CodeStream::Scope b(groupEnv.getStream());
                            
                                // Configure substitutions
                                groupEnv.add(Type::Uint32.addConst(), "id_pre", "i");
        
                                c.generateUpdate(*this, groupEnv, 1);
                            }
                        }
                    });
            }

            // Loop through merged custom connectivity remap update groups
            {
                Timer t(funcEnv.getStream(), "customUpdate" + g + "Remap", model.isTimingEnabled());
                modelMerged.genMergedCustomConnectivityRemapUpdateGroups(
                    *this, memorySpaces, g,
                    [this, &funcEnv](auto &c)
                    {
                        CodeStream::Scope b(funcEnv.getStream());
                        funcEnv.getStream() << "// merged custom connectivity remap update group " << c.getIndex() << std::endl;
                        funcEnv.getStream() << "for(unsigned int g = 0; g < " << c.getGroups().size() << "; g++)";
                        {
                            CodeStream::Scope b(funcEnv.getStream());

                            // Get reference to group
                            funcEnv.getStream() << "const auto *group = &mergedCustomConnectivityRemapUpdateGroup" << c.getIndex() << "[g]; " << std::endl;
                     
                            // Create matching environment
                            EnvironmentGroupMergedField<CustomConnectivityRemapUpdateGroupMerged> groupEnv(funcEnv, c);
                            buildStandardEnvironment(groupEnv);
                            
                            groupEnv.printLine("// Loop through presynaptic neurons");
                            groupEnv.print("for (unsigned int i = 0; i < $(num_pre); i++)");
                            {
                                CodeStream::Scope b(groupEnv.getStream());

                                genRemap(groupEnv);
                            }
                        }
                    });
            }

            // Loop through merged custom WU transpose update groups
            {
                Timer t(funcEnv.getStream(), "customUpdate" + g + "Transpose", model.isTimingEnabled());
                modelMerged.genMergedCustomUpdateTransposeWUGroups(
                    *this, memorySpaces, g,
                    [this, &funcEnv](auto &c)
                    {
                        CodeStream::Scope b(funcEnv.getStream());
                        funcEnv.getStream() << "// merged custom WU transpose update group " << c.getIndex() << std::endl;
                        funcEnv.getStream() << "for(unsigned int g = 0; g < " << c.getGroups().size() << "; g++)";
                        {
                            CodeStream::Scope b(funcEnv.getStream());

                            // Get reference to group
                            funcEnv.getStream() << "const auto *group = &mergedCustomUpdateTransposeWUGroup" << c.getIndex() << "[g]; " << std::endl;

                            // Create matching environment
                            EnvironmentGroupMergedField<CustomUpdateTransposeWUGroupMerged> groupEnv(funcEnv, c);
                            buildSizeEnvironment(groupEnv);
                            buildStandardEnvironment(groupEnv, 1);

                            // Add field for transpose field and get its name
                            const std::string transposeVarName = c.addTransposeField(groupEnv);

                            // Loop through presynaptic neurons
                            groupEnv.print("for(unsigned int i = 0; i < $(num_pre); i++)");
                            {
                                CodeStream::Scope b(groupEnv.getStream());

                                // Loop through each postsynaptic neuron
                                groupEnv.print("for (unsigned int j = 0; j < $(num_post); j++)");
                                {
                                    CodeStream::Scope b(groupEnv.getStream());
                                    EnvironmentGroupMergedField<CustomUpdateTransposeWUGroupMerged> synEnv(groupEnv, c);

                                    // Add pre and postsynaptic indices to environment
                                    synEnv.add(Type::Uint32.addConst(), "id_pre", "i");
                                    synEnv.add(Type::Uint32.addConst(), "id_post", "j");
                                
                                    // Add conditional initialisation code to calculate synapse index
                                    synEnv.add(Type::Uint32.addConst(), "id_syn", "idSyn", 
                                               {synEnv.addInitialiser("const unsigned int idSyn = (i * $(num_post)) + j;")});
                                
                                    // Generate custom update
                                    c.generateCustomUpdate(
                                        synEnv, 1,
                                        [&transposeVarName](auto &env, const auto&)
                                        {        
                                            // Update transpose variable
                                            env.printLine("$(" + transposeVarName + "_transpose)[(j * $(num_pre)) + i] = $(" + transposeVarName + ");");
                                        });
                                }
                            }

                        }
                    });
            }
        }
    }

    // Generate struct definitions
    modelMerged.genMergedCustomUpdateStructs(os, *this);
    modelMerged.genMergedCustomUpdateWUStructs(os, *this);
    modelMerged.genMergedCustomUpdateTransposeWUStructs(os, *this);
    modelMerged.genMergedCustomConnectivityUpdateStructs(os, *this);
    modelMerged.genMergedCustomConnectivityRemapUpdateStructs(os, *this);
    modelMerged.genMergedCustomConnectivityHostUpdateStructs(os, *this);

    // Generate arrays of merged structs and functions to set them
    modelMerged.genMergedCustomUpdateHostStructArrayPush(os, *this);
    modelMerged.genMergedCustomUpdateWUHostStructArrayPush(os, *this);
    modelMerged.genMergedCustomUpdateTransposeWUHostStructArrayPush(os, *this);
    modelMerged.genMergedCustomConnectivityUpdateHostStructArrayPush(os, *this);
    modelMerged.genMergedCustomConnectivityRemapUpdateHostStructArrayPush(os, *this);
    modelMerged.genMergedCustomConnectivityHostUpdateStructArrayPush(os, *this);

    // Generate preamble
    preambleHandler(os);

    os << customUpdateStream.str();

}
//--------------------------------------------------------------------------
void Backend::genInit(CodeStream &os, ModelSpecMerged &modelMerged, BackendBase::MemorySpaces &memorySpaces, 
                      HostHandler preambleHandler) const
{
    const ModelSpecInternal &model = modelMerged.getModel();
    if(model.getBatchSize() != 1) {
        throw std::runtime_error("The single-threaded CPU backend only supports simulations with a batch size of 1");
    }

    // Generate stream with neuron update code
    std::ostringstream initStream;
    CodeStream init(initStream);

    // Begin environment with RNG library and standard library
    EnvironmentLibrary rngEnv(init, StandardLibrary::getHostRNGFunctions(modelMerged.getModel().getPrecision()));
    EnvironmentLibrary backendEnv(rngEnv, backendFunctions);
    EnvironmentLibrary initEnv(backendEnv, StandardLibrary::getMathsFunctions());

    initEnv.getStream() << "void initialize()";
    {
        CodeStream::Scope b(initEnv.getStream());
        EnvironmentExternal funcEnv(initEnv);
        funcEnv.add(modelMerged.getModel().getTimePrecision().addConst(), "dt", 
                    Type::writeNumeric(modelMerged.getModel().getDT(), modelMerged.getModel().getTimePrecision()));

        Timer t(funcEnv.getStream(), "init", model.isTimingEnabled());

        funcEnv.getStream() << "// ------------------------------------------------------------------------" << std::endl;
        funcEnv.getStream() << "// Neuron groups" << std::endl;
        modelMerged.genMergedNeuronInitGroups(
            *this, memorySpaces,
            [this, &funcEnv, &modelMerged](auto &n)
            {
                CodeStream::Scope b(funcEnv.getStream());
                funcEnv.getStream() << "// merged neuron init group " << n.getIndex() << std::endl;
                funcEnv.getStream() << "for(unsigned int g = 0; g < " << n.getGroups().size() << "; g++)";
                {
                    CodeStream::Scope b(funcEnv.getStream());

                    // Get reference to group
                    funcEnv.getStream() << "const auto *group = &mergedNeuronInitGroup" << n.getIndex() << "[g]; " << std::endl;

                    EnvironmentGroupMergedField<NeuronInitGroupMerged> groupEnv(funcEnv, n);
                    buildStandardEnvironment(groupEnv, 1);
                    n.generateInit(*this, groupEnv, 1);
                }
            });

        funcEnv.getStream() << "// ------------------------------------------------------------------------" << std::endl;
        funcEnv.getStream() << "// Synapse groups" << std::endl;
        modelMerged.genMergedSynapseInitGroups(
            *this, memorySpaces,
            [this, &funcEnv, &modelMerged](auto &s)
            {
                CodeStream::Scope b(funcEnv.getStream());
                funcEnv.getStream() << "// merged synapse init group " << s.getIndex() << std::endl;
                funcEnv.getStream() << "for(unsigned int g = 0; g < " << s.getGroups().size() << "; g++)";
                {
                    CodeStream::Scope b(funcEnv.getStream());

                    // Get reference to group
                    funcEnv.getStream() << "const auto *group = &mergedSynapseInitGroup" << s.getIndex() << "[g]; " << std::endl;

                    EnvironmentGroupMergedField<SynapseInitGroupMerged> groupEnv(funcEnv, s);
                    buildStandardEnvironment(groupEnv, 1);
                    s.generateInit(*this, groupEnv, 1);
                }
            });

        funcEnv.getStream() << "// ------------------------------------------------------------------------" << std::endl;
        funcEnv.getStream() << "// Custom update groups" << std::endl;
        modelMerged.genMergedCustomUpdateInitGroups(
            *this, memorySpaces,
            [this, &funcEnv, &modelMerged](auto &c)
            {
                CodeStream::Scope b(funcEnv.getStream());
                funcEnv.getStream() << "// merged custom init group " << c.getIndex() << std::endl;
                funcEnv.getStream() << "for(unsigned int g = 0; g < " << c.getGroups().size() << "; g++)";
                {
                    CodeStream::Scope b(funcEnv.getStream());

                    // Get reference to group
                    funcEnv.getStream() << "const auto *group = &mergedCustomUpdateInitGroup" << c.getIndex() << "[g]; " << std::endl;

                    EnvironmentGroupMergedField<CustomUpdateInitGroupMerged> groupEnv(funcEnv, c);
                    buildStandardEnvironment(groupEnv, 1);
                    c.generateInit(*this, groupEnv, 1);
                }
            });

        funcEnv.getStream() << "// ------------------------------------------------------------------------" << std::endl;
        funcEnv.getStream() << "// Custom connectivity presynaptic update groups" << std::endl;
        modelMerged.genMergedCustomConnectivityUpdatePreInitGroups(
            *this, memorySpaces,
            [this, &funcEnv, &modelMerged](auto &c)
            {
                CodeStream::Scope b(funcEnv.getStream());
                funcEnv.getStream() << "// merged custom connectivity presynaptic init group " << c.getIndex() << std::endl;
                funcEnv.getStream() << "for(unsigned int g = 0; g < " << c.getGroups().size() << "; g++)";
                {
                    CodeStream::Scope b(funcEnv.getStream());

                    // Get reference to group
                    funcEnv.getStream() << "const auto *group = &mergedCustomConnectivityUpdatePreInitGroup" << c.getIndex() << "[g]; " << std::endl;

                    EnvironmentGroupMergedField<CustomConnectivityUpdatePreInitGroupMerged> groupEnv(funcEnv, c);
                    buildStandardEnvironment(groupEnv);
                    c.generateInit(*this, groupEnv, 1);
                }
            });

        funcEnv.getStream() << "// ------------------------------------------------------------------------" << std::endl;
        funcEnv.getStream() << "// Custom connectivity postsynaptic update groups" << std::endl;
        modelMerged.genMergedCustomConnectivityUpdatePostInitGroups(
            *this, memorySpaces,
            [this, &funcEnv, &modelMerged](auto &c)
            {
                CodeStream::Scope b(funcEnv.getStream());
                funcEnv.getStream() << "// merged custom connectivity postsynaptic init group " << c.getIndex() << std::endl;
                funcEnv.getStream() << "for(unsigned int g = 0; g < " << c.getGroups().size() << "; g++)";
                {
                    CodeStream::Scope b(funcEnv.getStream());

                    // Get reference to group
                    funcEnv.getStream() << "const auto *group = &mergedCustomConnectivityUpdatePostInitGroup" << c.getIndex() << "[g]; " << std::endl;
                    EnvironmentGroupMergedField<CustomConnectivityUpdatePostInitGroupMerged> groupEnv(funcEnv, c);
                    buildStandardEnvironment(groupEnv);
                    c.generateInit(*this, groupEnv, 1);
                }
            });

        funcEnv.getStream() << "// ------------------------------------------------------------------------" << std::endl;
        funcEnv.getStream() << "// Custom WU update groups" << std::endl;
        modelMerged.genMergedCustomWUUpdateInitGroups(
            *this, memorySpaces,
            [this, &funcEnv, &modelMerged](auto &c)
            {
                CodeStream::Scope b(funcEnv.getStream());
                funcEnv.getStream() << "// merged custom WU update group " << c.getIndex() << std::endl;
                funcEnv.getStream() << "for(unsigned int g = 0; g < " << c.getGroups().size() << "; g++)";
                {
                    CodeStream::Scope b(funcEnv.getStream());

                    // Get reference to group
                    funcEnv.getStream() << "const auto *group = &mergedCustomWUUpdateInitGroup" << c.getIndex() << "[g]; " << std::endl;

                    EnvironmentGroupMergedField<CustomWUUpdateInitGroupMerged> groupEnv(funcEnv, c);
                    buildStandardEnvironment(groupEnv, 1);
                    c.generateInit(*this, groupEnv, 1);
                }
            });

        funcEnv.getStream() << "// ------------------------------------------------------------------------" << std::endl;
        funcEnv.getStream() << "// Synapse sparse connectivity" << std::endl;
        modelMerged.genMergedSynapseConnectivityInitGroups(
            *this, memorySpaces,
            [this, &funcEnv, &modelMerged](auto &s)
            {
                CodeStream::Scope b(funcEnv.getStream());
                funcEnv.getStream() << "// merged synapse connectivity init group " << s.getIndex() << std::endl;
                funcEnv.getStream() << "for(unsigned int g = 0; g < " << s.getGroups().size() << "; g++)";
                {
                    CodeStream::Scope b(funcEnv.getStream());

                    // Get reference to group
                    funcEnv.getStream() << "const auto *group = &mergedSynapseConnectivityInitGroup" << s.getIndex() << "[g]; " << std::endl;
                    EnvironmentGroupMergedField<SynapseConnectivityInitGroupMerged> groupEnv(funcEnv, s);
                    buildStandardEnvironment(groupEnv, modelMerged.getModel().getBatchSize());

                    // If matrix connectivity is neither sparse or bitmask, give error
                    if(!(s.getArchetype().getMatrixType() & SynapseMatrixConnectivity::SPARSE)
                       && !(s.getArchetype().getMatrixType() & SynapseMatrixConnectivity::BITMASK)) 
                    {
                        throw std::runtime_error("Only BITMASK and SPARSE format connectivity can be generated using a connectivity initialiser");
                    }

                    // If there is row-building code in this snippet
                    const auto &connectInit = s.getArchetype().getSparseConnectivityInitialiser();
                    if(!Utils::areTokensEmpty(connectInit.getRowBuildCodeTokens())) {
                        // Generate loop through source neurons
                        groupEnv.print("for (unsigned int i = 0; i < $(num_pre); i++)");

                        // Configure substitutions
                        groupEnv.add(Type::Uint32.addConst(), "id_pre", "i");
                        groupEnv.add(Type::Uint32.addConst(), "id_post_begin", "0");
                        groupEnv.add(Type::Uint32.addConst(), "id_thread", "0");
                        groupEnv.add(Type::Uint32.addConst(), "num_threads", "1");
                    }
                    // Otherwise
                    else {
                        assert(!Utils::areTokensEmpty(connectInit.getColBuildCodeTokens()));

                        // Loop through target neurons
                        groupEnv.print("for (unsigned int j = 0; j < $(num_post); j++)");

                        // Configure substitutions
                        groupEnv.add(Type::Uint32.addConst(), "id_post", "j");
                        groupEnv.add(Type::Uint32.addConst(), "id_pre_begin", "0");
                        groupEnv.add(Type::Uint32.addConst(), "id_thread", "0");
                        groupEnv.add(Type::Uint32.addConst(), "num_threads", "1");
                    }
                    {
                        CodeStream::Scope b(groupEnv.getStream());

                        // Create environment for generating add synapsecode into seperate CodeStream
                        std::ostringstream addSynapseStream;
                        CodeStream addSynapse(addSynapseStream);
                        {
                            CodeStream::Scope b(addSynapse);
                            EnvironmentExternal addSynapseEnv(groupEnv, addSynapse);

                            // Get postsynaptic/presynaptic index from first addSynapse parameter
                            // **YUCK** we need to do this in an initialiser so the $(0) doesn't get confused with those used in AddToXXXX
                            if(!Utils::areTokensEmpty(connectInit.getRowBuildCodeTokens())) {
                                addSynapseEnv.add(Type::Uint32.addConst(), "id_post", "idPost",
                                                  {addSynapseEnv.addInitialiser("const unsigned int idPost = $(0);")});
                            }
                            else {
                                addSynapseEnv.add(Type::Uint32.addConst(), "id_pre", "idPre",
                                                  {addSynapseEnv.addInitialiser("const unsigned int idPre = $(0);")});
                            }

                            // If matrix is sparse
                            if(s.getArchetype().getMatrixType() & SynapseMatrixConnectivity::SPARSE) {
                                // Calculate index of new synapse
                                addSynapseEnv.add(Type::Uint32.addConst(), "id_syn", "idSyn",
                                                {addSynapseEnv.addInitialiser("const unsigned int idSyn = ($(id_pre) * $(_row_stride)) + $(_row_length)[$(id_pre)];")});

                                // If there is a kernel
                                if(!s.getArchetype().getKernelSize().empty()) {
                                    // Create new environment
                                    EnvironmentGroupMergedField<SynapseConnectivityInitGroupMerged> kernelInitEnv(addSynapseEnv, s);

                                    // Replace kernel indices with the subsequent 'function' parameters
                                    // **YUCK** these also need doing in initialisers so the $(1) doesn't get confused with those used in addToPostDelay
                                    for(size_t i = 0; i < s.getArchetype().getKernelSize().size(); i++) {
                                        const std::string iStr = std::to_string(i);
                                        kernelInitEnv.add(Type::Uint32.addConst(), "id_kernel_" + iStr, "idKernel" + iStr,
                                                        {kernelInitEnv.addInitialiser("const unsigned int idKernel" + iStr + " = $(" + std::to_string(i + 1) + ");")});
                                    }

                                    // Call handler to initialize variables
                                    s.generateKernelInit(kernelInitEnv, 1);
                                }

                                // Add synapse to data structure
                                addSynapseEnv.printLine("$(_ind)[$(id_syn)] = $(id_post);");
                                addSynapseEnv.printLine("$(_row_length)[$(id_pre)]++;");
                            }
                            // Otherwise, if it's bitmask
                            else {
                                assert(s.getArchetype().getMatrixType() & SynapseMatrixConnectivity::BITMASK);
                                assert(s.getArchetype().getKernelSize().empty()) ;

                                 // If there is row-building code in this snippet
                                 // **THINK** why is this logic so convoluted?
                                if(!Utils::areTokensEmpty(connectInit.getRowBuildCodeTokens())) {
                                    addSynapseEnv.printLine("const int64_t rowStartGID = $(id_pre) * $(_row_stride);");
                                    addSynapseEnv.printLine("$(_gp)[(rowStartGID + $(id_post)) / 32] |= (0x80000000 >> ((rowStartGID + $(id_post)) & 31));");
                                }
                                // Otherwise
                                else {
                                    addSynapseEnv.printLine("const int64_t colStartGID = $(id_post);");
                                    addSynapseEnv.printLine("$(_gp)[(colStartGID + ($(id_pre) * $(_row_stride))) / 32] |= (0x80000000 >> ((colStartGID + ($(id_pre) * $(_row_stride))) & 31));");
                                }
                            }
                        }
                        

                        const auto addSynapseType = Type::ResolvedType::createFunction(Type::Void, std::vector<Type::ResolvedType>{1ull + s.getArchetype().getKernelSize().size(), Type::Uint32});
                        groupEnv.add(addSynapseType, "addSynapse", addSynapseStream.str());

                        // Call appropriate connectivity handler
                        if(!Utils::areTokensEmpty(connectInit.getRowBuildCodeTokens())) {
                            s.generateSparseRowInit(groupEnv);
                        }
                        else {
                            s.generateSparseColumnInit(groupEnv);
                        }
                    }
                }
            });
    }
    initEnv.getStream() << std::endl;
    initEnv.getStream() << "void initializeSparse()";
    {
        CodeStream::Scope b(initEnv.getStream());
        EnvironmentExternal funcEnv(initEnv);

        Timer t(funcEnv.getStream(), "initSparse", model.isTimingEnabled());

        funcEnv.getStream() << "// ------------------------------------------------------------------------" << std::endl;
        funcEnv.getStream() << "// Synapse groups with sparse connectivity" << std::endl;
        modelMerged.genMergedSynapseSparseInitGroups(
            *this, memorySpaces,
            [this, &funcEnv, &modelMerged](auto &s)
            {
                CodeStream::Scope b(funcEnv.getStream());
                funcEnv.getStream() << "// merged sparse synapse init group " << s.getIndex() << std::endl;
                funcEnv.getStream() << "for(unsigned int g = 0; g < " << s.getGroups().size() << "; g++)";
                {
                    CodeStream::Scope b(funcEnv.getStream());

                    // Get reference to group
                    funcEnv.getStream() << "const auto *group = &mergedSynapseSparseInitGroup" << s.getIndex() << "[g]; " << std::endl;
                    EnvironmentGroupMergedField<SynapseSparseInitGroupMerged> groupEnv(funcEnv, s);
                    buildStandardEnvironment(groupEnv, modelMerged.getModel().getBatchSize());

                    groupEnv.printLine("// Loop through presynaptic neurons");
                    groupEnv.print("for (unsigned int i = 0; i < $(num_pre); i++)");
                    {
                        CodeStream::Scope b(groupEnv.getStream());

                        // Generate sparse initialisation code
                        groupEnv.add(Type::Uint32.addConst(), "id_pre", "i");
                        if(s.getArchetype().isWUVarInitRequired()) {
                            groupEnv.add(Type::Uint32.addConst(), "row_len", "$(_row_length)[i]");
                            s.generateInit(*this, groupEnv, 1);
                        }

                        // If postsynaptic learning is required
                        if(s.getArchetype().isPostSpikeRequired() || s.getArchetype().isPostSpikeEventRequired()) {
                            genRemap(groupEnv);
                        }
                    }
                }
            });

        funcEnv.getStream() << "// ------------------------------------------------------------------------" << std::endl;
        funcEnv.getStream() << "// Custom sparse WU update groups" << std::endl;
        modelMerged.genMergedCustomWUUpdateSparseInitGroups(
            *this, memorySpaces,
            [this, &funcEnv, &modelMerged](auto &c)
            {
                CodeStream::Scope b(funcEnv.getStream());
                funcEnv.getStream() << "// merged custom sparse WU update group " << c.getIndex() << std::endl;
                funcEnv.getStream() << "for(unsigned int g = 0; g < " << c.getGroups().size() << "; g++)";
                {
                    CodeStream::Scope b(funcEnv.getStream());

                    // Get reference to group
                    funcEnv.getStream() << "const auto *group = &mergedCustomWUUpdateSparseInitGroup" << c.getIndex() << "[g]; " << std::endl;
                    EnvironmentGroupMergedField<CustomWUUpdateSparseInitGroupMerged> groupEnv(funcEnv, c);
                    buildStandardEnvironment(groupEnv, 1);

                    groupEnv.printLine("// Loop through presynaptic neurons");
                    groupEnv.print("for (unsigned int i = 0; i < $(num_pre); i++)");
                    {
                        CodeStream::Scope b(groupEnv.getStream());

                        // Generate initialisation code  
                        groupEnv.add(Type::Uint32.addConst(), "id_pre", "i");
                        groupEnv.add(Type::Uint32.addConst(), "row_len", "$(_row_length)[i]");
                        c.generateInit(*this, groupEnv, 1);
                    }
                }
            });
        
        funcEnv.getStream() << "// ------------------------------------------------------------------------" << std::endl;
        funcEnv.getStream() << "// Custom connectivity update sparse init groups" << std::endl;
         modelMerged.genMergedCustomConnectivityUpdateSparseInitGroups(
            *this, memorySpaces,
            [this, &funcEnv, &modelMerged](auto &c)
            {
                CodeStream::Scope b(funcEnv.getStream());
                funcEnv.getStream() << "// merged custom connectivity update sparse init group " << c.getIndex() << std::endl;
                funcEnv.getStream() << "for(unsigned int g = 0; g < " << c.getGroups().size() << "; g++)";
                {
                    CodeStream::Scope b(funcEnv.getStream());

                    // Get reference to group
                    funcEnv.getStream() << "const auto *group = &mergedCustomConnectivityUpdateSparseInitGroup" << c.getIndex() << "[g]; " << std::endl;
                    EnvironmentGroupMergedField<CustomConnectivityUpdateSparseInitGroupMerged> groupEnv(funcEnv, c);
                    buildStandardEnvironment(groupEnv);

                    groupEnv.printLine("// Loop through presynaptic neurons");
                    groupEnv.print("for (unsigned int i = 0; i < $(num_pre); i++)");
                    {
                        CodeStream::Scope b(groupEnv.getStream());

                        // Generate initialisation code  
                        groupEnv.add(Type::Uint32.addConst(), "id_pre", "i");
                        groupEnv.add(Type::Uint32.addConst(), "row_len", "$(_row_length)[i]");
                        c.generateInit(*this, groupEnv, 1);
                    }
                }
            });
    }

    
    // Generate struct definitions
    modelMerged.genMergedNeuronInitGroupStructs(os, *this);
    modelMerged.genMergedSynapseInitGroupStructs(os, *this);
    modelMerged.genMergedCustomUpdateInitGroupStructs(os, *this);
    modelMerged.genMergedCustomWUUpdateInitGroupStructs(os, *this);
    modelMerged.genMergedSynapseConnectivityInitGroupStructs(os, *this);
    modelMerged.genMergedSynapseSparseInitGroupStructs(os, *this);
    modelMerged.genMergedCustomWUUpdateSparseInitGroupStructs(os, *this);
    modelMerged.genMergedCustomConnectivityUpdatePreInitStructs(os, *this);
    modelMerged.genMergedCustomConnectivityUpdatePostInitStructs(os, *this);
    modelMerged.genMergedCustomConnectivityUpdateSparseInitStructs(os, *this);

    // Generate arrays of merged structs and functions to set them
    modelMerged.genMergedNeuronInitGroupHostStructArrayPush(os, *this);
    modelMerged.genMergedSynapseInitGroupHostStructArrayPush(os, *this);
    modelMerged.genMergedCustomUpdateInitGroupHostStructArrayPush(os, *this);
    modelMerged.genMergedCustomWUUpdateInitGroupHostStructArrayPush(os, *this);
    modelMerged.genMergedSynapseConnectivityInitGroupHostStructArrayPush(os, *this);
    modelMerged.genMergedSynapseSparseInitGroupHostStructArrayPush(os, *this);
    modelMerged.genMergedCustomWUUpdateSparseInitGroupHostStructArrayPush(os, *this);
    modelMerged.genMergedCustomConnectivityUpdatePreInitHostStructArrayPush(os, *this);
    modelMerged.genMergedCustomConnectivityUpdatePostInitHostStructArrayPush(os, *this);
    modelMerged.genMergedCustomConnectivityUpdateSparseInitHostStructArrayPush(os, *this);
    
    // Generate preamble
    preambleHandler(os);

    os << initStream.str();

}
//--------------------------------------------------------------------------
size_t Backend::getSynapticMatrixRowStride(const SynapseGroupInternal &sg) const
{
    if ((sg.getMatrixType() & SynapseMatrixConnectivity::SPARSE) || (sg.getMatrixType() & SynapseMatrixConnectivity::TOEPLITZ)) {
        return sg.getMaxConnections();
    }
    else if(sg.getMatrixType() & SynapseMatrixConnectivity::BITMASK) {
        return padSize(sg.getTrgNeuronGroup()->getNumNeurons(), 32);
    }
    else {
        return sg.getTrgNeuronGroup()->getNumNeurons();
    }
}
//--------------------------------------------------------------------------
void Backend::genDefinitionsPreamble(CodeStream &os, const ModelSpecMerged &modelMerged) const
{
    const ModelSpecInternal &model = modelMerged.getModel();
    if(model.getBatchSize() != 1) {
        throw std::runtime_error("The single-threaded CPU backend only supports simulations with a batch size of 1");
    }

    os << "// Standard C++ includes" << std::endl;
    os << "#include <algorithm>" << std::endl;
    os << "#include <chrono>" << std::endl;
    os << "#include <iostream>" << std::endl;
    os << "#include <random>" << std::endl;
    os << std::endl;
    os << "// Standard C includes" << std::endl;
    os << "#include <cassert>" << std::endl;
    os << "#include <cmath>" << std::endl;
    os << "#include <cstdint>" << std::endl;
    os << "#include <cstring>" << std::endl;

    
    // On windows, define an inline function, matching the signature of __builtin_clz which counts leading zeros
#ifdef _WIN32
    os << "#include <intrin.h>" << std::endl;
    os << std::endl;
    os << "int inline gennCLZ(unsigned int value)";
    {
        CodeStream::Scope b(os);
        os << "unsigned long leadingZero = 0;" << std::endl;
        os << "if( _BitScanReverse(&leadingZero, value))";
        {
            CodeStream::Scope b(os);
            os << "return 31 - leadingZero;" << std::endl;
        }
        os << "else";
        {
            CodeStream::Scope b(os);
            os << "return 32;" << std::endl;
        }
    }
    // Otherwise, on *nix, use __builtin_clz intrinsic
#else
    os << "#define gennCLZ __builtin_clz" << std::endl;
#endif
    os << std::endl;

    // CUDA and OpenCL both provide generic min and max functions 
    // to match this, bring std::min and std::max into global namespace
    os << "using std::min;" << std::endl;
    os << "using std::max;" << std::endl;
}
//--------------------------------------------------------------------------
void Backend::genRunnerPreamble(CodeStream &, const ModelSpecMerged &) const
{
}
//--------------------------------------------------------------------------
void Backend::genAllocateMemPreamble(CodeStream&, const ModelSpecMerged&) const
{
}
//--------------------------------------------------------------------------
void Backend::genFreeMemPreamble(CodeStream&, const ModelSpecMerged&) const
{
}
//--------------------------------------------------------------------------
void Backend::genStepTimeFinalisePreamble(CodeStream &, const ModelSpecMerged &) const
{
}
//--------------------------------------------------------------------------
std::unique_ptr<GeNN::Runtime::StateBase> Backend::createState(const Runtime::Runtime&) const
{
    return std::make_unique<State>();
}
//--------------------------------------------------------------------------
std::unique_ptr<Runtime::ArrayBase> Backend::createArray(const Type::ResolvedType &type, size_t count, 
                                                         VarLocation location, bool uninitialized) const
{
    return std::make_unique<Array>(type, count, location, uninitialized);
}
//--------------------------------------------------------------------------
void Backend::genLazyVariableDynamicAllocation(CodeStream &os, 
                                               const Type::ResolvedType &type, const std::string &name, VarLocation, 
                                               const std::string &countVarName) const
{
    if (type.isPointer()) {
        os << "*$(_" << name <<  ") = new " << type.getPointer().valueType->getValue().name << "[" << countVarName << "];" << std::endl;
    }
    else {
        os << "$(_" << name <<  ") = new " << type.getValue().name << "[" << countVarName << "];" << std::endl;
    }
}
//--------------------------------------------------------------------------
void Backend::genLazyVariableDynamicPush(CodeStream&, 
                                         const Type::ResolvedType&, const std::string&,
                                         VarLocation, const std::string&) const
{
}
//--------------------------------------------------------------------------
void Backend::genLazyVariableDynamicPull(CodeStream&, 
                                         const Type::ResolvedType&, const std::string&,
                                         VarLocation, const std::string&) const
{
}
//--------------------------------------------------------------------------
void Backend::genMergedDynamicVariablePush(CodeStream &os, const std::string &suffix, size_t mergedGroupIdx, 
                                           const std::string &groupIdx, const std::string &fieldName,
                                           const std::string &egpName) const
{
    os << "merged" << suffix << "Group" << mergedGroupIdx << "[" << groupIdx << "]." << fieldName << " = " << egpName << ";" << std::endl;
}

//--------------------------------------------------------------------------
std::string Backend::getMergedGroupFieldHostTypeName(const Type::ResolvedType &type) const
{
    return type.getName();
}
//--------------------------------------------------------------------------
void Backend::genPopVariableInit(EnvironmentExternalBase &env, HandlerEnv handler) const
{
    handler(env);
}
//--------------------------------------------------------------------------
void Backend::genVariableInit(EnvironmentExternalBase &env, const std::string &count, const std::string &indexVarName, HandlerEnv handler) const
{
    // **TODO** loops like this should be generated like CUDA threads
    env.getStream() << "for (unsigned int i = 0; i < (" << env[count] << "); i++)";
    {
        CodeStream::Scope b(env.getStream());

        EnvironmentExternal varEnv(env);
        varEnv.add(Type::Uint32, indexVarName, "i");
        handler(varEnv);
    }
}
//--------------------------------------------------------------------------
void Backend::genSparseSynapseVariableRowInit(EnvironmentExternalBase &env, HandlerEnv handler) const
{
    env.print("for (unsigned int j = 0; j < $(_row_length)[$(id_pre)]; j++)");
    {
        CodeStream::Scope b(env.getStream());

        EnvironmentExternal varEnv(env);
        // **TODO** 64-bit
        varEnv.add(Type::Uint32, "id_syn", "idSyn",
                   {varEnv.addInitialiser("const unsigned int idSyn = ($(id_pre) * $(_row_stride)) + j;")});
        varEnv.add(Type::Uint32, "id_post", "idPost",
                   {varEnv.addInitialiser("const unsigned int idPost = $(_ind)[$(id_syn)];")});
        handler(varEnv);
     }
}
//--------------------------------------------------------------------------
void Backend::genDenseSynapseVariableRowInit(EnvironmentExternalBase &env, HandlerEnv handler) const
{
    env.print("for (unsigned int j = 0; j < $(num_post); j++)");
    {
        CodeStream::Scope b(env.getStream());

        EnvironmentExternal varEnv(env);
        // **TODO** 64-bit
        varEnv.add(Type::Uint32, "id_syn", "idSyn",
                   {varEnv.addInitialiser("const unsigned int idSyn = ($(id_pre) * $(_row_stride)) + j;")});
        varEnv.add(Type::Uint32, "id_post", "j");
        handler(varEnv);
    }
}
//--------------------------------------------------------------------------
void Backend::genKernelSynapseVariableInit(EnvironmentExternalBase &env, SynapseInitGroupMerged &sg, HandlerEnv handler) const
{
    genKernelIteration(env, sg, sg.getArchetype().getKernelSize().size(), handler);
}
//--------------------------------------------------------------------------
void Backend::genKernelCustomUpdateVariableInit(EnvironmentExternalBase &env, CustomWUUpdateInitGroupMerged &cu, HandlerEnv handler) const
{
    genKernelIteration(env, cu, cu.getArchetype().getSynapseGroup()->getKernelSize().size(), handler);
}
//--------------------------------------------------------------------------
void Backend::genGlobalDeviceRNG(CodeStream&, CodeStream&, CodeStream&, CodeStream&) const
{
    assert(false);
}
//--------------------------------------------------------------------------
void Backend::genTimer(CodeStream &, CodeStream &, CodeStream &, CodeStream &, CodeStream &, const std::string &, bool) const
{
    // Timing single-threaded CPU backends don't require any additional state
}
//--------------------------------------------------------------------------
void Backend::genReturnFreeDeviceMemoryBytes(CodeStream &os) const
{
    // There is no 'device' when using single-threaded CPU backend
    os << "return 0;" << std::endl;
}
//--------------------------------------------------------------------------
void Backend::genAssert(CodeStream &os, const std::string &condition) const
{
    os << "assert(" << condition << ");" << std::endl;
}
//--------------------------------------------------------------------------
void Backend::genMakefilePreamble(std::ostream &os) const
{
    std::string linkFlags = "-shared ";
    std::string cxxFlags = "-c -fPIC -std=c++11 -MMD -MP";
#ifdef __APPLE__
    cxxFlags += " -Wno-return-type-c-linkage";
#endif
    cxxFlags += " " + getPreferences().userCxxFlagsGNU;
    if (getPreferences().optimizeCode) {
        cxxFlags += " -O3 -ffast-math";
    }
    if (getPreferences().debugCode) {
        cxxFlags += " -O0 -g";
    }

    // Write variables to preamble
    os << "CXXFLAGS := " << cxxFlags << std::endl;
    os << "LINKFLAGS := " << linkFlags << std::endl;

    os << std::endl;
}
//--------------------------------------------------------------------------
void Backend::genMakefileLinkRule(std::ostream &os) const
{
    os << "\t@$(CXX) $(LINKFLAGS) -o $@ $(OBJECTS)" << std::endl;
}
//--------------------------------------------------------------------------
void Backend::genMakefileCompileRule(std::ostream &os) const
{
    os << "%.o: %.cc %.d" << std::endl;
    os << "\t@$(CXX) $(CXXFLAGS) -o $@ $<" << std::endl;
}
//--------------------------------------------------------------------------
void Backend::genMSBuildConfigProperties(std::ostream&) const
{
}
//--------------------------------------------------------------------------
void Backend::genMSBuildImportProps(std::ostream&) const
{
}
//--------------------------------------------------------------------------
void Backend::genMSBuildItemDefinitions(std::ostream &os) const
{
    // Add item definition for host compilation
    os << "\t\t<ClCompile>" << std::endl;
    os << "\t\t\t<WarningLevel>Level3</WarningLevel>" << std::endl;
    os << "\t\t\t<Optimization Condition=\"'$(Configuration)'=='Release'\">MaxSpeed</Optimization>" << std::endl;
    os << "\t\t\t<Optimization Condition=\"'$(Configuration)'=='Debug'\">Disabled</Optimization>" << std::endl;
    os << "\t\t\t<FunctionLevelLinking Condition=\"'$(Configuration)'=='Release'\">true</FunctionLevelLinking>" << std::endl;
    os << "\t\t\t<IntrinsicFunctions Condition=\"'$(Configuration)'=='Release'\">true</IntrinsicFunctions>" << std::endl;
    os << "\t\t\t<ExceptionHandling>SyncCThrow</ExceptionHandling>" << std::endl;
    os << "\t\t\t<PreprocessorDefinitions Condition=\"'$(Configuration)'=='Release'\">WIN32;WIN64;NDEBUG;_CONSOLE;BUILDING_GENERATED_CODE;%(PreprocessorDefinitions)</PreprocessorDefinitions>" << std::endl;
    os << "\t\t\t<PreprocessorDefinitions Condition=\"'$(Configuration)'=='Debug'\">WIN32;WIN64;_DEBUG;_CONSOLE;BUILDING_GENERATED_CODE;%(PreprocessorDefinitions)</PreprocessorDefinitions>" << std::endl;
    os << "\t\t\t<FloatingPointModel>" << (getPreferences().optimizeCode ? "Fast" : "Precise") << "</FloatingPointModel>" << std::endl;
    os << "\t\t\t<MultiProcessorCompilation>true</MultiProcessorCompilation>" << std::endl;
    os << "\t\t</ClCompile>" << std::endl;

    // Add item definition for linking
    os << "\t\t<Link>" << std::endl;
    os << "\t\t\t<GenerateDebugInformation>true</GenerateDebugInformation>" << std::endl;
    os << "\t\t\t<EnableCOMDATFolding Condition=\"'$(Configuration)'=='Release'\">true</EnableCOMDATFolding>" << std::endl;
    os << "\t\t\t<OptimizeReferences Condition=\"'$(Configuration)'=='Release'\">true</OptimizeReferences>" << std::endl;
    os << "\t\t\t<SubSystem>Console</SubSystem>" << std::endl;
    os << "\t\t\t<AdditionalDependencies>kernel32.lib;user32.lib;gdi32.lib;winspool.lib;comdlg32.lib;advapi32.lib;shell32.lib;ole32.lib;oleaut32.lib;uuid.lib;odbc32.lib;odbccp32.lib;%(AdditionalDependencies)</AdditionalDependencies>" << std::endl;
    os << "\t\t</Link>" << std::endl;
}
//--------------------------------------------------------------------------
void Backend::genMSBuildCompileModule(const std::string &moduleName, std::ostream &os) const
{
    os << "\t\t<ClCompile Include=\"" << moduleName << ".cc\" />" << std::endl;
}
//--------------------------------------------------------------------------
void Backend::genMSBuildImportTarget(std::ostream&) const
{
}
//--------------------------------------------------------------------------
bool Backend::isGlobalHostRNGRequired(const ModelSpecInternal &model) const
{
    // If any neuron groups require simulation RNGs or require RNG for initialisation, return true
    // **NOTE** this takes postsynaptic model initialisation into account
    if(std::any_of(model.getNeuronGroups().cbegin(), model.getNeuronGroups().cend(),
                   [](const ModelSpec::NeuronGroupValueType &n)
                   {
                       return n.second.isSimRNGRequired() || n.second.isInitRNGRequired();
                   }))
    {
        return true;
    }

    // If any synapse groups require an RNG for weight update model initialisation, return true
    if(std::any_of(model.getSynapseGroups().cbegin(), model.getSynapseGroups().cend(),
                   [](const ModelSpec::SynapseGroupValueType &s)
                   {
                       return (s.second.isWUInitRNGRequired() || s.second.getSparseConnectivityInitialiser().isHostRNGRequired());
                   }))
    {
        return true;
    }

    // If any custom updates require an RNG fo initialisation, return true
    if(std::any_of(model.getCustomUpdates().cbegin(), model.getCustomUpdates().cend(),
                   [](const ModelSpec::CustomUpdateValueType &c)
                   {
                       return (c.second.isInitRNGRequired());
                   }))
    {
        return true;
    }

    // If any custom WU updates require an RNG fo initialisation, return true
    if(std::any_of(model.getCustomWUUpdates().cbegin(), model.getCustomWUUpdates().cend(),
                   [](const ModelSpec::CustomUpdateWUValueType &c)
                   {
                       return (c.second.isInitRNGRequired());
                   }))
    {
        return true;
    }

    // If any custom connectivity updates require an RNG fo initialisation or per-row, return true
    if(std::any_of(model.getCustomConnectivityUpdates().cbegin(), model.getCustomConnectivityUpdates().cend(),
                   [](const ModelSpec::CustomConnectivityUpdateValueType &c)
                   {
                       return (Utils::isRNGRequired(c.second.getVarInitialisers())
                               || Utils::isRNGRequired(c.second.getPreVarInitialisers())
                               || Utils::isRNGRequired(c.second.getPostVarInitialisers())
                               || Utils::isRNGRequired(c.second.getRowUpdateCodeTokens())
                               || Utils::isRNGRequired(c.second.getHostUpdateCodeTokens()));
                   }))
    {
        return true;
    }
    return false;
}
//--------------------------------------------------------------------------
bool Backend::isGlobalDeviceRNGRequired(const ModelSpecInternal &) const
{
    return false;
}
//--------------------------------------------------------------------------
Backend::MemorySpaces Backend::getMergedGroupMemorySpaces(const ModelSpecMerged &) const
{
    return {};
}
//--------------------------------------------------------------------------
boost::uuids::detail::sha1::digest_type Backend::getHashDigest() const
{
    boost::uuids::detail::sha1 hash;

    // Update hash was name of backend
    Utils::updateHash("SingleThreadedCPU", hash);
    
    // Update hash with preferences
    getPreferences<Preferences>().updateHash(hash);

    return hash.get_digest();
}
//--------------------------------------------------------------------------
void Backend::genPresynapticUpdate(EnvironmentExternalBase &env, PresynapticUpdateGroupMerged &sg, 
                                   double dt, bool trueSpike) const
{
    // Get suffix based on type of events
    const std::string eventSuffix = trueSpike ? "" : "_event";

    if(sg.getArchetype().getMatrixType() & SynapseMatrixConnectivity::TOEPLITZ) {
        // Create environment for generating presynaptic update code into seperate CodeStream
        std::ostringstream preUpdateStream;
        CodeStream preUpdate(preUpdateStream);
        {
            CodeStream::Scope b(preUpdate);
            EnvironmentExternal preUpdateEnv(env, preUpdate);
            preUpdateEnv.add(Type::Uint32.addConst(), "id_pre", "ipre");

            // Replace $(id_post) with first 'function' parameter as simulation code is
            // going to be, in turn, substituted into Toeplitz connectivity generation code
            // **YUCK** we need to do this in an initialiser so the $(0) doesn't get confused with those used in AddToXXXX
            preUpdateEnv.add(Type::Uint32.addConst(), "id_post", "idPost",
                             {preUpdateEnv.addInitialiser("const unsigned int idPost = $(0);")});

            // Replace kernel indices with the subsequent 'function' parameters
            // **YUCK** these also need doing in initialisers so the $(1) doesn't get confused with those used in addToPostDelay
            for(size_t i = 0; i < sg.getArchetype().getKernelSize().size(); i++) {
                const std::string iStr = std::to_string(i);
                preUpdateEnv.add(Type::Uint32.addConst(), "id_kernel_" + iStr, "idKernel" + iStr,
                                 {preUpdateEnv.addInitialiser("const unsigned int idKernel" + iStr + " = $(" + std::to_string(i + 1) + ");")});
            }
                    
            // Add correct functions for apply synaptic input
            preUpdateEnv.add(Type::AddToPostDenDelay, "addToPostDelay", "$(_den_delay)[" + sg.getPostDenDelayIndex(1, "$(id_post)", "$(1)") + "] += $(0)");
            preUpdateEnv.add(Type::AddToPost, "addToPost", "$(_out_post)[" + sg.getPostISynIndex(1, "$(id_post)") + "] += $(0)");
            preUpdateEnv.add(Type::AddToPre, "addToPre", "$(_out_pre)[" + sg.getPreISynIndex(1, "$(id_pre)") + "] += $(0)");

            // Generate spike update
            if(trueSpike) {
                sg.generateSpikeUpdate(preUpdateEnv, 1, dt);
            }
            else {
                sg.generateSpikeEventUpdate(preUpdateEnv, 1, dt);
            }
        }

        // Loop through Toeplitz matrix diagonals
        env.print("for(unsigned int j = 0; j < $(_row_stride); j++)");
        {
            CodeStream::Scope b(env.getStream());

            // Create second environment for initialising Toeplitz connectivity
            EnvironmentExternal toeplitzEnv(env);
            toeplitzEnv.add(Type::Uint32.addConst(), "id_diag", "j");
            
            // Define type
            const auto addSynapseType = Type::ResolvedType::createFunction(
                Type::Void, std::vector<Type::ResolvedType>{1ull + sg.getArchetype().getKernelSize().size(), Type::Uint32});

            // Generate toeplitz connectivity generation code using custom for_each_synapse loop
            sg.generateToeplitzConnectivity(
                toeplitzEnv,
                // Within for_each_synapse loops, define addSynapse function and id_pre
                [addSynapseType](auto &env, auto &errorHandler)
                {
                    env.define(Transpiler::Token{Transpiler::Token::Type::IDENTIFIER, "addSynapse", 0}, addSynapseType, errorHandler);
                    env.define(Transpiler::Token{Transpiler::Token::Type::IDENTIFIER, "id_pre", 0}, Type::Uint32.addConst(), errorHandler);
                },
                [addSynapseType, trueSpike, &eventSuffix, &preUpdateStream, &sg](auto &env, auto generateBody)
                {
                    // Detect spike events or spikes and do the update
                    env.getStream() << "// process presynaptic events: " << (trueSpike ? "True Spikes" : "Spike type events") << std::endl;
                    if(sg.getArchetype().getSrcNeuronGroup()->isDelayRequired()) {
                        env.print("for (unsigned int i = 0; i < $(_src_spk_cnt" + eventSuffix + ")[$(_pre_delay_slot)]; i++)");
                    }
                    else {
                        env.print("for (unsigned int i = 0; i < $(_src_spk_cnt" + eventSuffix + ")[0]; i++)");
                    }
                    {
                        CodeStream::Scope b(env.getStream());
                        EnvironmentExternal bodyEnv(env);

                        const std::string queueOffset = sg.getArchetype().getSrcNeuronGroup()->isDelayRequired() ? "$(_pre_delay_offset) + " : "";
                        bodyEnv.printLine("const unsigned int ipre = $(_src_spk" + eventSuffix + ")[" + queueOffset + "i];");
                        
                        // Add presynaptic index
                        bodyEnv.add(Type::Uint32.addConst(), "id_pre", "ipre");

                        // Add function substitution with parameters to add 
                        bodyEnv.add(addSynapseType, "addSynapse", preUpdateStream.str());

                        // Generate body of for_each_synapse loop within this new environment
                        generateBody(bodyEnv);
                    }
                });
        }
    }
    else {
        // Detect spike events or spikes and do the update
        env.getStream() << "// process presynaptic events: " << (trueSpike ? "True Spikes" : "Spike type events") << std::endl;
        if(sg.getArchetype().getSrcNeuronGroup()->isDelayRequired()) {
            env.print("for (unsigned int i = 0; i < $(_src_spk_cnt" + eventSuffix + ")[$(_pre_delay_slot)]; i++)");
        }
        else {
            env.print("for (unsigned int i = 0; i < $(_src_spk_cnt" + eventSuffix + ")[0]; i++)");
        }
        {
            CodeStream::Scope b(env.getStream());
            EnvironmentGroupMergedField<PresynapticUpdateGroupMerged> groupEnv(env, sg);


            const std::string queueOffset = sg.getArchetype().getSrcNeuronGroup()->isDelayRequired() ? "$(_pre_delay_offset) + " : "";
            groupEnv.add(Type::Uint32.addConst(), "id_pre", "idPre",
                         {groupEnv.addInitialiser("const unsigned int idPre = $(_src_spk" + eventSuffix + ")[" + queueOffset + "i];")});

            // If connectivity is sparse
            if(sg.getArchetype().getMatrixType() & SynapseMatrixConnectivity::SPARSE) {
                groupEnv.printLine("const unsigned int npost = $(_row_length)[$(id_pre)];");
                groupEnv.getStream() << "for (unsigned int j = 0; j < npost; j++)";
                {
                    CodeStream::Scope b(groupEnv.getStream());
                    EnvironmentGroupMergedField<PresynapticUpdateGroupMerged> synEnv(groupEnv, sg);

                    const auto indexType = getSynapseIndexType(sg);
                    const auto indexTypeName = indexType.getName();
                    synEnv.add(indexType.addConst(), "id_syn", "idSyn",
                               {synEnv.addInitialiser("const " + indexTypeName + " idSyn = ((" + indexTypeName + ")$(id_pre) * $(_row_stride)) + j;")});
                    synEnv.add(Type::Uint32.addConst(), "id_post", "idPost",
                               {synEnv.addInitialiser("const unsigned int idPost = $(_ind)[$(id_syn)];")});
                    
                    // Add correct functions for apply synaptic input
                    synEnv.add(Type::AddToPostDenDelay, "addToPostDelay", "$(_den_delay)[" + sg.getPostDenDelayIndex(1, "$(id_post)", "$(1)") + "] += $(0)");
                    synEnv.add(Type::AddToPost, "addToPost", "$(_out_post)[" + sg.getPostISynIndex(1, "$(id_post)") + "] += $(0)");
                    synEnv.add(Type::AddToPre, "addToPre", "$(_out_pre)[" + sg.getPreISynIndex(1, "$(id_pre)") + "] += $(0)");

                    if(trueSpike) {
                        sg.generateSpikeUpdate(synEnv, 1, dt);
                    }
                    else {
                        sg.generateSpikeEventUpdate(synEnv, 1, dt);
                    }
                }
            }
            else if(sg.getArchetype().getMatrixType() & SynapseMatrixConnectivity::PROCEDURAL) {
                throw std::runtime_error("The single-threaded CPU backend does not support procedural connectivity.");
            }
            else if((sg.getArchetype().getParallelismHint() == SynapseGroup::ParallelismHint::WORD_PACKED_BITMASK)
                    && (sg.getArchetype().getMatrixType() & SynapseMatrixConnectivity::BITMASK))
            {
                // Determine the number of words in each row
                groupEnv.printLine("const unsigned int rowWords = $(_row_stride) / 32;");
                groupEnv.print("for(unsigned int w = 0; w < rowWords; w++)");
                {
                    CodeStream::Scope b(groupEnv.getStream());

                    // Read row word
                    groupEnv.printLine("uint32_t connectivityWord = $(_gp)[($(id_pre) * rowWords) + w];");

                    // Set ipost to first synapse in connectivity word
                    groupEnv.getStream() << "unsigned int ipost = w * 32;" << std::endl;
                    groupEnv.add(Type::Uint32.addConst(), "id_post", "ipost");
                    
                    // Add correct functions for apply synaptic input
                    groupEnv.add(Type::AddToPostDenDelay, "addToPostDelay", "$(_den_delay)[" + sg.getPostDenDelayIndex(1, "$(id_post)", "$(1)") + "] += $(0)");
                    groupEnv.add(Type::AddToPost, "addToPost", "$(_out_post)[" + sg.getPostISynIndex(1, "$(id_post)") + "] += $(0)");
                    groupEnv.add(Type::AddToPre, "addToPre", "$(_out_pre)[" + sg.getPreISynIndex(1, "$(id_pre)") + "] += $(0)");

                    // While there any bits left
                    groupEnv.getStream() << "while(connectivityWord != 0)";
                    {
                        CodeStream::Scope b(groupEnv.getStream());

                        // Cound leading zeros (as bits are indexed backwards this is index of next synapse)
                        groupEnv.printLine("const int numLZ = gennCLZ(connectivityWord);");

                        // Shift off zeros and the one just discovered
                        // **NOTE** << 32 appears to result in undefined behaviour
                        groupEnv.printLine("connectivityWord = (numLZ == 31) ? 0 : (connectivityWord << (numLZ + 1));");

                        // Add to ipost
                        groupEnv.printLine("ipost += numLZ;");

                        // If we aren't in padding region
                        // **TODO** don't bother checking if there is no padding
                        groupEnv.print("if(ipost < $(num_post))");
                        {
                            CodeStream::Scope b(env.getStream());
                            if(trueSpike) {
                                sg.generateSpikeUpdate(groupEnv, 1, dt);
                            }
                            else {
                                sg.generateSpikeEventUpdate(groupEnv, 1, dt);
                            }
                        }

                        // Increment ipost to take into account fact the next CLZ will go from bit AFTER synapse
                        groupEnv.printLine("ipost++;");
                    }
                }
            }
            // Otherwise (DENSE or BITMASK)
            else {
                groupEnv.print("for (unsigned int ipost = 0; ipost < $(num_post); ipost++)");
                {
                    CodeStream::Scope b(groupEnv.getStream());
                    EnvironmentGroupMergedField<PresynapticUpdateGroupMerged> synEnv(groupEnv, sg);
                    synEnv.add(Type::Uint32, "id_post", "ipost");
                    
                    // Add correct functions for apply synaptic input
                    synEnv.add(Type::AddToPostDenDelay, "addToPostDelay", "$(_den_delay)[" + sg.getPostDenDelayIndex(1, "$(id_post)", "$(1)") + "] += $(0)");
                    synEnv.add(Type::AddToPost, "addToPost", "$(_out_post)[" + sg.getPostISynIndex(1, "$(id_post)") + "] += $(0)");
                    synEnv.add(Type::AddToPre, "addToPre", "$(_out_pre)[" + sg.getPreISynIndex(1, "$(id_pre)") + "] += $(0)");

                    const auto indexType = getSynapseIndexType(sg);
                    const auto indexTypeName = indexType.getName();
                    if(sg.getArchetype().getMatrixType() & SynapseMatrixConnectivity::BITMASK) {
                        synEnv.printLine("const " + indexTypeName + " gid = ((" + indexTypeName + ")$(id_pre) * $(_row_stride)) + $(id_post);");

                        synEnv.print("if($(_gp)[gid / 32] & (0x80000000 >> (gid & 31)))");
                        synEnv.getStream() << CodeStream::OB(20);
                    }
                    else {
                        synEnv.add(indexType.addConst(), "id_syn", "idSyn",
                                   {synEnv.addInitialiser("const " + indexTypeName + " idSyn = ((" + indexTypeName + ")$(id_pre) * $(num_post)) + $(id_post);")});
                    }

                    if(trueSpike) {
                        sg.generateSpikeUpdate(synEnv, 1, dt);
                    }
                    else {
                        sg.generateSpikeEventUpdate(synEnv, 1, dt);
                    }

                    if(sg.getArchetype().getMatrixType() & SynapseMatrixConnectivity::BITMASK) {
                        synEnv.getStream() << CodeStream::CB(20);
                    }
                }
            }
        }
    }
}
//--------------------------------------------------------------------------
void Backend::genPostsynapticUpdate(EnvironmentExternalBase &env, PostsynapticUpdateGroupMerged &sg, 
                                    double dt, bool trueSpike) const
{
    // Get suffix based on type of events
    const std::string eventSuffix = trueSpike ? "" : "_event";

    // Get number of postsynaptic spikes
    if (sg.getArchetype().getTrgNeuronGroup()->isDelayRequired()) {
        env.printLine("const unsigned int numSpikes = $(_trg_spk_cnt" + eventSuffix + ")[$(_post_delay_slot)];");
    }
    else {
        env.printLine("const unsigned int numSpikes = $(_trg_spk_cnt" + eventSuffix + ")[0];");
    }

    // Loop through postsynaptic spikes
    env.getStream() << "for (unsigned int j = 0; j < numSpikes; j++)";
    {
        CodeStream::Scope b(env.getStream());

        // **TODO** prod types
        const std::string offsetTrueSpkPost = sg.getArchetype().getTrgNeuronGroup()->isDelayRequired() ? "$(_post_delay_offset) + " : "";
        env.printLine("const unsigned int spike = $(_trg_spk" + eventSuffix + ")[" + offsetTrueSpkPost + "j];");

        // Loop through column of presynaptic neurons
        if (sg.getArchetype().getMatrixType() & SynapseMatrixConnectivity::SPARSE) {
            env.printLine("const unsigned int npre = $(_col_length)[spike];");
            env.getStream() << "for (unsigned int i = 0; i < npre; i++)";
        }
        else {
            env.print("for (unsigned int i = 0; i < $(num_pre); i++)");
        }
        {
            CodeStream::Scope b(env.getStream());
            EnvironmentGroupMergedField<PostsynapticUpdateGroupMerged> synEnv(env, sg);

            if(sg.getArchetype().getMatrixType() & SynapseMatrixConnectivity::SPARSE) {
                // Add initialisers to calculate column and row-major indices
                // **TODO** fast divide optimisations
                const size_t colMajorIdxInit = synEnv.addInitialiser("const unsigned int colMajorIndex = (spike * $(_col_stride)) + i;");
                const size_t rowMajorIdxInit = synEnv.addInitialiser("const unsigned int rowMajorIndex = $(_remap)[colMajorIndex];");
                const size_t idPreInit = synEnv.addInitialiser("const unsigned int idPre = rowMajorIndex / $(_row_stride);");

                // Add presynaptic and synapse index to environment
                synEnv.add(Type::Uint32.addConst(), "id_pre", "idPre", {colMajorIdxInit, rowMajorIdxInit, idPreInit});
                synEnv.add(Type::Uint32.addConst(), "id_syn", "rowMajorIndex", {colMajorIdxInit, rowMajorIdxInit});
            }
            else {
                // Add presynaptic and synapse index to environment
                synEnv.add(Type::Uint32.addConst(), "id_pre", "i");
                synEnv.add(Type::Uint32.addConst(), "id_syn", "idSyn", 
                            {synEnv.addInitialiser("const unsigned int idSyn = (i * $(num_post)) + spike;")});
            }

            synEnv.add(Type::Uint32.addConst(), "id_post", "spike");
            synEnv.add(Type::AddToPre, "addToPre", "$(_out_pre)[" + sg.getPreISynIndex(1, "$(id_pre)") + "] += $(0)");
            
            if(trueSpike) {
                sg.generateSpikeUpdate(synEnv, 1, dt);
            }
            else {
                sg.generateSpikeEventUpdate(synEnv, 1, dt);
            }
        }
    }
}
//--------------------------------------------------------------------------
void Backend::genPrevEventTimeUpdate(EnvironmentExternalBase &env, NeuronPrevSpikeTimeUpdateGroupMerged &ng, bool trueSpike) const
{
    const std::string suffix = trueSpike ? "" : "_event";
    const std::string time = trueSpike ? "st" : "set";
    if(ng.getArchetype().isDelayRequired()) {
        // Loop through neurons which spiked last timestep and set their spike time to time of previous timestep
        env.print("for(unsigned int i = 0; i < $(_spk_cnt" + suffix + ")[lastTimestepDelaySlot]; i++)");
        {
            CodeStream::Scope b(env.getStream());
            env.printLine("$(_prev_" + time + ")[lastTimestepDelayOffset + $(_spk" + suffix + ")[lastTimestepDelayOffset + i]] = $(t) - $(dt);");
        }
    }
    else {
        // Loop through neurons which spiked last timestep and set their spike time to time of previous timestep
        env.print("for(unsigned int i = 0; i < $(_spk_cnt" + suffix + ")[0]; i++)");
        {
            CodeStream::Scope b(env.getStream());
            env.printLine("$(_prev_" + time + ")[$(_spk" + suffix + ")[i]] = $(t) - $(dt);");
        }
    }
}
//--------------------------------------------------------------------------
void Backend::genEmitEvent(EnvironmentExternalBase &env, NeuronUpdateGroupMerged &ng, bool trueSpike) const
{
    const std::string queueOffset = ng.getArchetype().isDelayRequired() ? "$(_write_delay_offset) + " : "";
    const std::string suffix = trueSpike ? "" : "_event";
    env.print("$(_spk" + suffix + ")[" + queueOffset + "$(_spk_cnt" + suffix + ")");
    if(ng.getArchetype().isDelayRequired()) {
        env.print("[*$(_spk_que_ptr)]++]");
    }
    else {
        env.getStream() << "[0]++]";
    }
    env.printLine(" = $(id);");
}
//--------------------------------------------------------------------------
void Backend::genWriteBackReductions(EnvironmentExternalBase &env, CustomUpdateGroupMerged &cg, const std::string &idxName) const
{
    genWriteBackReductions(
        env, cg, idxName,
        [&cg](const Models::VarReference &varRef, const std::string &index)
        {
            return cg.getVarRefIndex(varRef.getDelayNeuronGroup() != nullptr, 1,
                                     varRef.getVarDims(), index);
        });
}
//--------------------------------------------------------------------------
void Backend::genWriteBackReductions(EnvironmentExternalBase &env, CustomUpdateWUGroupMergedBase &cg, const std::string &idxName) const
{
    genWriteBackReductions(
        env, cg, idxName,
        [&cg](const Models::WUVarReference &varRef, const std::string &index)
        {
            return cg.getVarRefIndex(1, varRef.getVarDims(), index);
        });
}
}   // namespace GeNN::CodeGenerator::SingleThreadedCPU<|MERGE_RESOLUTION|>--- conflicted
+++ resolved
@@ -732,32 +732,6 @@
                                     memberEnv.getStream() << "group->" << r.name << "[" << r.index << "] = _lr" << r.name << ";" << std::endl;
                                 }
                             }
-<<<<<<< HEAD
-
-                            // Write back reductions
-                            for (const auto &r : reductionTargets) {
-                                os << "group->" << r.name << "[" << r.index << "] = lr" << r.name << ";" << std::endl;
-                            }
-                        }
-                        else {
-                            // Loop through group members
-                            Substitutions popSubs(&funcSubs);
-                            if (c.getArchetype().isPerNeuron()) {
-                                os << "for(unsigned int i = 0; i < group->size; i++)";
-                                popSubs.addVarSubstitution("id", "i");
-                            }
-                            else {
-                                popSubs.addVarSubstitution("id", "0");
-                            }
-                            {
-                                CodeStream::Scope b(os);
-
-                                // Generate custom update
-                                c.generateCustomUpdate(*this, os, modelMerged, popSubs);
-
-                                // Write back reductions
-                                genWriteBackReductions(os, c, popSubs["id"]);
-=======
                             else {
                                 // Loop through group members
                                 EnvironmentGroupMergedField<CustomUpdateGroupMerged> memberEnv(groupEnv, c);
@@ -780,7 +754,6 @@
                                                                genWriteBackReductions(env, c, "id");
                                                            });
                                 }
->>>>>>> 1bbd4d8d
                             }
                         }
                     });
