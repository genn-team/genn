--- conflicted
+++ resolved
@@ -6,11 +6,8 @@
 
 // GeNN includes
 #include "gennUtils.h"
-<<<<<<< HEAD
 #include "logging.h"
 #include "modelSpecInternal.h"
-=======
->>>>>>> 417e19e7
 
 // GeNN code generator includes
 #include "code_generator/codeStream.h"
@@ -526,13 +523,8 @@
                 (CodeStream &os, const SynapseGroupMerged &sg, Substitutions &popSubs)
                 {
                     // Get presynaptic update strategy to use for this synapse group
-<<<<<<< HEAD
-                    const auto *presynapticUpdateStrategy = getPresynapticUpdateStrategy(sg);
-                    LOGD_BACKEND << "Using '" << typeid(*presynapticUpdateStrategy).name() << "' presynaptic update strategy for synapse group '" << sg.getName() << "'";
-=======
                     const auto *presynapticUpdateStrategy = getPresynapticUpdateStrategy(sg.getArchetype());
-                    LOGD << "Using '" << typeid(*presynapticUpdateStrategy).name() << "' presynaptic update strategy for merged synapse group '" << sg.getIndex() << "'";
->>>>>>> 417e19e7
+                    LOGD_BACKEND << "Using '" << typeid(*presynapticUpdateStrategy).name() << "' presynaptic update strategy for merged synapse group '" << sg.getIndex() << "'";
 
                     // If presynaptic neuron group has variable queues, calculate offset to read from its variables with axonal delay
                     if(sg.getArchetype().getSrcNeuronGroup()->isDelayRequired()) {
