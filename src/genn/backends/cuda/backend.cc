--- conflicted
+++ resolved
@@ -75,18 +75,6 @@
 };
 
 
-<<<<<<< HEAD
-=======
-void gennExtraGlobalParamPass(CodeGenerator::CodeStream &os, const std::map<std::string, std::string>::value_type &p, bool automaticCopy)
-{
-    if(Utils::isTypePointer(p.second) && !automaticCopy) {
-        os << "d_" << p.first << ", ";
-    }
-    else {
-        os << p.first << ", ";
-    }
-}
->>>>>>> 0cd4110b
 //-----------------------------------------------------------------------
 void genGroupStartIDs(CodeGenerator::CodeStream &, size_t &, size_t)
 {
@@ -402,15 +390,7 @@
             Timer t(os, "neuronUpdate", model.isTimingEnabled());
 
             genKernelDimensions(os, KernelNeuronUpdate, idStart);
-<<<<<<< HEAD
             os << KernelNames[KernelNeuronUpdate] << "<<<grid, threads>>>(t);" << std::endl;
-=======
-            os << KernelNames[KernelNeuronUpdate] << "<<<grid, threads>>>(";
-            for(const auto &p : neuronKernelParameters) {
-                gennExtraGlobalParamPass(os, p, m_Preferences.automaticCopy);
-            }
-            os << "t);" << std::endl;
->>>>>>> 0cd4110b
             os << "CHECK_CUDA_ERRORS(cudaPeekAtLastError());" << std::endl;
         }
     }
@@ -774,15 +754,7 @@
             Timer t(os, "synapseDynamics", model.isTimingEnabled());
 
             genKernelDimensions(os, KernelSynapseDynamicsUpdate, idSynapseDynamicsStart);
-<<<<<<< HEAD
             os << KernelNames[KernelSynapseDynamicsUpdate] << "<<<grid, threads>>>(t);" << std::endl;
-=======
-            os << KernelNames[KernelSynapseDynamicsUpdate] << "<<<grid, threads>>>(";
-            for(const auto &p : synapseDynamicsKernelParameters) {
-                gennExtraGlobalParamPass(os, p, m_Preferences.automaticCopy);
-            }
-            os << "t);" << std::endl;
->>>>>>> 0cd4110b
             os << "CHECK_CUDA_ERRORS(cudaPeekAtLastError());" << std::endl;
         }
 
@@ -792,15 +764,7 @@
             Timer t(os, "presynapticUpdate", model.isTimingEnabled());
 
             genKernelDimensions(os, KernelPresynapticUpdate, idPresynapticStart);
-<<<<<<< HEAD
             os << KernelNames[KernelPresynapticUpdate] << "<<<grid, threads>>>(t);" << std::endl;
-=======
-            os << KernelNames[KernelPresynapticUpdate] << "<<<grid, threads>>>(";
-            for(const auto &p : presynapticKernelParameters) {
-                gennExtraGlobalParamPass(os, p, m_Preferences.automaticCopy);
-            }
-            os << "t);" << std::endl;
->>>>>>> 0cd4110b
             os << "CHECK_CUDA_ERRORS(cudaPeekAtLastError());" << std::endl;
         }
 
@@ -810,15 +774,7 @@
             Timer t(os, "postsynapticUpdate", model.isTimingEnabled());
 
             genKernelDimensions(os, KernelPostsynapticUpdate, idPostsynapticStart);
-<<<<<<< HEAD
             os << KernelNames[KernelPostsynapticUpdate] << "<<<grid, threads>>>(t);" << std::endl;
-=======
-            os << KernelNames[KernelPostsynapticUpdate] << "<<<grid, threads>>>(";
-            for(const auto &p : postsynapticKernelParameters) {
-                gennExtraGlobalParamPass(os, p, m_Preferences.automaticCopy);
-            }
-            os << "t);" << std::endl;
->>>>>>> 0cd4110b
             os << "CHECK_CUDA_ERRORS(cudaPeekAtLastError());" << std::endl;
         }
     }
@@ -1209,15 +1165,7 @@
                 Timer t(os, "init", model.isTimingEnabled(), true);
 
                 genKernelDimensions(os, KernelInitialize, idInitStart);
-<<<<<<< HEAD
                 os << KernelNames[KernelInitialize] << "<<<grid, threads>>>(deviceRNGSeed);" << std::endl;
-=======
-                os << KernelNames[KernelInitialize] << "<<<grid, threads>>>(";
-                for(const auto &p : initKernelParameters) {
-                    gennExtraGlobalParamPass(os, p, m_Preferences.automaticCopy);
-                }
-                os << "deviceRNGSeed);" << std::endl;
->>>>>>> 0cd4110b
                 os << "CHECK_CUDA_ERRORS(cudaPeekAtLastError());" << std::endl;
             }
         }
@@ -1475,7 +1423,6 @@
     // Setting /Ehs SHOULD solve this but CUDA rules don't give this option and it's not clear it gets through to the compiler anyway
     os << "#pragma warning(disable: 4297)" << std::endl;
 #endif
-<<<<<<< HEAD
     os << "template<class T>" << std::endl;
     os << "T *getSymbolAddress(T &devSymbol)";
     {
@@ -1485,53 +1432,6 @@
         os << "return reinterpret_cast<T*>(devPtr);" << std::endl;
     }
     os << std::endl;
-=======
-
-    os << "// ------------------------------------------------------------------------" << std::endl;
-    os << "// Helper function for allocating memory blocks on the GPU device" << std::endl;
-    os << std::endl;
-    os << "template<class T>" << std::endl;
-    
-    if(m_Preferences.automaticCopy) {
-        os << "void deviceManagedMemAllocate(T* hostPtr, const T &devSymbol, size_t size)";
-        {
-            CodeStream::Scope b(os);
-            os << "void *devptr;" << std::endl;
-            os << "CHECK_CUDA_ERRORS(cudaMallocManaged(hostPtr, size));" << std::endl;
-            os << "CHECK_CUDA_ERRORS(cudaGetSymbolAddress(&devptr, devSymbol));" << std::endl;
-            os << "CHECK_CUDA_ERRORS(cudaMemcpy(devptr, hostPtr, sizeof(void*), cudaMemcpyHostToDevice));" << std::endl;
-        }
-        os << std::endl;
-    }
-    else {
-        os << "void deviceMemAllocate(T* hostPtr, const T &devSymbol, size_t size)";
-        {
-            CodeStream::Scope b(os);
-            os << "void *devptr;" << std::endl;
-            os << "CHECK_CUDA_ERRORS(cudaMalloc(hostPtr, size));" << std::endl;
-            os << "CHECK_CUDA_ERRORS(cudaGetSymbolAddress(&devptr, devSymbol));" << std::endl;
-            os << "CHECK_CUDA_ERRORS(cudaMemcpy(devptr, hostPtr, sizeof(void*), cudaMemcpyHostToDevice));" << std::endl;
-        }
-        os << std::endl;
-
-        // If the model requires zero-copy
-        if(model.zeroCopyInUse()) {
-            os << "// ------------------------------------------------------------------------" << std::endl;
-            os << "// Helper function for getting the device pointer corresponding to a zero-copied host pointer and assigning it to a symbol" << std::endl;
-            os << std::endl;
-            os << "template<class T>" << std::endl;
-            os << "void deviceZeroCopy(T hostPtr, const T *devPtr, const T &devSymbol)";
-            {
-                CodeStream::Scope b(os);
-                os << "CHECK_CUDA_ERRORS(cudaHostGetDevicePointer((void **)devPtr, (void*)hostPtr, 0));" << std::endl;
-                os << "void *devSymbolPtr;" << std::endl;
-                os << "CHECK_CUDA_ERRORS(cudaGetSymbolAddress(&devSymbolPtr, devSymbol));" << std::endl;
-                os << "CHECK_CUDA_ERRORS(cudaMemcpy(devSymbolPtr, devPtr, sizeof(void*), cudaMemcpyHostToDevice));" << std::endl;
-            }
-            os << std::endl;
-        }
-    }
->>>>>>> 0cd4110b
 }
 //--------------------------------------------------------------------------
 void Backend::genAllocateMemPreamble(CodeStream &os, const ModelSpecMerged &modelMerged) const
@@ -1562,13 +1462,9 @@
 //--------------------------------------------------------------------------
 void Backend::genStepTimeFinalisePreamble(CodeStream &os, const ModelSpecMerged &modelMerged) const
 {
-<<<<<<< HEAD
-    // Synchronise if zero-copy is in use
-    if(modelMerged.getModel().zeroCopyInUse()) {
-=======
     // Synchronise if automatic copying or zero-copy are in use
-    if(m_Preferences.automaticCopy || model.zeroCopyInUse()) {
->>>>>>> 0cd4110b
+    // **THINK** Is this only required with automatic copy on older SM, CUDA and on non-Linux?
+    if(m_Preferences.automaticCopy || modelMerged.getModel().zeroCopyInUse()) {
         os << "CHECK_CUDA_ERRORS(cudaDeviceSynchronize());" << std::endl;
     }
 
@@ -1582,30 +1478,11 @@
 {
     const bool deviceType = isDeviceType(type);
 
-    if(m_Preferences.automaticCopy) {
+    if(m_Preferences.automaticCopy && ::Utils::isTypePointer(type)) {
         // Export pointer, either in definitionsInternal if variable has a device type
         // or to definitions if it should be accessable on host
         CodeStream &d = deviceType ? definitionsInternal : definitions;
         d << "EXPORT_VAR " << type << " " << name << ";" << std::endl;
-
-<<<<<<< HEAD
-        definitions << "EXPORT_VAR " << type << " " << name << ";" << std::endl;
-    }
-    if(loc & VarLocation::DEVICE) {
-        // If the type is a pointer type we need a device pointer
-        if(::Utils::isTypePointer(type)) {
-            // Write host definition to internal definitions stream if type is device only
-            CodeStream &d = deviceType ? definitionsInternal : definitions;
-            d << "EXPORT_VAR " << type << " d_" << name << ";" << std::endl;
-=======
-        // Export a device symbol in definitions internak
-        if(::Utils::isTypePointer(type)) {
-            definitionsInternal << "EXPORT_VAR __device__ " << type << " dd_" << name << ";" << std::endl;
->>>>>>> 0cd4110b
-        }
-        else {
-            definitionsInternal << "EXPORT_VAR __device__ volatile " << type << " d_" << name << ";" << std::endl;
-        }
     }
     else {
         if(loc & VarLocation::HOST) {
@@ -1616,37 +1493,26 @@
             definitions << "EXPORT_VAR " << type << " " << name << ";" << std::endl;
         }
         if(loc & VarLocation::DEVICE) {
-            // If the type is a pointer type we need a host and a device pointer
+            // If the type is a pointer type we need a device pointer
             if(::Utils::isTypePointer(type)) {
                 // Write host definition to internal definitions stream if type is device only
                 CodeStream &d = deviceType ? definitionsInternal : definitions;
                 d << "EXPORT_VAR " << type << " d_" << name << ";" << std::endl;
-
-                definitionsInternal << "EXPORT_VAR __device__ " << type << " dd_" << name << ";" << std::endl;
             }
             // Otherwise we just need a device variable, made volatile for safety
             else {
-                definitionsInternal << "EXPORT_VAR __device__ volatile " << type << " dd_" << name << ";" << std::endl;
-            }
-        }
-    }
+                definitionsInternal << "EXPORT_VAR __device__ volatile " << type << " d_" << name << ";" << std::endl;
+            }
+        }
+    }
+
+
 }
 //--------------------------------------------------------------------------
 void Backend::genVariableImplementation(CodeStream &os, const std::string &type, const std::string &name, VarLocation loc) const
 {
-    if(m_Preferences.automaticCopy) {
+    if(m_Preferences.automaticCopy && ::Utils::isTypePointer(type)) {
         os << type << " " << name << ";" << std::endl;
-
-        if(::Utils::isTypePointer(type)) {
-<<<<<<< HEAD
-            os << type << " d_" << name << ";" << std::endl;
-=======
-            os << "__device__ " << type << " dd_" << name << ";" << std::endl;
->>>>>>> 0cd4110b
-        }
-        else {
-            os << "__device__ volatile " << type << " d_" << name << ";" << std::endl;
-        }
     }
     else {
         if(loc & VarLocation::HOST) {
@@ -1656,11 +1522,10 @@
             // If the type is a pointer type we need a host and a device pointer
             if(::Utils::isTypePointer(type)) {
                 os << type << " d_" << name << ";" << std::endl;
-                os << "__device__ " << type << " dd_" << name << ";" << std::endl;
             }
             // Otherwise we just need a device variable, made volatile for safety
             else {
-                os << "__device__ volatile " << type << " dd_" << name << ";" << std::endl;
+                os << "__device__ volatile " << type << " d_" << name << ";" << std::endl;
             }
         }
     }
@@ -1671,22 +1536,9 @@
     auto allocation = MemAlloc::zero();
 
     if(m_Preferences.automaticCopy) {
-        os << "deviceManagedMemAllocate(&" << name << ", dd_" << name << ", " << count << " * sizeof(" << type << "));" << std::endl;
+        os << "CHECK_CUDA_ERRORS(cudaMallocManaged(&" << name << ", " << count << " * sizeof(" << type << ")));" << std::endl;
         allocation += MemAlloc::device(count * getSize(type));
     }
-<<<<<<< HEAD
-
-    // If variable is present on device at all
-    if(loc & VarLocation::DEVICE) {
-        // Insert call to correct helper depending on whether variable should be allocated in zero-copy mode or not
-        if(loc & VarLocation::ZERO_COPY) {
-            os << "CHECK_CUDA_ERRORS(cudaHostGetDevicePointer((void **)&d_" << name << ", (void *)" << name << ", 0);" << std::endl;
-            allocation += MemAlloc::zeroCopy(count * getSize(type));
-        }
-        else {
-            os << "CHECK_CUDA_ERRORS(cudaMalloc(&d_" << name << ", " << count << " * sizeof(" << type << ")));" << std::endl;
-            allocation += MemAlloc::device(count * getSize(type));
-=======
     else {
         if(loc & VarLocation::HOST) {
             const char *flags = (loc & VarLocation::ZERO_COPY) ? "cudaHostAllocMapped" : "cudaHostAllocPortable";
@@ -1698,14 +1550,13 @@
         if(loc & VarLocation::DEVICE) {
             // Insert call to correct helper depending on whether variable should be allocated in zero-copy mode or not
             if(loc & VarLocation::ZERO_COPY) {
-                os << "deviceZeroCopy(" << name << ", &d_" << name << ", dd_" << name << ");" << std::endl;
+                os << "CHECK_CUDA_ERRORS(cudaHostGetDevicePointer((void **)&d_" << name << ", (void *)" << name << ", 0);" << std::endl;
                 allocation += MemAlloc::zeroCopy(count * getSize(type));
             }
             else {
-                os << "deviceMemAllocate(&d_" << name << ", dd_" << name << ", " << count << " * sizeof(" << type << "));" << std::endl;
+                os << "CHECK_CUDA_ERRORS(cudaMalloc(&d_" << name << ", " << count << " * sizeof(" << type << ")));" << std::endl;
                 allocation += MemAlloc::device(count * getSize(type));
             }
->>>>>>> 0cd4110b
         }
     }
 
