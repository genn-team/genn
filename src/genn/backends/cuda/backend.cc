--- conflicted
+++ resolved
@@ -388,11 +388,7 @@
     }
 }
 //--------------------------------------------------------------------------
-<<<<<<< HEAD
 void Backend::genMakefilePreamble(std::ostream &os, const std::vector<std::string>&) const
-=======
-void Backend::genMakefilePreamble(std::ostream &os) const
->>>>>>> 58978669
 {
     const std::string architecture = "sm_" + std::to_string(getChosenCUDADevice().major) + std::to_string(getChosenCUDADevice().minor);
     std::string linkFlags = "--shared -arch " + architecture;
@@ -425,25 +421,15 @@
     os << "\t@$(NVCC) -dc $(NVCCFLAGS) $<" << std::endl;
 }
 //--------------------------------------------------------------------------
-<<<<<<< HEAD
 void Backend::genNMakefilePreamble(std::ostream &os, const std::vector<std::string>&) const
 {
     const std::string architecture = "sm_" + std::to_string(getChosenCUDADevice().major) + std::to_string(getChosenCUDADevice().minor);
     std::string linkFlags = "--shared -arch " + architecture;
-    
-=======
-void Backend::genNMakefilePreamble(std::ostream &os) const
-{
-    const std::string architecture = "sm_" + std::to_string(getChosenCUDADevice().major) + std::to_string(getChosenCUDADevice().minor);
-    std::string linkFlags = "--shared -arch " + architecture;
-
->>>>>>> 58978669
+
     // Write variables to preamble
     os << "NVCC = \"$(CUDA_PATH)/bin/nvcc.exe\"" << std::endl;
     os << "NVCCFLAGS = " << getNVCCFlags() << std::endl;
     os << "LINKFLAGS = " << linkFlags << std::endl;
-<<<<<<< HEAD
-=======
 
     // Prefer explicit CUDA_LIBRARY_PATH; otherwise fall back to typical CUDA_PATH layouts on Windows.
     // Final fallback leaves LIBCUDA empty so the toolchain can use LIB environment paths.
@@ -462,24 +448,18 @@
     os << "!ELSE" << std::endl;
     os << "LIBCUDA=" << std::endl;
     os << "!ENDIF" << std::endl;
->>>>>>> 58978669
 }
 //--------------------------------------------------------------------------
 void Backend::genNMakefileLinkRule(std::ostream &os) const
 {
     // Use Visual C++ linker to link objects with device object code
-<<<<<<< HEAD
-    // **YUCK** there should be some way to do this with $(CXX) /LINK
-    os << "runner.dll: $(OBJECTS) runner_dlink.obj" << std::endl;
-	os << "\t@link.exe /OUT:runner.dll /LIBPATH:\"$(CUDA_PATH)\\lib\\x64\" cudart_static.lib  cudart.lib cudadevrt.lib /DLL $(OBJECTS) runner_dlink.obj" << std::endl;
-=======
+
     // **NOTE** link.exe doesn't seem to care if LIBPATH exists or not.
     // Anaconda adds its library directory to the LIB environment variable
     // which gets searched after /LIBPATH
     // **YUCK** there should be some way to do this with $(CXX) /LINK
     os << "runner.dll: $(OBJECTS) runner_dlink.obj" << std::endl;
-	os << "\t@link.exe /OUT:runner.dll $(LIBCUDA) cudart.lib cuda.lib cudadevrt.lib /DLL $(OBJECTS) runner_dlink.obj\n";
->>>>>>> 58978669
+	os << "\t@link.exe /OUT:runner.dll $(LIBCUDA) cudart.lib cuda.lib cudadevrt.lib /DLL $(OBJECTS) runner_dlink.obj" << std::endl;
     os << std::endl;
 
     // Use NVCC to link the device code
