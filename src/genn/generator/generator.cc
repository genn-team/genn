--- conflicted
+++ resolved
@@ -64,11 +64,7 @@
         auto backend = Optimiser::createBackend(model, outputPath,
                                                 GENN_PREFERENCES.logLevel, &consoleAppender,
                                                 GENN_PREFERENCES);
-<<<<<<< HEAD
-        
-=======
 
->>>>>>> 2394e148
         // Generate code
         const auto moduleNames = CodeGenerator::generateAll(model, backend, outputPath);
 
@@ -96,11 +92,7 @@
             // Use result as project GUID string
             projectGUIDString = projectGUIDStream.str();
             LOGI_CODE_GEN << "Generated new project GUID:" << projectGUIDString;
-<<<<<<< HEAD
-            
-=======
 
->>>>>>> 2394e148
             // Write GUID to project GUID file
             std::ofstream projectGUIDFile(projectGUIDFilename.str());
             projectGUIDFile << projectGUIDString << std::endl;
