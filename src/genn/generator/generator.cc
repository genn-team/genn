--- conflicted
+++ resolved
@@ -85,11 +85,7 @@
                 CodeGenerator::generateNMakefile(nmake, backend, moduleNames);
             }
             
-<<<<<<< HEAD
-            buildCommand = "cd \"" + outputPath.str() + "\" & nmake runner.dll";
-=======
             buildCommand = "cd \"" + outputPath.str() + "\" & nmake /NOLOGO";
->>>>>>> 58978669
         }
         else {
             // Create MSBuild project to compile and link all generated modules
