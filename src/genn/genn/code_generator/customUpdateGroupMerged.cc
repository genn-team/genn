#include "code_generator/customUpdateGroupMerged.h"

// Standard C++ includes
#include <sstream>

// GeNN code generator includes
#include "code_generator/environment.h"
#include "code_generator/modelSpecMerged.h"

// GeNN transpiler includes
#include "transpiler/errorHandler.h"
#include "transpiler/parser.h"
#include "transpiler/prettyPrinter.h"
#include "transpiler/scanner.h"
#include "transpiler/typeChecker.h"


using namespace GeNN;
using namespace GeNN::CodeGenerator;
using namespace GeNN::Transpiler;

<<<<<<< HEAD
    // Loop through variables
    for(const auto &v : cm->getVars()) {
        if(v.access & VarAccessMode::READ_ONLY) {
            os << "const ";
        }
        os << v.type << " l" << v.name;
        
        // If this isn't a reduction, read value from memory
        // **NOTE** by not initialising these variables for reductions, 
        // compilers SHOULD emit a warning if user code doesn't set it to something
        if(!(v.access & VarAccessModeAttribute::REDUCE)) {
            os << " = group->" << v.name << "[";
            os << cg.getVarIndex(getVarAccessDuplication(v.access),
                                 updateSubs[index]);
            os << "]";
        }
        os << ";" << std::endl;
    }

    // Loop through variable references
    for(size_t i = 0; i < varRefs.size(); i++) {
        if(varRefs[i].access == VarAccessMode::READ_ONLY) {
            os << "const ";
        }
       
        os << varRefs[i].type << " l" << varRefs[i].name;
        
        // If this isn't a reduction, read value from memory
        // **NOTE** by not initialising these variables for reductions, 
        // compilers SHOULD emit a warning if user code doesn't set it to something
        if(!(varRefs[i].access & VarAccessModeAttribute::REDUCE)) {
            os << " = " << "group->" << varRefs[i].name << "[";
            os << getVarRefIndex(cg.getArchetype().getVarReferences().at(i),
                                 updateSubs[index]);
            os << "]";
        }
        os << ";" << std::endl;
    }
    
    updateSubs.addVarNameSubstitution(cm->getVars(), "", "l");
    updateSubs.addVarNameSubstitution(cm->getVarRefs(), "", "l");
    updateSubs.addParamValueSubstitution(cm->getParamNames(), cg.getArchetype().getParams(),
                                         [&cg](size_t i) { return cg.isParamHeterogeneous(i);  },
                                         "", "group->");
    updateSubs.addVarValueSubstitution(cm->getDerivedParams(), cg.getArchetype().getDerivedParams(),
                                       [&cg](size_t i) { return cg.isDerivedParamHeterogeneous(i);  },
                                       "", "group->");
    updateSubs.addVarNameSubstitution(cm->getExtraGlobalParams(), "", "group->");
    updateSubs.addVarNameSubstitution(cm->getExtraGlobalParamRefs(), "", "group->");

    std::string code = cm->getUpdateCode();
    updateSubs.applyCheckUnreplaced(code, "custom update : merged" + std::to_string(cg.getIndex()));
    code = ensureFtype(code, modelMerged.getModel().getPrecision());
    os << code;

    // Write read/write variables back to global memory
    for(const auto &v : cm->getVars()) {
        if(v.access & VarAccessMode::READ_WRITE) {
            os << "group->" << v.name << "[";
            os << cg.getVarIndex(getVarAccessDuplication(v.access),
                                 updateSubs[index]);
            os << "] = l" << v.name << ";" << std::endl;
        }
    }

    // Write read/write variable references back to global memory
    for(size_t i = 0; i < varRefs.size(); i++) {
        if(varRefs[i].access == VarAccessMode::READ_WRITE) {
            os << "group->" << varRefs[i].name << "[";
            os << getVarRefIndex(cg.getArchetype().getVarReferences().at(i),
                                 updateSubs[index]);
            os << "] = l" << varRefs[i].name << ";" << std::endl;
        }
    }
}
}   // Anonymous namespace
=======
>>>>>>> 1bbd4d8d

//----------------------------------------------------------------------------
// GeNN::CodeGenerator::CustomUpdateGroupMerged
//----------------------------------------------------------------------------
const std::string CustomUpdateGroupMerged::name = "CustomUpdate";
//----------------------------------------------------------------------------
<<<<<<< HEAD
CustomUpdateGroupMerged::CustomUpdateGroupMerged(size_t index, const std::string &precision, const std::string&, const BackendBase &backend,
                                                 const std::vector<std::reference_wrapper<const CustomUpdateInternal>> &groups)
:   GroupMerged<CustomUpdateInternal>(index, precision, groups)
{
    addField("unsigned int", "size",
             [](const CustomUpdateInternal &c, size_t) { return std::to_string(c.getSize()); });
    
    // If some variables are delayed, add delay pointer
    if(getArchetype().getDelayNeuronGroup() != nullptr) {
        addField("unsigned int*", "spkQuePtr", 
                 [&backend](const CustomUpdateInternal &cg, size_t) 
                 { 
                     return backend.getScalarAddressPrefix() + "spkQuePtr" + cg.getDelayNeuronGroup()->getName(); 
                 });
    }

    // Add heterogeneous custom update model parameters
    const CustomUpdateModels::Base *cm = getArchetype().getCustomUpdateModel();
    addHeterogeneousParams<CustomUpdateGroupMerged>(
        cm->getParamNames(), "",
        [](const CustomUpdateInternal &cg) { return cg.getParams(); },
        &CustomUpdateGroupMerged::isParamHeterogeneous);

    // Add heterogeneous weight update model derived parameters
    addHeterogeneousDerivedParams<CustomUpdateGroupMerged>(
        cm->getDerivedParams(), "",
        [](const CustomUpdateInternal &cg) { return cg.getDerivedParams(); },
        &CustomUpdateGroupMerged::isDerivedParamHeterogeneous);

    // Add variables to struct
    addVars(cm->getVars(), backend.getDeviceVarPrefix());

    // Add variable references to struct
    addVarReferences(cm->getVarRefs(), backend.getDeviceVarPrefix(),
                    [](const CustomUpdateInternal &cg) { return cg.getVarReferences(); });

    // Add EGPs and EGP references to struct
    this->addEGPs(cm->getExtraGlobalParams(), backend.getDeviceVarPrefix());
    addEGPReferences(cm->getExtraGlobalParamRefs(), backend.getDeviceVarPrefix(),
                     [](const CustomUpdateInternal &cg) { return cg.getEGPReferences(); });
}
//----------------------------------------------------------------------------
bool CustomUpdateGroupMerged::isParamHeterogeneous(size_t index) const
{
    return isParamValueHeterogeneous(index, [](const CustomUpdateInternal &cg) { return cg.getParams(); });
}
//----------------------------------------------------------------------------    
bool CustomUpdateGroupMerged::isDerivedParamHeterogeneous(size_t index) const
{
    return isParamValueHeterogeneous(index, [](const CustomUpdateInternal &cg) { return cg.getDerivedParams(); });
}
//----------------------------------------------------------------------------
=======
>>>>>>> 1bbd4d8d
boost::uuids::detail::sha1::digest_type CustomUpdateGroupMerged::getHashDigest() const
{
    boost::uuids::detail::sha1 hash;

    // Update hash with archetype's hash digest
    Utils::updateHash(getArchetype().getHashDigest(), hash);

    // Update hash with each group's custom update size
    updateHash([](const auto &cg) { return cg.getNumNeurons(); }, hash);

    // Update hash with each group's parameters, derived parameters and variable references
<<<<<<< HEAD
    updateHash([](const CustomUpdateInternal &cg) { return cg.getParams(); }, hash);
    updateHash([](const CustomUpdateInternal &cg) { return cg.getDerivedParams(); }, hash);
    updateHash([](const CustomUpdateInternal &cg) { return cg.getVarReferences(); }, hash);
    updateHash([](const CustomUpdateInternal &cg) { return cg.getEGPReferences(); }, hash);
=======
    updateHash([](const auto &cg) { return cg.getParams(); }, hash);
    updateHash([](const auto &cg) { return cg.getDerivedParams(); }, hash);
    updateHash([](const auto &cg) { return cg.getVarReferences(); }, hash);
    updateHash([](const auto &cg) { return cg.getEGPReferences(); }, hash);
>>>>>>> 1bbd4d8d

    return hash.get_digest();
}
//----------------------------------------------------------------------------
void CustomUpdateGroupMerged::generateCustomUpdate(EnvironmentExternalBase &env, unsigned int batchSize,
                                                   BackendBase::GroupHandlerEnv<CustomUpdateGroupMerged> genPostamble)
{
<<<<<<< HEAD
    popSubs.addVarSubstitution("num_batch", std::to_string(getArchetype().isBatched() ? modelMerged.getModel().getBatchSize() : 1));
    popSubs.addVarSubstitution("num", "group->size");
    
    genCustomUpdate(os, popSubs, *this, modelMerged, "id",
                    [this](const Models::VarReference &varRef, const std::string &index)
                    {
                        return getVarRefIndex(varRef.getDelayNeuronGroup() != nullptr,
                                              getVarAccessDuplication(varRef.getVar().access),
                                              index);
                    });
=======
    // Add parameters, derived parameters and EGPs to environment
    EnvironmentGroupMergedField<CustomUpdateGroupMerged> cuEnv(env, *this);

    // Substitute parameter and derived parameter names
    const CustomUpdateModels::Base *cm = getArchetype().getModel();
    cuEnv.addParams(cm->getParams(), "", &CustomUpdateInternal::getParams, 
                    &CustomUpdateGroupMerged::isParamHeterogeneous,
                    &CustomUpdateInternal::isParamDynamic);
    cuEnv.addDerivedParams(cm->getDerivedParams(), "", &CustomUpdateInternal::getDerivedParams, &CustomUpdateGroupMerged::isDerivedParamHeterogeneous);
    cuEnv.addExtraGlobalParams(cm->getExtraGlobalParams());
    cuEnv.addExtraGlobalParamRefs(cm->getExtraGlobalParamRefs());
    
    // Expose batch size
    cuEnv.add(Type::Uint32.addConst(), "num_batch", 
              std::to_string((getArchetype().getDims() & VarAccessDim::BATCH) ? batchSize : 1));

    // Create an environment which caches variables in local variables if they are accessed
    EnvironmentLocalVarCache<CustomUpdateVarAdapter, CustomUpdateGroupMerged> varEnv(
        *this, *this, getTypeContext(), cuEnv, "", "l", false,
        [this, batchSize, &cuEnv](const std::string&, CustomUpdateVarAccess d)
        {
            return getVarIndex(batchSize, getVarAccessDim(d, getArchetype().getDims()), "$(id)");
        });
    
    // Create an environment which caches variable references in local variables if they are accessed
    EnvironmentLocalVarRefCache<CustomUpdateVarRefAdapter, CustomUpdateGroupMerged> varRefEnv(
        *this, *this, getTypeContext(), varEnv, "", "l", false,
        [this, batchSize, &varEnv](const std::string&, const Models::VarReference &v)
        { 
            return getVarRefIndex(v.getDelayNeuronGroup() != nullptr, batchSize,
                                  v.getVarDims(), "$(id)");
        });

    Transpiler::ErrorHandler errorHandler("Custom update '" + getArchetype().getName() + "' update code");
    prettyPrintStatements(getArchetype().getUpdateCodeTokens(), getTypeContext(), varRefEnv, errorHandler);

    // Generate postamble for e.g. reduction logic
    genPostamble(varRefEnv, *this);
>>>>>>> 1bbd4d8d
}
//----------------------------------------------------------------------------
std::string CustomUpdateGroupMerged::getVarIndex(unsigned int batchSize, VarAccessDim varDims, const std::string &index) const
{
    // **YUCK** there's a lot of duplication in these methods - do they belong elsewhere?
    const bool batched = ((varDims & VarAccessDim::BATCH) && batchSize > 1);
    if (!(varDims & VarAccessDim::ELEMENT)) {
        return batched ? "$(batch)" : "0";
    }
    else if (batched) {
        assert(!index.empty());
        return "$(_batch_offset) + " + index;
    }
    else {
        assert(!index.empty());
        return index;
    }
}
//----------------------------------------------------------------------------
std::string CustomUpdateGroupMerged::getVarRefIndex(bool delay, unsigned int batchSize, VarAccessDim varDims, const std::string &index) const
{
    // If delayed, variable is shared, the batch size is one or this custom update isn't batched, batch delay offset isn't required
    if(delay) {
        const bool batched = ((varDims & VarAccessDim::BATCH) && batchSize > 1);
        if (!(varDims & VarAccessDim::ELEMENT)) {
            return batched ? "$(_batch_delay_slot)" : "$(_delay_slot)";
        }
        else if (batched) {
            assert(!index.empty());
            return "$(_batch_delay_offset) + " + index;
        }
        
        else {
            assert(!index.empty());
            return "$(_delay_offset) + " + index;
        }
    }
    else {
        return getVarIndex(batchSize, varDims, index);
    }    
}
//----------------------------------------------------------------------------
bool CustomUpdateGroupMerged::isParamHeterogeneous(const std::string &paramName) const
{
    return isParamValueHeterogeneous(paramName, [](const auto &cg) { return cg.getParams(); });
}
//----------------------------------------------------------------------------    
bool CustomUpdateGroupMerged::isDerivedParamHeterogeneous(const std::string &paramName) const
{
    return isParamValueHeterogeneous(paramName, [](const auto &cg) { return cg.getDerivedParams(); });
}

// ----------------------------------------------------------------------------
// GeNN::CodeGenerator::CustomUpdateWUGroupMergedBase
//----------------------------------------------------------------------------
bool CustomUpdateWUGroupMergedBase::isParamHeterogeneous(const std::string &paramName) const
{
    return isParamValueHeterogeneous(paramName, [](const CustomUpdateWUInternal &cg) { return cg.getParams(); });
}
//----------------------------------------------------------------------------
bool CustomUpdateWUGroupMergedBase::isDerivedParamHeterogeneous(const std::string &paramName) const
{
    return isParamValueHeterogeneous(paramName, [](const CustomUpdateWUInternal &cg) { return cg.getDerivedParams(); });
}
//----------------------------------------------------------------------------
boost::uuids::detail::sha1::digest_type CustomUpdateWUGroupMergedBase::getHashDigest() const
{
    boost::uuids::detail::sha1 hash;

    // Update hash with archetype's hash digest
    Utils::updateHash(getArchetype().getHashDigest(), hash);

    // Update hash with sizes of pre and postsynaptic neuron groups
    updateHash([](const auto &cg) 
               {
                   return static_cast<const SynapseGroupInternal*>(cg.getSynapseGroup())->getSrcNeuronGroup()->getNumNeurons();
               }, hash);

    updateHash([](const auto &cg) 
               {
                   return static_cast<const SynapseGroupInternal*>(cg.getSynapseGroup())->getTrgNeuronGroup()->getNumNeurons();
               }, hash);

    // Update hash with each group's parameters, derived parameters and variable referneces
<<<<<<< HEAD
    updateHash([](const CustomUpdateWUInternal &cg) { return cg.getParams(); }, hash);
    updateHash([](const CustomUpdateWUInternal &cg) { return cg.getDerivedParams(); }, hash);
    updateHash([](const CustomUpdateWUInternal &cg) { return cg.getVarReferences(); }, hash);
    updateHash([](const CustomUpdateWUInternal &cg) { return cg.getEGPReferences(); }, hash);
=======
    updateHash([](const auto &cg) { return cg.getParams(); }, hash);
    updateHash([](const auto &cg) { return cg.getDerivedParams(); }, hash);
    updateHash([](const auto &cg) { return cg.getVarReferences(); }, hash);
    updateHash([](const auto &cg) { return cg.getEGPReferences(); }, hash);
>>>>>>> 1bbd4d8d

    return hash.get_digest();
}
//----------------------------------------------------------------------------
void CustomUpdateWUGroupMergedBase::generateCustomUpdate(EnvironmentExternalBase &env, unsigned int batchSize,
                                                         BackendBase::GroupHandlerEnv<CustomUpdateWUGroupMergedBase> genPostamble)
{
    // Add parameters, derived parameters and EGPs to environment
    EnvironmentGroupMergedField<CustomUpdateWUGroupMergedBase> cuEnv(env, *this);

    // Substitute parameter and derived parameter names
    const CustomUpdateModels::Base *cm = getArchetype().getModel();
    cuEnv.addParams(cm->getParams(), "", &CustomUpdateWUInternal::getParams, 
                    &CustomUpdateWUGroupMergedBase::isParamHeterogeneous,
                    &CustomUpdateWUInternal::isParamDynamic);
    cuEnv.addDerivedParams(cm->getDerivedParams(), "", &CustomUpdateWUInternal::getDerivedParams, &CustomUpdateWUGroupMergedBase::isDerivedParamHeterogeneous);
    cuEnv.addExtraGlobalParams(cm->getExtraGlobalParams());
    cuEnv.addExtraGlobalParamRefs(cm->getExtraGlobalParamRefs());

    // Expose batch size
    cuEnv.add(Type::Uint32.addConst(), "num_batch", 
              std::to_string((getArchetype().getDims() & VarAccessDim::BATCH) ? batchSize : 1));

    // Create an environment which caches variables in local variables if they are accessed
    EnvironmentLocalVarCache<CustomUpdateVarAdapter, CustomUpdateWUGroupMergedBase> varEnv(
        *this, *this, getTypeContext(), cuEnv, "", "l", false,
        [this, batchSize, &cuEnv](const std::string&, CustomUpdateVarAccess d)
        {
            return getVarIndex(batchSize, getVarAccessDim(d, getArchetype().getDims()), "$(id_syn)");
        });
    
    // Create an environment which caches variable references in local variables if they are accessed
    EnvironmentLocalVarRefCache<CustomUpdateWUVarRefAdapter, CustomUpdateWUGroupMergedBase> varRefEnv(
        *this, *this, getTypeContext(), varEnv, "", "l", false,
        [this, batchSize, &varEnv](const std::string&, const Models::WUVarReference &v)
        {
            return getVarRefIndex(batchSize, v.getVarDims(), "$(id_syn)");
        });

    Transpiler::ErrorHandler errorHandler("Custom update '" + getArchetype().getName() + "' update code");
    prettyPrintStatements(getArchetype().getUpdateCodeTokens(), getTypeContext(), varRefEnv, errorHandler);

    // Generate postamble for e.g. reduction or transpose logic
    genPostamble(varRefEnv, *this);
}
//----------------------------------------------------------------------------
std::string CustomUpdateWUGroupMergedBase::getVarIndex(unsigned int batchSize, VarAccessDim varDims, const std::string &index) const
{
    // **YUCK** there's a lot of duplication in these methods - do they belong elsewhere?
    return (((varDims & VarAccessDim::BATCH) && batchSize > 1) ? "$(_batch_offset) + " : "") + index;
}
//----------------------------------------------------------------------------
std::string CustomUpdateWUGroupMergedBase::getVarRefIndex(unsigned int batchSize, VarAccessDim varDims, const std::string &index) const
{
    // **YUCK** there's a lot of duplication in these methods - do they belong elsewhere?
    
    return (((varDims & VarAccessDim::BATCH) && batchSize > 1) ? "$(_batch_offset) + " : "") + index;
}

// ----------------------------------------------------------------------------
// GeNN::CodeGenerator::CustomUpdateWUGroupMerged
//----------------------------------------------------------------------------
const std::string CustomUpdateWUGroupMerged::name = "CustomUpdateWU";

//----------------------------------------------------------------------------
// CustomUpdateTransposeWUGroupMerged
//----------------------------------------------------------------------------
const std::string CustomUpdateTransposeWUGroupMerged::name = "CustomUpdateTransposeWU";
// ----------------------------------------------------------------------------
std::string CustomUpdateTransposeWUGroupMerged::addTransposeField(EnvironmentGroupMergedField<CustomUpdateTransposeWUGroupMerged> &env)
{
<<<<<<< HEAD
    addField("unsigned int", "numSrcNeurons",
             [](const CustomUpdateWUInternal &cg, size_t) 
             {
                 const SynapseGroupInternal *sgInternal = static_cast<const SynapseGroupInternal*>(cg.getSynapseGroup());
                 return std::to_string(sgInternal->getSrcNeuronGroup()->getNumNeurons()); 
             });

    addField("unsigned int", "numTrgNeurons",
             [](const CustomUpdateWUInternal &cg, size_t)
             { 
                 const SynapseGroupInternal *sgInternal = static_cast<const SynapseGroupInternal*>(cg.getSynapseGroup());
                 return std::to_string(sgInternal->getTrgNeuronGroup()->getNumNeurons()); 
             });
    
    // If underlying synapse group has kernel weights
    if (getArchetype().getSynapseGroup()->getMatrixType() & SynapseMatrixWeight::KERNEL) {
        // Loop through kernel size dimensions
        for (size_t d = 0; d < getArchetype().getSynapseGroup()->getKernelSize().size(); d++) {
            // If this dimension has a heterogeneous size, add it to struct
            if (isKernelSizeHeterogeneous(d)) {
                addField("unsigned int", "kernelSize" + std::to_string(d),
                         [d](const CustomUpdateWUInternal &cu, size_t) 
=======
    // Loop through variable references
    const auto varRefs = getArchetype().getModel()->getVarRefs();
    for(const auto &v : varRefs) {
        // If variable has a transpose, add field with transpose suffix, pointing to transpose var
        if(getArchetype().getVarReferences().at(v.name).getTransposeSynapseGroup() != nullptr) {
            const auto fieldType = v.type.resolve(getTypeContext()).createPointer();
            env.addField(fieldType, v.name + "_transpose", v.name + "Transpose",
                         [v](const auto &runtime, const auto &g, size_t)
>>>>>>> 1bbd4d8d
                         {
                             return g.getVarReferences().at(v.name).getTransposeTargetArray(runtime);
                         });
<<<<<<< HEAD
            }
        }
    }
    // Otherwise
    else {
        addField("unsigned int", "rowStride",
                 [&backend](const CustomUpdateWUInternal &cg, size_t) 
                 { 
                     const SynapseGroupInternal *sgInternal = static_cast<const SynapseGroupInternal*>(cg.getSynapseGroup());
                     return std::to_string(backend.getSynapticMatrixRowStride(*sgInternal)); 
                 });
=======
>>>>>>> 1bbd4d8d

            // Return name of transpose variable
            return v.name;
        }
    }
<<<<<<< HEAD

    // Add heterogeneous custom update model parameters
    const CustomUpdateModels::Base *cm = getArchetype().getCustomUpdateModel();
    addHeterogeneousParams<CustomUpdateWUGroupMerged>(
        cm->getParamNames(), "",
        [](const CustomUpdateWUInternal &cg) { return cg.getParams(); },
        &CustomUpdateWUGroupMergedBase::isParamHeterogeneous);

    // Add heterogeneous weight update model derived parameters
    addHeterogeneousDerivedParams<CustomUpdateWUGroupMerged>(
        cm->getDerivedParams(), "",
        [](const CustomUpdateWUInternal &cg) { return cg.getDerivedParams(); },
        &CustomUpdateWUGroupMergedBase::isDerivedParamHeterogeneous);

    // Add variables to struct
    addVars(cm->getVars(), backend.getDeviceVarPrefix());

    // Add variable references to struct
    const auto varRefs = cm->getVarRefs();
    addVarReferences(varRefs, backend.getDeviceVarPrefix(),
                    [](const CustomUpdateWUInternal &cg) { return cg.getVarReferences(); });

    // Loop through variables
    for(size_t v = 0; v < varRefs.size(); v++) {
        // If variable has a transpose 
        if(getArchetype().getVarReferences().at(v).getTransposeSynapseGroup() != nullptr) {
            // Add field with transpose suffix, pointing to transpose var
            addField(varRefs[v].type + "*", varRefs[v].name + "Transpose",
                     [&backend, v](const CustomUpdateWUInternal &g, size_t)
                     {
                         const auto varRef = g.getVarReferences().at(v);
                         return backend.getDeviceVarPrefix() + varRef.getTransposeVar().name + varRef.getTransposeTargetName();
                     });
            }
    }
    // Add EGPs and EGP references to struct
    this->addEGPs(cm->getExtraGlobalParams(), backend.getDeviceVarPrefix());
    addEGPReferences(cm->getExtraGlobalParamRefs(), backend.getDeviceVarPrefix(),
                     [](const CustomUpdateWUInternal &cg) { return cg.getEGPReferences(); });
=======
    throw std::runtime_error("No transpose variable found");
>>>>>>> 1bbd4d8d
}

// ----------------------------------------------------------------------------
// CustomUpdateHostReductionGroupMerged
//----------------------------------------------------------------------------
const std::string CustomUpdateHostReductionGroupMerged::name = "CustomUpdateHostReduction";
//----------------------------------------------------------------------------
void CustomUpdateHostReductionGroupMerged::generateCustomUpdate(EnvironmentGroupMergedField<CustomUpdateHostReductionGroupMerged> &env)
{
<<<<<<< HEAD
    popSubs.addVarSubstitution("num_batch", std::to_string(getArchetype().isBatched() ? modelMerged.getModel().getBatchSize() : 1));
    popSubs.addVarSubstitution("num_pre", "group->numSrcNeurons");
    popSubs.addVarSubstitution("num_post", "group->numTrgNeurons");
    
    genCustomUpdate(os, popSubs, *this, modelMerged, "id_syn",
                    [this, &modelMerged](const Models::WUVarReference &varRef, const std::string &index) 
                    {  
                        return getVarRefIndex(getVarAccessDuplication(varRef.getVar().access),
                                              index);
                    });
}
=======
    env.addField(Type::Uint32, "_size", "size",
                 [](const auto &, const auto &c, size_t) { return c.getNumNeurons(); });
    
    // If some variables are delayed, add delay pointer
    if(getArchetype().getDelayNeuronGroup() != nullptr) {
        env.addField(Type::Uint32.createPointer(), "_spk_que_ptr", "spkQuePtr",
                     [](const auto &runtime, const auto &g, size_t) { return runtime.getArray(*g.getDelayNeuronGroup(), "spkQuePtr"); });
    }
>>>>>>> 1bbd4d8d

    generateCustomUpdateBase(env);
}
// ----------------------------------------------------------------------------
// CustomWUUpdateHostReductionGroupMerged
//----------------------------------------------------------------------------
const std::string CustomWUUpdateHostReductionGroupMerged::name = "CustomWUUpdateHostReduction";
//----------------------------------------------------------------------------
void CustomWUUpdateHostReductionGroupMerged::generateCustomUpdate(EnvironmentGroupMergedField<CustomWUUpdateHostReductionGroupMerged> &env)
{
<<<<<<< HEAD
    popSubs.addVarSubstitution("num_batch", std::to_string(getArchetype().isBatched() ? modelMerged.getModel().getBatchSize() : 1));
    popSubs.addVarSubstitution("num_pre", "group->numSrcNeurons");
    popSubs.addVarSubstitution("num_post", "group->numTrgNeurons");

    genCustomUpdate(os, popSubs, *this, modelMerged, "id_syn",
                    [this, &modelMerged](const Models::WUVarReference &varRef, const std::string &index) 
                    {
                        return getVarRefIndex(getVarAccessDuplication(varRef.getVar().access),
                                              index);
                    });
=======
    env.addField(Type::Uint32, "_size", "size",
                 [](const auto &, const auto &c, size_t) 
                 { 
                     return c.getSynapseGroup()->getMaxConnections() * (size_t)c.getSynapseGroup()->getSrcNeuronGroup()->getNumNeurons(); 
                 });

    generateCustomUpdateBase(env);
>>>>>>> 1bbd4d8d
}<|MERGE_RESOLUTION|>--- conflicted
+++ resolved
@@ -19,146 +19,12 @@
 using namespace GeNN::CodeGenerator;
 using namespace GeNN::Transpiler;
 
-<<<<<<< HEAD
-    // Loop through variables
-    for(const auto &v : cm->getVars()) {
-        if(v.access & VarAccessMode::READ_ONLY) {
-            os << "const ";
-        }
-        os << v.type << " l" << v.name;
-        
-        // If this isn't a reduction, read value from memory
-        // **NOTE** by not initialising these variables for reductions, 
-        // compilers SHOULD emit a warning if user code doesn't set it to something
-        if(!(v.access & VarAccessModeAttribute::REDUCE)) {
-            os << " = group->" << v.name << "[";
-            os << cg.getVarIndex(getVarAccessDuplication(v.access),
-                                 updateSubs[index]);
-            os << "]";
-        }
-        os << ";" << std::endl;
-    }
-
-    // Loop through variable references
-    for(size_t i = 0; i < varRefs.size(); i++) {
-        if(varRefs[i].access == VarAccessMode::READ_ONLY) {
-            os << "const ";
-        }
-       
-        os << varRefs[i].type << " l" << varRefs[i].name;
-        
-        // If this isn't a reduction, read value from memory
-        // **NOTE** by not initialising these variables for reductions, 
-        // compilers SHOULD emit a warning if user code doesn't set it to something
-        if(!(varRefs[i].access & VarAccessModeAttribute::REDUCE)) {
-            os << " = " << "group->" << varRefs[i].name << "[";
-            os << getVarRefIndex(cg.getArchetype().getVarReferences().at(i),
-                                 updateSubs[index]);
-            os << "]";
-        }
-        os << ";" << std::endl;
-    }
-    
-    updateSubs.addVarNameSubstitution(cm->getVars(), "", "l");
-    updateSubs.addVarNameSubstitution(cm->getVarRefs(), "", "l");
-    updateSubs.addParamValueSubstitution(cm->getParamNames(), cg.getArchetype().getParams(),
-                                         [&cg](size_t i) { return cg.isParamHeterogeneous(i);  },
-                                         "", "group->");
-    updateSubs.addVarValueSubstitution(cm->getDerivedParams(), cg.getArchetype().getDerivedParams(),
-                                       [&cg](size_t i) { return cg.isDerivedParamHeterogeneous(i);  },
-                                       "", "group->");
-    updateSubs.addVarNameSubstitution(cm->getExtraGlobalParams(), "", "group->");
-    updateSubs.addVarNameSubstitution(cm->getExtraGlobalParamRefs(), "", "group->");
-
-    std::string code = cm->getUpdateCode();
-    updateSubs.applyCheckUnreplaced(code, "custom update : merged" + std::to_string(cg.getIndex()));
-    code = ensureFtype(code, modelMerged.getModel().getPrecision());
-    os << code;
-
-    // Write read/write variables back to global memory
-    for(const auto &v : cm->getVars()) {
-        if(v.access & VarAccessMode::READ_WRITE) {
-            os << "group->" << v.name << "[";
-            os << cg.getVarIndex(getVarAccessDuplication(v.access),
-                                 updateSubs[index]);
-            os << "] = l" << v.name << ";" << std::endl;
-        }
-    }
-
-    // Write read/write variable references back to global memory
-    for(size_t i = 0; i < varRefs.size(); i++) {
-        if(varRefs[i].access == VarAccessMode::READ_WRITE) {
-            os << "group->" << varRefs[i].name << "[";
-            os << getVarRefIndex(cg.getArchetype().getVarReferences().at(i),
-                                 updateSubs[index]);
-            os << "] = l" << varRefs[i].name << ";" << std::endl;
-        }
-    }
-}
-}   // Anonymous namespace
-=======
->>>>>>> 1bbd4d8d
 
 //----------------------------------------------------------------------------
 // GeNN::CodeGenerator::CustomUpdateGroupMerged
 //----------------------------------------------------------------------------
 const std::string CustomUpdateGroupMerged::name = "CustomUpdate";
 //----------------------------------------------------------------------------
-<<<<<<< HEAD
-CustomUpdateGroupMerged::CustomUpdateGroupMerged(size_t index, const std::string &precision, const std::string&, const BackendBase &backend,
-                                                 const std::vector<std::reference_wrapper<const CustomUpdateInternal>> &groups)
-:   GroupMerged<CustomUpdateInternal>(index, precision, groups)
-{
-    addField("unsigned int", "size",
-             [](const CustomUpdateInternal &c, size_t) { return std::to_string(c.getSize()); });
-    
-    // If some variables are delayed, add delay pointer
-    if(getArchetype().getDelayNeuronGroup() != nullptr) {
-        addField("unsigned int*", "spkQuePtr", 
-                 [&backend](const CustomUpdateInternal &cg, size_t) 
-                 { 
-                     return backend.getScalarAddressPrefix() + "spkQuePtr" + cg.getDelayNeuronGroup()->getName(); 
-                 });
-    }
-
-    // Add heterogeneous custom update model parameters
-    const CustomUpdateModels::Base *cm = getArchetype().getCustomUpdateModel();
-    addHeterogeneousParams<CustomUpdateGroupMerged>(
-        cm->getParamNames(), "",
-        [](const CustomUpdateInternal &cg) { return cg.getParams(); },
-        &CustomUpdateGroupMerged::isParamHeterogeneous);
-
-    // Add heterogeneous weight update model derived parameters
-    addHeterogeneousDerivedParams<CustomUpdateGroupMerged>(
-        cm->getDerivedParams(), "",
-        [](const CustomUpdateInternal &cg) { return cg.getDerivedParams(); },
-        &CustomUpdateGroupMerged::isDerivedParamHeterogeneous);
-
-    // Add variables to struct
-    addVars(cm->getVars(), backend.getDeviceVarPrefix());
-
-    // Add variable references to struct
-    addVarReferences(cm->getVarRefs(), backend.getDeviceVarPrefix(),
-                    [](const CustomUpdateInternal &cg) { return cg.getVarReferences(); });
-
-    // Add EGPs and EGP references to struct
-    this->addEGPs(cm->getExtraGlobalParams(), backend.getDeviceVarPrefix());
-    addEGPReferences(cm->getExtraGlobalParamRefs(), backend.getDeviceVarPrefix(),
-                     [](const CustomUpdateInternal &cg) { return cg.getEGPReferences(); });
-}
-//----------------------------------------------------------------------------
-bool CustomUpdateGroupMerged::isParamHeterogeneous(size_t index) const
-{
-    return isParamValueHeterogeneous(index, [](const CustomUpdateInternal &cg) { return cg.getParams(); });
-}
-//----------------------------------------------------------------------------    
-bool CustomUpdateGroupMerged::isDerivedParamHeterogeneous(size_t index) const
-{
-    return isParamValueHeterogeneous(index, [](const CustomUpdateInternal &cg) { return cg.getDerivedParams(); });
-}
-//----------------------------------------------------------------------------
-=======
->>>>>>> 1bbd4d8d
 boost::uuids::detail::sha1::digest_type CustomUpdateGroupMerged::getHashDigest() const
 {
     boost::uuids::detail::sha1 hash;
@@ -170,17 +36,10 @@
     updateHash([](const auto &cg) { return cg.getNumNeurons(); }, hash);
 
     // Update hash with each group's parameters, derived parameters and variable references
-<<<<<<< HEAD
-    updateHash([](const CustomUpdateInternal &cg) { return cg.getParams(); }, hash);
-    updateHash([](const CustomUpdateInternal &cg) { return cg.getDerivedParams(); }, hash);
-    updateHash([](const CustomUpdateInternal &cg) { return cg.getVarReferences(); }, hash);
-    updateHash([](const CustomUpdateInternal &cg) { return cg.getEGPReferences(); }, hash);
-=======
     updateHash([](const auto &cg) { return cg.getParams(); }, hash);
     updateHash([](const auto &cg) { return cg.getDerivedParams(); }, hash);
     updateHash([](const auto &cg) { return cg.getVarReferences(); }, hash);
     updateHash([](const auto &cg) { return cg.getEGPReferences(); }, hash);
->>>>>>> 1bbd4d8d
 
     return hash.get_digest();
 }
@@ -188,18 +47,6 @@
 void CustomUpdateGroupMerged::generateCustomUpdate(EnvironmentExternalBase &env, unsigned int batchSize,
                                                    BackendBase::GroupHandlerEnv<CustomUpdateGroupMerged> genPostamble)
 {
-<<<<<<< HEAD
-    popSubs.addVarSubstitution("num_batch", std::to_string(getArchetype().isBatched() ? modelMerged.getModel().getBatchSize() : 1));
-    popSubs.addVarSubstitution("num", "group->size");
-    
-    genCustomUpdate(os, popSubs, *this, modelMerged, "id",
-                    [this](const Models::VarReference &varRef, const std::string &index)
-                    {
-                        return getVarRefIndex(varRef.getDelayNeuronGroup() != nullptr,
-                                              getVarAccessDuplication(varRef.getVar().access),
-                                              index);
-                    });
-=======
     // Add parameters, derived parameters and EGPs to environment
     EnvironmentGroupMergedField<CustomUpdateGroupMerged> cuEnv(env, *this);
 
@@ -238,7 +85,6 @@
 
     // Generate postamble for e.g. reduction logic
     genPostamble(varRefEnv, *this);
->>>>>>> 1bbd4d8d
 }
 //----------------------------------------------------------------------------
 std::string CustomUpdateGroupMerged::getVarIndex(unsigned int batchSize, VarAccessDim varDims, const std::string &index) const
@@ -323,17 +169,10 @@
                }, hash);
 
     // Update hash with each group's parameters, derived parameters and variable referneces
-<<<<<<< HEAD
-    updateHash([](const CustomUpdateWUInternal &cg) { return cg.getParams(); }, hash);
-    updateHash([](const CustomUpdateWUInternal &cg) { return cg.getDerivedParams(); }, hash);
-    updateHash([](const CustomUpdateWUInternal &cg) { return cg.getVarReferences(); }, hash);
-    updateHash([](const CustomUpdateWUInternal &cg) { return cg.getEGPReferences(); }, hash);
-=======
     updateHash([](const auto &cg) { return cg.getParams(); }, hash);
     updateHash([](const auto &cg) { return cg.getDerivedParams(); }, hash);
     updateHash([](const auto &cg) { return cg.getVarReferences(); }, hash);
     updateHash([](const auto &cg) { return cg.getEGPReferences(); }, hash);
->>>>>>> 1bbd4d8d
 
     return hash.get_digest();
 }
@@ -405,30 +244,6 @@
 // ----------------------------------------------------------------------------
 std::string CustomUpdateTransposeWUGroupMerged::addTransposeField(EnvironmentGroupMergedField<CustomUpdateTransposeWUGroupMerged> &env)
 {
-<<<<<<< HEAD
-    addField("unsigned int", "numSrcNeurons",
-             [](const CustomUpdateWUInternal &cg, size_t) 
-             {
-                 const SynapseGroupInternal *sgInternal = static_cast<const SynapseGroupInternal*>(cg.getSynapseGroup());
-                 return std::to_string(sgInternal->getSrcNeuronGroup()->getNumNeurons()); 
-             });
-
-    addField("unsigned int", "numTrgNeurons",
-             [](const CustomUpdateWUInternal &cg, size_t)
-             { 
-                 const SynapseGroupInternal *sgInternal = static_cast<const SynapseGroupInternal*>(cg.getSynapseGroup());
-                 return std::to_string(sgInternal->getTrgNeuronGroup()->getNumNeurons()); 
-             });
-    
-    // If underlying synapse group has kernel weights
-    if (getArchetype().getSynapseGroup()->getMatrixType() & SynapseMatrixWeight::KERNEL) {
-        // Loop through kernel size dimensions
-        for (size_t d = 0; d < getArchetype().getSynapseGroup()->getKernelSize().size(); d++) {
-            // If this dimension has a heterogeneous size, add it to struct
-            if (isKernelSizeHeterogeneous(d)) {
-                addField("unsigned int", "kernelSize" + std::to_string(d),
-                         [d](const CustomUpdateWUInternal &cu, size_t) 
-=======
     // Loop through variable references
     const auto varRefs = getArchetype().getModel()->getVarRefs();
     for(const auto &v : varRefs) {
@@ -437,72 +252,15 @@
             const auto fieldType = v.type.resolve(getTypeContext()).createPointer();
             env.addField(fieldType, v.name + "_transpose", v.name + "Transpose",
                          [v](const auto &runtime, const auto &g, size_t)
->>>>>>> 1bbd4d8d
                          {
                              return g.getVarReferences().at(v.name).getTransposeTargetArray(runtime);
                          });
-<<<<<<< HEAD
-            }
-        }
-    }
-    // Otherwise
-    else {
-        addField("unsigned int", "rowStride",
-                 [&backend](const CustomUpdateWUInternal &cg, size_t) 
-                 { 
-                     const SynapseGroupInternal *sgInternal = static_cast<const SynapseGroupInternal*>(cg.getSynapseGroup());
-                     return std::to_string(backend.getSynapticMatrixRowStride(*sgInternal)); 
-                 });
-=======
->>>>>>> 1bbd4d8d
 
             // Return name of transpose variable
             return v.name;
         }
     }
-<<<<<<< HEAD
-
-    // Add heterogeneous custom update model parameters
-    const CustomUpdateModels::Base *cm = getArchetype().getCustomUpdateModel();
-    addHeterogeneousParams<CustomUpdateWUGroupMerged>(
-        cm->getParamNames(), "",
-        [](const CustomUpdateWUInternal &cg) { return cg.getParams(); },
-        &CustomUpdateWUGroupMergedBase::isParamHeterogeneous);
-
-    // Add heterogeneous weight update model derived parameters
-    addHeterogeneousDerivedParams<CustomUpdateWUGroupMerged>(
-        cm->getDerivedParams(), "",
-        [](const CustomUpdateWUInternal &cg) { return cg.getDerivedParams(); },
-        &CustomUpdateWUGroupMergedBase::isDerivedParamHeterogeneous);
-
-    // Add variables to struct
-    addVars(cm->getVars(), backend.getDeviceVarPrefix());
-
-    // Add variable references to struct
-    const auto varRefs = cm->getVarRefs();
-    addVarReferences(varRefs, backend.getDeviceVarPrefix(),
-                    [](const CustomUpdateWUInternal &cg) { return cg.getVarReferences(); });
-
-    // Loop through variables
-    for(size_t v = 0; v < varRefs.size(); v++) {
-        // If variable has a transpose 
-        if(getArchetype().getVarReferences().at(v).getTransposeSynapseGroup() != nullptr) {
-            // Add field with transpose suffix, pointing to transpose var
-            addField(varRefs[v].type + "*", varRefs[v].name + "Transpose",
-                     [&backend, v](const CustomUpdateWUInternal &g, size_t)
-                     {
-                         const auto varRef = g.getVarReferences().at(v);
-                         return backend.getDeviceVarPrefix() + varRef.getTransposeVar().name + varRef.getTransposeTargetName();
-                     });
-            }
-    }
-    // Add EGPs and EGP references to struct
-    this->addEGPs(cm->getExtraGlobalParams(), backend.getDeviceVarPrefix());
-    addEGPReferences(cm->getExtraGlobalParamRefs(), backend.getDeviceVarPrefix(),
-                     [](const CustomUpdateWUInternal &cg) { return cg.getEGPReferences(); });
-=======
     throw std::runtime_error("No transpose variable found");
->>>>>>> 1bbd4d8d
 }
 
 // ----------------------------------------------------------------------------
@@ -512,19 +270,6 @@
 //----------------------------------------------------------------------------
 void CustomUpdateHostReductionGroupMerged::generateCustomUpdate(EnvironmentGroupMergedField<CustomUpdateHostReductionGroupMerged> &env)
 {
-<<<<<<< HEAD
-    popSubs.addVarSubstitution("num_batch", std::to_string(getArchetype().isBatched() ? modelMerged.getModel().getBatchSize() : 1));
-    popSubs.addVarSubstitution("num_pre", "group->numSrcNeurons");
-    popSubs.addVarSubstitution("num_post", "group->numTrgNeurons");
-    
-    genCustomUpdate(os, popSubs, *this, modelMerged, "id_syn",
-                    [this, &modelMerged](const Models::WUVarReference &varRef, const std::string &index) 
-                    {  
-                        return getVarRefIndex(getVarAccessDuplication(varRef.getVar().access),
-                                              index);
-                    });
-}
-=======
     env.addField(Type::Uint32, "_size", "size",
                  [](const auto &, const auto &c, size_t) { return c.getNumNeurons(); });
     
@@ -533,7 +278,6 @@
         env.addField(Type::Uint32.createPointer(), "_spk_que_ptr", "spkQuePtr",
                      [](const auto &runtime, const auto &g, size_t) { return runtime.getArray(*g.getDelayNeuronGroup(), "spkQuePtr"); });
     }
->>>>>>> 1bbd4d8d
 
     generateCustomUpdateBase(env);
 }
@@ -544,18 +288,6 @@
 //----------------------------------------------------------------------------
 void CustomWUUpdateHostReductionGroupMerged::generateCustomUpdate(EnvironmentGroupMergedField<CustomWUUpdateHostReductionGroupMerged> &env)
 {
-<<<<<<< HEAD
-    popSubs.addVarSubstitution("num_batch", std::to_string(getArchetype().isBatched() ? modelMerged.getModel().getBatchSize() : 1));
-    popSubs.addVarSubstitution("num_pre", "group->numSrcNeurons");
-    popSubs.addVarSubstitution("num_post", "group->numTrgNeurons");
-
-    genCustomUpdate(os, popSubs, *this, modelMerged, "id_syn",
-                    [this, &modelMerged](const Models::WUVarReference &varRef, const std::string &index) 
-                    {
-                        return getVarRefIndex(getVarAccessDuplication(varRef.getVar().access),
-                                              index);
-                    });
-=======
     env.addField(Type::Uint32, "_size", "size",
                  [](const auto &, const auto &c, size_t) 
                  { 
@@ -563,5 +295,4 @@
                  });
 
     generateCustomUpdateBase(env);
->>>>>>> 1bbd4d8d
 }