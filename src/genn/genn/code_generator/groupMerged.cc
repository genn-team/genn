#include "code_generator/groupMerged.h"

// PLOG includes
#include <plog/Log.h>

// GeNN includes
#include "modelSpecInternal.h"

// GeNN code generator includes
#include "code_generator/backendBase.h"
#include "code_generator/codeGenUtils.h"
#include "code_generator/codeStream.h"

//----------------------------------------------------------------------------
// CodeGenerator::NeuronSpikeQueueUpdateGroupMerged
//----------------------------------------------------------------------------
const std::string CodeGenerator::NeuronSpikeQueueUpdateGroupMerged::name = "NeuronSpikeQueueUpdate";
//----------------------------------------------------------------------------
CodeGenerator::NeuronSpikeQueueUpdateGroupMerged::NeuronSpikeQueueUpdateGroupMerged(size_t index, const std::string &precision, const std::string &timePrecision, const BackendBase &backend,
                                                                                    const std::vector<std::reference_wrapper<const NeuronGroupInternal>> &groups)
:   GroupMerged<NeuronGroupInternal>(index, precision, groups)
{
    if(getArchetype().isDelayRequired()) {
        addField("unsigned int", "numDelaySlots",
                 [](const NeuronGroupInternal &ng, size_t) { return std::to_string(ng.getNumDelaySlots()); });

        addPointerField("unsigned int", "spkQuePtr", backend.getScalarAddressPrefix() + "spkQuePtr");
    } 

    addPointerField("unsigned int", "spkCnt", backend.getDeviceVarPrefix() + "glbSpkCnt");

    if(getArchetype().isSpikeEventRequired()) {
        addPointerField("unsigned int", "spkCntEvnt", backend.getDeviceVarPrefix() + "glbSpkCntEvnt");
    }

<<<<<<< HEAD
    if(getArchetype().shouldResetSpikeTimesAfterUpdate() && (getArchetype().isSpikeTimeRequired() || getArchetype().isSpikeEventTimeRequired())) {
        if(getArchetype().isSpikeTimeRequired()) {
            addPointerField("unsigned int", "spk", backend.getDeviceVarPrefix() + "glbSpk");
            addPointerField(timePrecision, "sT", backend.getDeviceVarPrefix() + "sT");
        }

        if(getArchetype().isSpikeEventTimeRequired()) {
            addPointerField("unsigned int", "spkEvnt", backend.getDeviceVarPrefix() + "glbSpkEvnt");
            addPointerField(timePrecision, "seT", backend.getDeviceVarPrefix() + "seT");
        }
=======
    if(getArchetype().isPrevSpikeTimeRequired()) {
        addPointerField("unsigned int", "spk", backend.getDeviceVarPrefix() + "glbSpk");

        addPointerField(timePrecision, "prevST", backend.getDeviceVarPrefix() + "prevST");
>>>>>>> 85e4a5f4

        if(getArchetype().isDelayRequired()) {
            addField("unsigned int", "numNeurons",
                     [](const NeuronGroupInternal &ng, size_t) { return std::to_string(ng.getNumNeurons()); });
        }
    }
}
//----------------------------------------------------------------------------
void CodeGenerator::NeuronSpikeQueueUpdateGroupMerged::genMergedGroupSpikeCountReset(CodeStream &os) const
{
    if(getArchetype().isDelayRequired()) { // with delay
        if(getArchetype().isSpikeEventRequired()) {
            os << "group->spkCntEvnt[*group->spkQuePtr] = 0;" << std::endl;
        }
        if(getArchetype().isTrueSpikeRequired()) {
            os << "group->spkCnt[*group->spkQuePtr] = 0;" << std::endl;
        }
        else {
            os << "group->spkCnt[0] = 0;" << std::endl;
        }
    }
    else { // no delay
        if(getArchetype().isSpikeEventRequired()) {
            os << "group->spkCntEvnt[0] = 0;" << std::endl;
        }
        os << "group->spkCnt[0] = 0;" << std::endl;
    }
}

//----------------------------------------------------------------------------
// CodeGenerator::NeuronGroupMergedBase
//----------------------------------------------------------------------------
bool CodeGenerator::NeuronGroupMergedBase::isParamHeterogeneous(size_t index) const
{
    return isParamValueHeterogeneous(index, [](const NeuronGroupInternal &ng) { return ng.getParams(); });
}
//----------------------------------------------------------------------------
bool CodeGenerator::NeuronGroupMergedBase::isDerivedParamHeterogeneous(size_t index) const
{
    return isParamValueHeterogeneous(index, [](const NeuronGroupInternal &ng) { return ng.getDerivedParams(); });
}
//----------------------------------------------------------------------------
bool CodeGenerator::NeuronGroupMergedBase::isVarInitParamHeterogeneous(size_t varIndex, size_t paramIndex) const
{
    // If parameter isn't referenced in code, there's no point implementing it hetereogeneously!
    const auto *varInitSnippet = getArchetype().getVarInitialisers().at(varIndex).getSnippet();
    const std::string paramName = varInitSnippet->getParamNames().at(paramIndex);
    return isParamValueHeterogeneous({varInitSnippet->getCode()}, paramName, paramIndex,
                                     [varIndex](const NeuronGroupInternal &sg)
                                     {
                                         return sg.getVarInitialisers().at(varIndex).getParams();
                                     });
}
//----------------------------------------------------------------------------
bool CodeGenerator::NeuronGroupMergedBase::isVarInitDerivedParamHeterogeneous(size_t varIndex, size_t paramIndex) const
{
    // If parameter isn't referenced in code, there's no point implementing it hetereogeneously!
    const auto *varInitSnippet = getArchetype().getVarInitialisers().at(varIndex).getSnippet();
    const std::string derivedParamName = varInitSnippet->getDerivedParams().at(paramIndex).name;
    return isParamValueHeterogeneous({varInitSnippet->getCode()}, derivedParamName, paramIndex,
                                     [varIndex](const NeuronGroupInternal &sg)
                                     {
                                         return sg.getVarInitialisers().at(varIndex).getDerivedParams();
                                     });
}
//----------------------------------------------------------------------------
bool CodeGenerator::NeuronGroupMergedBase::isCurrentSourceParamHeterogeneous(size_t childIndex, size_t paramIndex) const
{
    // If parameter isn't referenced in code, there's no point implementing it hetereogeneously!
    const auto *csm = getArchetype().getCurrentSources().at(childIndex)->getCurrentSourceModel();
    const std::string paramName = csm->getParamNames().at(paramIndex);
    return isChildParamValueHeterogeneous({csm->getInjectionCode()}, paramName, childIndex, paramIndex, m_SortedCurrentSources,
                                          [](const CurrentSourceInternal *cs) { return cs->getParams(); });
}
//----------------------------------------------------------------------------
bool CodeGenerator::NeuronGroupMergedBase::isCurrentSourceDerivedParamHeterogeneous(size_t childIndex, size_t paramIndex) const
{
    // If derived parameter isn't referenced in code, there's no point implementing it hetereogeneously!
    const auto *csm = getArchetype().getCurrentSources().at(childIndex)->getCurrentSourceModel();
    const std::string derivedParamName = csm->getDerivedParams().at(paramIndex).name;
    return isChildParamValueHeterogeneous({csm->getInjectionCode()}, derivedParamName, childIndex, paramIndex, m_SortedCurrentSources,
                                          [](const CurrentSourceInternal *cs) { return cs->getDerivedParams(); });
 
}
//----------------------------------------------------------------------------
bool CodeGenerator::NeuronGroupMergedBase::isCurrentSourceVarInitParamHeterogeneous(size_t childIndex, size_t varIndex, size_t paramIndex) const
{
    const auto *varInitSnippet = getArchetype().getCurrentSources().at(childIndex)->getVarInitialisers().at(varIndex).getSnippet();
    const std::string paramName = varInitSnippet->getParamNames().at(paramIndex);
    return isChildParamValueHeterogeneous({varInitSnippet->getCode()}, paramName, childIndex, paramIndex, m_SortedCurrentSources,
                                          [varIndex](const CurrentSourceInternal *cs) { return cs->getVarInitialisers().at(varIndex).getParams(); });
}
//----------------------------------------------------------------------------
bool CodeGenerator::NeuronGroupMergedBase::isCurrentSourceVarInitDerivedParamHeterogeneous(size_t childIndex, size_t varIndex, size_t paramIndex) const
{
    const auto *varInitSnippet = getArchetype().getCurrentSources().at(childIndex)->getVarInitialisers().at(varIndex).getSnippet();
    const std::string derivedParamName = varInitSnippet->getDerivedParams().at(paramIndex).name;
    return isChildParamValueHeterogeneous({varInitSnippet->getCode()}, derivedParamName, childIndex, paramIndex, m_SortedCurrentSources,
                                          [varIndex](const CurrentSourceInternal *cs) { return cs->getVarInitialisers().at(varIndex).getDerivedParams(); });
}
//----------------------------------------------------------------------------
bool CodeGenerator::NeuronGroupMergedBase::isPSMParamHeterogeneous(size_t childIndex, size_t paramIndex) const
{  
    // If parameter isn't referenced in code, there's no point implementing it hetereogeneously!
    const auto *psm = getArchetype().getMergedInSyn().at(childIndex)->getPSModel();
    const std::string paramName = psm->getParamNames().at(paramIndex);
    return isChildParamValueHeterogeneous({psm->getApplyInputCode(), psm->getDecayCode()}, paramName, childIndex, paramIndex, m_SortedMergedInSyns,
                                          [](const SynapseGroupInternal *inSyn)
                                          {
                                              return inSyn->getPSParams();
                                          });
}
//----------------------------------------------------------------------------
bool CodeGenerator::NeuronGroupMergedBase::isPSMDerivedParamHeterogeneous(size_t childIndex, size_t paramIndex) const
{
    // If parameter isn't referenced in code, there's no point implementing it hetereogeneously!
    const auto *psm = getArchetype().getMergedInSyn().at(childIndex)->getPSModel();
    const std::string derivedParamName = psm->getDerivedParams().at(paramIndex).name;
    return isChildParamValueHeterogeneous({psm->getApplyInputCode(), psm->getDecayCode()}, derivedParamName, childIndex, paramIndex, m_SortedMergedInSyns,
                                          [](const SynapseGroupInternal *inSyn)
                                          {
                                              return inSyn->getPSDerivedParams();
                                          });
}
//----------------------------------------------------------------------------
bool CodeGenerator::NeuronGroupMergedBase::isPSMGlobalVarHeterogeneous(size_t childIndex, size_t varIndex) const
{
    // If synapse group doesn't have individual PSM variables to start with, return false
    const auto *sg = getArchetype().getMergedInSyn().at(childIndex);
    if(sg->getMatrixType() & SynapseMatrixWeight::INDIVIDUAL_PSM) {
        return false;
    }
    else {
        const auto *psm = sg->getPSModel();
        const std::string varName = psm->getVars().at(varIndex).name;
        return isChildParamValueHeterogeneous({psm->getApplyInputCode(), psm->getDecayCode()}, varName, childIndex, varIndex, m_SortedMergedInSyns,
                                              [](const SynapseGroupInternal *inSyn)
                                              {
                                                  return inSyn->getPSConstInitVals();
                                              });
    }
}
//----------------------------------------------------------------------------
bool CodeGenerator::NeuronGroupMergedBase::isPSMVarInitParamHeterogeneous(size_t childIndex, size_t varIndex, size_t paramIndex) const
{
    const auto *varInitSnippet = getArchetype().getMergedInSyn().at(childIndex)->getPSVarInitialisers().at(varIndex).getSnippet();
    const std::string paramName = varInitSnippet->getParamNames().at(paramIndex);
    return isChildParamValueHeterogeneous({varInitSnippet->getCode()}, paramName, childIndex, paramIndex, m_SortedMergedInSyns,
                                          [varIndex](const SynapseGroupInternal *inSyn)
                                          { 
                                              return inSyn->getPSVarInitialisers().at(varIndex).getParams();
                                          });
}
//----------------------------------------------------------------------------
bool CodeGenerator::NeuronGroupMergedBase::isPSMVarInitDerivedParamHeterogeneous(size_t childIndex, size_t varIndex, size_t paramIndex) const
{
    const auto *varInitSnippet = getArchetype().getMergedInSyn().at(childIndex)->getPSVarInitialisers().at(varIndex).getSnippet();
    const std::string derivedParamName = varInitSnippet->getDerivedParams().at(paramIndex).name;
    return isChildParamValueHeterogeneous({varInitSnippet->getCode()}, derivedParamName, childIndex, paramIndex, m_SortedMergedInSyns,
                                          [varIndex](const SynapseGroupInternal *inSyn)
                                          { 
                                              return inSyn->getPSVarInitialisers().at(varIndex).getDerivedParams();
                                          });
}
//----------------------------------------------------------------------------
CodeGenerator::NeuronGroupMergedBase::NeuronGroupMergedBase(size_t index, const std::string &precision, const std::string &timePrecision, const BackendBase &backend, 
                                                            bool init, const std::vector<std::reference_wrapper<const NeuronGroupInternal>> &groups)
:   CodeGenerator::GroupMerged<NeuronGroupInternal>(index, precision, groups)
{
    // Build vector of vectors containing each child group's merged in syns, ordered to match those of the archetype group
    orderNeuronGroupChildren(m_SortedMergedInSyns, &NeuronGroupInternal::getMergedInSyn,
                             [init](const SynapseGroupInternal *a, const SynapseGroupInternal *b)
                             {
                                 return init ? a->canPSInitBeMerged(*b) : a->canPSBeMerged(*b);
                             });

    // Build vector of vectors containing each child group's current sources, ordered to match those of the archetype group
    orderNeuronGroupChildren(m_SortedCurrentSources, &NeuronGroupInternal::getCurrentSources,
                             [init](const CurrentSourceInternal *a, const CurrentSourceInternal *b)
                             {
                                 return init ? a->canInitBeMerged(*b) : a->canBeMerged(*b);
                             });

    addField("unsigned int", "numNeurons",
              [](const NeuronGroupInternal &ng, size_t) { return std::to_string(ng.getNumNeurons()); });

    addPointerField("unsigned int", "spkCnt", backend.getDeviceVarPrefix() + "glbSpkCnt");
    addPointerField("unsigned int", "spk", backend.getDeviceVarPrefix() + "glbSpk");

    if(getArchetype().isSpikeEventRequired()) {
        addPointerField("unsigned int", "spkCntEvnt", backend.getDeviceVarPrefix() + "glbSpkCntEvnt");
        addPointerField("unsigned int", "spkEvnt", backend.getDeviceVarPrefix() + "glbSpkEvnt");
    }

    if(getArchetype().isDelayRequired()) {
        addPointerField("unsigned int", "spkQuePtr", backend.getScalarAddressPrefix() + "spkQuePtr");
    }

    if(getArchetype().isSpikeTimeRequired()) {
        addPointerField(timePrecision, "sT", backend.getDeviceVarPrefix() + "sT");
    }
    if(getArchetype().isSpikeEventTimeRequired()) {
        addPointerField(timePrecision, "seT", backend.getDeviceVarPrefix() + "seT");
    }

    if(getArchetype().isPrevSpikeTimeRequired()) {
        addPointerField(timePrecision, "prevST", backend.getDeviceVarPrefix() + "prevST");
    }

    // If this backend initialises population RNGs on device and this group requires on for simulation
    if(backend.isPopulationRNGRequired() && getArchetype().isSimRNGRequired() 
       && (!init || backend.isPopulationRNGInitialisedOnDevice())) 
    {
        addPointerField(backend.getMergedGroupSimRNGType(), "rng", backend.getDeviceVarPrefix() + "rng");
    }

    // Loop through variables
    const NeuronModels::Base *nm = getArchetype().getNeuronModel();
    const auto vars = nm->getVars();
    const auto &varInit = getArchetype().getVarInitialisers();
    assert(vars.size() == varInit.size());
    for(size_t v = 0; v < vars.size(); v++) {
        // If we're not initialising or if there is initialization code for this variable
        const auto var = vars[v];
        if(!init || !varInit[v].getSnippet()->getCode().empty()) {
            addPointerField(var.type, var.name, backend.getDeviceVarPrefix() + var.name);
        }

        // If we're initializing, add any var init EGPs to structure
        if(init) {
            addEGPs(varInit[v].getSnippet()->getExtraGlobalParams(), backend.getDeviceVarPrefix(), var.name);
        }
    }

    // If we're generating a struct for initialization
    if(init) {
        // Add heterogeneous var init parameters
        addHeterogeneousVarInitParams<NeuronGroupMergedBase>(
            vars, &NeuronGroupInternal::getVarInitialisers,
            &NeuronGroupMergedBase::isVarInitParamHeterogeneous);

        addHeterogeneousVarInitDerivedParams<NeuronGroupMergedBase>(
            vars, &NeuronGroupInternal::getVarInitialisers,
            &NeuronGroupMergedBase::isVarInitDerivedParamHeterogeneous);
    }
    // Otherwise
    else {
        addEGPs(nm->getExtraGlobalParams(), backend.getDeviceVarPrefix());

        // Add heterogeneous neuron model parameters
        addHeterogeneousParams<NeuronGroupMergedBase>(
            getArchetype().getNeuronModel()->getParamNames(), "",
            [](const NeuronGroupInternal &ng) { return ng.getParams(); },
            &NeuronGroupMergedBase::isParamHeterogeneous);

        // Add heterogeneous neuron model derived parameters
        addHeterogeneousDerivedParams<NeuronGroupMergedBase>(
            getArchetype().getNeuronModel()->getDerivedParams(), "",
            [](const NeuronGroupInternal &ng) { return ng.getDerivedParams(); },
            &NeuronGroupMergedBase::isDerivedParamHeterogeneous);
    }

    // Loop through merged synaptic inputs in archetypical neuron group
    for(size_t i = 0; i < getArchetype().getMergedInSyn().size(); i++) {
        const SynapseGroupInternal *sg = getArchetype().getMergedInSyn()[i];

        // Add pointer to insyn
        addMergedInSynPointerField(precision, "inSynInSyn", i, backend.getDeviceVarPrefix() + "inSyn");

        // Add pointer to dendritic delay buffer if required
        if(sg->isDendriticDelayRequired()) {
            addMergedInSynPointerField(precision, "denDelayInSyn", i, backend.getDeviceVarPrefix() + "denDelay");
            addMergedInSynPointerField("unsigned int", "denDelayPtrInSyn", i, backend.getScalarAddressPrefix() + "denDelayPtr");
        }

        // Loop through variables
        const auto vars = sg->getPSModel()->getVars();
        const auto &varInit = sg->getPSVarInitialisers();
        for(size_t v = 0; v < vars.size(); v++) {
            // If PSM has individual variables
            const auto var = vars[v];
            if(sg->getMatrixType() & SynapseMatrixWeight::INDIVIDUAL_PSM) {
                // Add pointers to state variable
                if(!init || !varInit[v].getSnippet()->getCode().empty()) {
                    addMergedInSynPointerField(var.type, var.name + "InSyn", i, backend.getDeviceVarPrefix() + var.name);
                }

                // If we're generating an initialization structure, also add any heterogeneous parameters, derived parameters or extra global parameters required for initializers
                if(init) {
                    const auto *varInitSnippet = varInit.at(v).getSnippet();
                    auto getVarInitialiserFn = [this](size_t groupIndex, size_t childIndex)
                                               {
                                                   return m_SortedMergedInSyns.at(groupIndex).at(childIndex)->getPSVarInitialisers();
                                               };
                    addHeterogeneousChildVarInitParams(varInitSnippet->getParamNames(), i, v, var.name + "InSyn",
                                                       &NeuronGroupMergedBase::isPSMVarInitParamHeterogeneous, getVarInitialiserFn);
                    addHeterogeneousChildVarInitDerivedParams(varInitSnippet->getDerivedParams(), i, v, var.name + "InSyn",
                                                              &NeuronGroupMergedBase::isPSMVarInitDerivedParamHeterogeneous, getVarInitialiserFn);
                    addChildEGPs(varInitSnippet->getExtraGlobalParams(), i, backend.getDeviceVarPrefix(), var.name + "InSyn",
                                 [var, this](size_t groupIndex, size_t childIndex)
                                 {
                                     return var.name + m_SortedMergedInSyns.at(groupIndex).at(childIndex)->getPSModelTargetName();
                                 });
                }
            }
            // Otherwise, if postsynaptic model variables are global and we're updating 
            // **NOTE** global variable values aren't useful during initialization
            else if(!init) {
                // If GLOBALG variable should be implemented heterogeneously, add value
                if(isPSMGlobalVarHeterogeneous(i, v)) {
                    addScalarField(var.name + "InSyn" + std::to_string(i),
                                   [this, i, v](const NeuronGroupInternal &, size_t groupIndex)
                                   {
                                       const double val = m_SortedMergedInSyns.at(groupIndex).at(i)->getPSConstInitVals().at(v);
                                       return Utils::writePreciseString(val);
                                   });
                }
            }
        }

        if(!init) {
            // Add any heterogeneous postsynaptic model parameters
            const auto paramNames = sg->getPSModel()->getParamNames();
            addHeterogeneousChildParams(paramNames, i, "InSyn", &NeuronGroupMergedBase::isPSMParamHeterogeneous,
                                        [this](size_t groupIndex, size_t childIndex, size_t paramIndex)
                                        {
                                            return m_SortedMergedInSyns.at(groupIndex).at(childIndex)->getPSParams().at(paramIndex);
                                        });

            // Add any heterogeneous postsynaptic mode derived parameters
            const auto derivedParams = sg->getPSModel()->getDerivedParams();
            addHeterogeneousChildDerivedParams(derivedParams, i, "InSyn", &NeuronGroupMergedBase::isPSMDerivedParamHeterogeneous,
                                               [this](size_t groupIndex, size_t childIndex, size_t paramIndex)
                                               {
                                                    return m_SortedMergedInSyns.at(groupIndex).at(childIndex)->getPSDerivedParams().at(paramIndex);
                                               });
            // Add EGPs
            addChildEGPs(sg->getPSModel()->getExtraGlobalParams(), i, backend.getDeviceVarPrefix(), "InSyn",
                         [this](size_t groupIndex, size_t childIndex)
                         {
                             return m_SortedMergedInSyns.at(groupIndex).at(childIndex)->getPSModelTargetName();
                         });
        }
    }

    // Loop through current sources in archetypical neuron group
    for(size_t i = 0; i < getArchetype().getCurrentSources().size(); i++) {
        const auto *cs = getArchetype().getCurrentSources()[i];

        // Loop through variables
        const auto vars = cs->getCurrentSourceModel()->getVars();
        const auto &varInit = cs->getVarInitialisers();
        for(size_t v = 0; v < vars.size(); v++) {
            // Add pointers to state variable
            const auto var = vars[v];
            if(!init || !varInit[v].getSnippet()->getCode().empty()) {
                assert(!Utils::isTypePointer(var.type));
                addField(var.type + "*", var.name + "CS" + std::to_string(i),
                         [&backend, i, var, this](const NeuronGroupInternal &, size_t groupIndex)
                         {
                             return backend.getDeviceVarPrefix() + var.name + m_SortedCurrentSources.at(groupIndex).at(i)->getName();
                         });
            }

            // If we're generating an initialization structure, also add any heterogeneous parameters, derived parameters or extra global parameters required for initializers
            if(init) {
                const auto *varInitSnippet = varInit.at(v).getSnippet();
                auto getVarInitialiserFn = [this](size_t groupIndex, size_t childIndex)
                {
                    return m_SortedCurrentSources.at(groupIndex).at(childIndex)->getVarInitialisers();
                };
                addHeterogeneousChildVarInitParams(varInitSnippet->getParamNames(), i, v, var.name + "CS",
                                                   &NeuronGroupMergedBase::isCurrentSourceVarInitParamHeterogeneous, getVarInitialiserFn);
                addHeterogeneousChildVarInitDerivedParams(varInitSnippet->getDerivedParams(), i, v, var.name + "CS",
                                                          &NeuronGroupMergedBase::isCurrentSourceVarInitDerivedParamHeterogeneous, getVarInitialiserFn);
                addChildEGPs(varInitSnippet->getExtraGlobalParams(), i, backend.getDeviceVarPrefix(), var.name + "CS",
                             [var, this](size_t groupIndex, size_t childIndex)
                             {
                                 return var.name + m_SortedCurrentSources.at(groupIndex).at(childIndex)->getName();
                             });
            }
        }

        if(!init) {
            // Add any heterogeneous current source parameters
            const auto paramNames = cs->getCurrentSourceModel()->getParamNames();
            addHeterogeneousChildParams(paramNames, i, "CS", &NeuronGroupMergedBase::isCurrentSourceParamHeterogeneous,
                                        [this](size_t groupIndex, size_t childIndex, size_t paramIndex)
                                        {
                                            return m_SortedCurrentSources.at(groupIndex).at(childIndex)->getParams().at(paramIndex);
                                        });

            // Add any heterogeneous current source derived parameters
            const auto derivedParams = cs->getCurrentSourceModel()->getDerivedParams();
            addHeterogeneousChildDerivedParams(derivedParams, i, "CS", &NeuronGroupMergedBase::isCurrentSourceDerivedParamHeterogeneous,
                                               [this](size_t groupIndex, size_t childIndex, size_t paramIndex)
                                                {
                                                    return m_SortedCurrentSources.at(groupIndex).at(childIndex)->getDerivedParams().at(paramIndex);
                                                });

            // Add EGPs
            addChildEGPs(cs->getCurrentSourceModel()->getExtraGlobalParams(), i, backend.getDeviceVarPrefix(), "CS",
                         [this](size_t groupIndex, size_t childIndex)
                         {
                             return m_SortedCurrentSources.at(groupIndex).at(childIndex)->getName();
                         });

        }
    }
}
//----------------------------------------------------------------------------
void CodeGenerator::NeuronGroupMergedBase::addMergedInSynPointerField(const std::string &type, const std::string &name, 
                                                                      size_t archetypeIndex, const std::string &prefix)
{
    assert(!Utils::isTypePointer(type));
    addField(type + "*", name + std::to_string(archetypeIndex),
             [prefix, archetypeIndex, this](const NeuronGroupInternal &, size_t groupIndex)
             {
                 return prefix + m_SortedMergedInSyns.at(groupIndex).at(archetypeIndex)->getPSModelTargetName();
             });
}

//----------------------------------------------------------------------------
// CodeGenerator::NeuronUpdateGroupMerged
//----------------------------------------------------------------------------
const std::string CodeGenerator::NeuronUpdateGroupMerged::name = "NeuronUpdate";
//----------------------------------------------------------------------------
CodeGenerator::NeuronUpdateGroupMerged::NeuronUpdateGroupMerged(size_t index, const std::string &precision, const std::string &timePrecision, const BackendBase &backend, 
                                                                const std::vector<std::reference_wrapper<const NeuronGroupInternal>> &groups)
:   NeuronGroupMergedBase(index, precision, timePrecision, backend, false, groups)
{
    // Build vector of vectors containing each child group's incoming synapse groups
    // with postsynaptic updates, ordered to match those of the archetype group
    orderNeuronGroupChildren(getArchetype().getInSynWithPostCode(), m_SortedInSynWithPostCode, &NeuronGroupInternal::getInSynWithPostCode,
                             [](const SynapseGroupInternal *a, const SynapseGroupInternal *b){ return a->canWUPostBeMerged(*b); });

    // Build vector of vectors containing each child group's outgoing synapse groups
    // with presynaptic synaptic updates, ordered to match those of the archetype group
    orderNeuronGroupChildren(getArchetype().getOutSynWithPreCode(), m_SortedOutSynWithPreCode, &NeuronGroupInternal::getOutSynWithPreCode,
                             [](const SynapseGroupInternal *a, const SynapseGroupInternal *b){ return a->canWUPreBeMerged(*b); });

    // Generate struct fields for incoming synapse groups with postsynaptic update code
    const auto inSynWithPostCode = getArchetype().getInSynWithPostCode();
    generateWUVar(backend, "WUPost", inSynWithPostCode, m_SortedInSynWithPostCode,
                  &WeightUpdateModels::Base::getPostVars, &NeuronUpdateGroupMerged::isInSynWUMParamHeterogeneous,
                  &NeuronUpdateGroupMerged::isInSynWUMDerivedParamHeterogeneous);

    // Generate struct fields for outgoing synapse groups with presynaptic update code
    const auto outSynWithPreCode = getArchetype().getOutSynWithPreCode();
    generateWUVar(backend, "WUPre", outSynWithPreCode, m_SortedOutSynWithPreCode,
                  &WeightUpdateModels::Base::getPreVars, &NeuronUpdateGroupMerged::isOutSynWUMParamHeterogeneous,
                  &NeuronUpdateGroupMerged::isOutSynWUMDerivedParamHeterogeneous);

    // Loop through neuron groups
    std::vector<std::vector<SynapseGroupInternal *>> eventThresholdSGs;
    for(const auto &g : getGroups()) {
        // Reserve vector for this group's children
        eventThresholdSGs.emplace_back();

        // Add synapse groups 
        for(const auto &s : g.get().getSpikeEventCondition()) {
            if(s.synapseStateInThresholdCode) {
                eventThresholdSGs.back().push_back(s.synapseGroup);
            }
        }
    }

    // Loop through all spike event conditions
    size_t i = 0;
    for(const auto &s : getArchetype().getSpikeEventCondition()) {
        // If threshold condition references any synapse state
        if(s.synapseStateInThresholdCode) {
            const auto wum = s.synapseGroup->getWUModel();

            // Loop through all EGPs in synapse group 
            const auto sgEGPs = wum->getExtraGlobalParams();
            for(const auto &egp : sgEGPs) {
                // If EGP is referenced in event threshold code
                if(s.eventThresholdCode.find("$(" + egp.name + ")") != std::string::npos) {
                    const bool isPointer = Utils::isTypePointer(egp.type);
                    const std::string prefix = isPointer ? backend.getDeviceVarPrefix() : "";
                    addField(egp.type, egp.name + "EventThresh" + std::to_string(i),
                             [eventThresholdSGs, prefix, egp, i](const NeuronGroupInternal &, size_t groupIndex)
                             {
                                 return prefix + egp.name + eventThresholdSGs.at(groupIndex).at(i)->getName();
                             },
                             Utils::isTypePointer(egp.type) ? FieldType::PointerEGP : FieldType::ScalarEGP);
                }
            }

            // Loop through all presynaptic variables in synapse group 
            const auto sgPreVars = wum->getPreVars();
            for(const auto &var : sgPreVars) {
                // If variable is referenced in event threshold code
                if(s.eventThresholdCode.find("$(" + var.name + ")") != std::string::npos) {
                    addField(var.type + "*", var.name + "EventThresh" + std::to_string(i),
                             [&backend, eventThresholdSGs, var, i](const NeuronGroupInternal &, size_t groupIndex)
                             {
                                 return backend.getDeviceVarPrefix() + var.name + eventThresholdSGs.at(groupIndex).at(i)->getName();
                             });
                }
            }
            i++;
        }
    }
    
    if(getArchetype().isSpikeRecordingEnabled()) {
        // Add field for spike recording
        // **YUCK** this mechanism needs to be renamed from PointerEGP to RuntimeAlloc
        addField("uint32_t*", "recordSpk",
                 [&backend](const NeuronGroupInternal &ng, size_t) 
                 { 
                     return backend.getDeviceVarPrefix() + "recordSpk" + ng.getName(); 
                 },
                 FieldType::PointerEGP);
    }

    if(getArchetype().isSpikeEventRecordingEnabled()) {
        // Add field for spike event recording
        // **YUCK** this mechanism needs to be renamed from PointerEGP to RuntimeAlloc
        addField("uint32_t*", "recordSpkEvent",
                 [&backend](const NeuronGroupInternal &ng, size_t)
                 {
                     return backend.getDeviceVarPrefix() + "recordSpkEvent" + ng.getName(); 
                 },
                 FieldType::PointerEGP);
    }

}
//----------------------------------------------------------------------------
std::string CodeGenerator::NeuronUpdateGroupMerged::getCurrentQueueOffset() const
{
    assert(getArchetype().isDelayRequired());
    return "(*group->spkQuePtr * group->numNeurons)";
}
//----------------------------------------------------------------------------
std::string CodeGenerator::NeuronUpdateGroupMerged::getPrevQueueOffset() const
{
    assert(getArchetype().isDelayRequired());
    return "(((*group->spkQuePtr + " + std::to_string(getArchetype().getNumDelaySlots() - 1) + ") % " + std::to_string(getArchetype().getNumDelaySlots()) + ") * group->numNeurons)";
}
//----------------------------------------------------------------------------
bool CodeGenerator::NeuronUpdateGroupMerged::isInSynWUMParamHeterogeneous(size_t childIndex, size_t paramIndex) const
{
    // If parameter isn't referenced in code, there's no point implementing it hetereogeneously!
    const auto *wum = getArchetype().getInSynWithPostCode().at(childIndex)->getWUModel();
    const std::string paramName = wum->getParamNames().at(paramIndex);
    return isChildParamValueHeterogeneous({wum->getPostSpikeCode(), wum->getPostDynamicsCode()}, paramName, childIndex, paramIndex, m_SortedInSynWithPostCode,
                                          [](const SynapseGroupInternal *s) { return s->getWUParams(); });
}
//----------------------------------------------------------------------------
bool CodeGenerator::NeuronUpdateGroupMerged::isInSynWUMDerivedParamHeterogeneous(size_t childIndex, size_t paramIndex) const
{
    // If derived parameter isn't referenced in code, there's no point implementing it hetereogeneously!
    const auto *wum = getArchetype().getInSynWithPostCode().at(childIndex)->getWUModel();
    const std::string derivedParamName = wum->getDerivedParams().at(paramIndex).name;
    return isChildParamValueHeterogeneous({wum->getPostSpikeCode(), wum->getPostDynamicsCode()}, derivedParamName, childIndex, paramIndex, m_SortedInSynWithPostCode,
                                          [](const SynapseGroupInternal *s) { return s->getWUDerivedParams(); });
}
//----------------------------------------------------------------------------
bool CodeGenerator::NeuronUpdateGroupMerged::isOutSynWUMParamHeterogeneous(size_t childIndex, size_t paramIndex) const
{
    // If parameter isn't referenced in code, there's no point implementing it hetereogeneously!
    const auto *wum = getArchetype().getOutSynWithPreCode().at(childIndex)->getWUModel();
    const std::string paramName = wum->getParamNames().at(paramIndex);
    return isChildParamValueHeterogeneous({wum->getPreSpikeCode(), wum->getPreDynamicsCode()}, paramName, childIndex, paramIndex, m_SortedOutSynWithPreCode,
                                          [](const SynapseGroupInternal *s) { return s->getWUParams(); });
}
//----------------------------------------------------------------------------
bool CodeGenerator::NeuronUpdateGroupMerged::isOutSynWUMDerivedParamHeterogeneous(size_t childIndex, size_t paramIndex) const
{
    // If derived parameter isn't referenced in code, there's no point implementing it hetereogeneously!
    const auto *wum = getArchetype().getOutSynWithPreCode().at(childIndex)->getWUModel();
    const std::string derivedParamName = wum->getDerivedParams().at(paramIndex).name;
    return isChildParamValueHeterogeneous({wum->getPreSpikeCode(), wum->getPreDynamicsCode()}, derivedParamName, childIndex, paramIndex, m_SortedOutSynWithPreCode,
                                          [](const SynapseGroupInternal *s) { return s->getWUDerivedParams(); });
}
//----------------------------------------------------------------------------
void CodeGenerator::NeuronUpdateGroupMerged::generateWUVar(const BackendBase &backend,  const std::string &fieldPrefixStem, 
                                                           const std::vector<SynapseGroupInternal *> &archetypeSyn,
                                                           const std::vector<std::vector<SynapseGroupInternal *>> &sortedSyn,
                                                           Models::Base::VarVec (WeightUpdateModels::Base::*getVars)(void) const,
                                                           bool(NeuronUpdateGroupMerged::*isParamHeterogeneous)(size_t, size_t) const,
                                                           bool(NeuronUpdateGroupMerged::*isDerivedParamHeterogeneous)(size_t, size_t) const)
{
    // Loop through synapse groups
    for(size_t i = 0; i < archetypeSyn.size(); i++) {
        const auto *sg = archetypeSyn[i];

        // Loop through variables
        const auto vars = (sg->getWUModel()->*getVars)();
        for(size_t v = 0; v < vars.size(); v++) {
            // Add pointers to state variable
            const auto var = vars[v];
            assert(!Utils::isTypePointer(var.type));
            addField(var.type + "*", var.name + fieldPrefixStem + std::to_string(i),
                     [i, var, &backend, &sortedSyn](const NeuronGroupInternal &, size_t groupIndex)
                     {
                         return backend.getDeviceVarPrefix() + var.name + sortedSyn.at(groupIndex).at(i)->getName();
                     });
        }

        // Add any heterogeneous parameters
        addHeterogeneousChildParams<NeuronUpdateGroupMerged>(sg->getWUModel()->getParamNames(), i, fieldPrefixStem, isParamHeterogeneous,
                                                             [&sortedSyn](size_t groupIndex, size_t childIndex, size_t paramIndex)
                                                             {
                                                                 return sortedSyn.at(groupIndex).at(childIndex)->getWUParams().at(paramIndex);
                                                             });

        // Add any heterogeneous derived parameters
        addHeterogeneousChildDerivedParams<NeuronUpdateGroupMerged>(sg->getWUModel()->getDerivedParams(), i, fieldPrefixStem, isDerivedParamHeterogeneous,
                                                                    [&sortedSyn](size_t groupIndex, size_t childIndex, size_t paramIndex)
                                                                    {
                                                                        return sortedSyn.at(groupIndex).at(childIndex)->getWUDerivedParams().at(paramIndex);
                                                                    });

        // Add EGPs
        addChildEGPs(sg->getWUModel()->getExtraGlobalParams(), i, backend.getDeviceVarPrefix(), fieldPrefixStem,
                     [&sortedSyn](size_t groupIndex, size_t childIndex)
                     {
                         return sortedSyn.at(groupIndex).at(childIndex)->getName();
                     });
    }
}

//----------------------------------------------------------------------------
// CodeGenerator::NeuronInitGroupMerged
//----------------------------------------------------------------------------
const std::string CodeGenerator::NeuronInitGroupMerged::name = "NeuronInit";
//----------------------------------------------------------------------------
CodeGenerator::NeuronInitGroupMerged::NeuronInitGroupMerged(size_t index, const std::string &precision, const std::string &timePrecision, const BackendBase &backend,
                                                            const std::vector<std::reference_wrapper<const NeuronGroupInternal>> &groups)
:   NeuronGroupMergedBase(index, precision, timePrecision, backend, true, groups)
{
    // Build vector of vectors containing each child group's incoming 
    // synapse groups, ordered to match those of the archetype group
    orderNeuronGroupChildren(getArchetype().getInSynWithPostVars(), m_SortedInSynWithPostVars, &NeuronGroupInternal::getInSynWithPostVars,
                             [](const SynapseGroupInternal *a, const SynapseGroupInternal *b) { return a->canWUPostInitBeMerged(*b); });

    // Build vector of vectors containing each child group's outgoing 
    // synapse groups, ordered to match those of the archetype group
    orderNeuronGroupChildren(getArchetype().getOutSynWithPreVars(), m_SortedOutSynWithPreVars, &NeuronGroupInternal::getOutSynWithPreVars,
                             [](const SynapseGroupInternal *a, const SynapseGroupInternal *b){ return a->canWUPreInitBeMerged(*b); });

    // Generate struct fields for incoming synapse groups with postsynaptic variables
    const auto inSynWithPostVars = getArchetype().getInSynWithPostVars();
    generateWUVar(backend, "WUPost", inSynWithPostVars, m_SortedInSynWithPostVars,
                  &WeightUpdateModels::Base::getPostVars, &SynapseGroupInternal::getWUPostVarInitialisers,
                  &NeuronInitGroupMerged::isInSynWUMVarInitParamHeterogeneous,
                  &NeuronInitGroupMerged::isInSynWUMVarInitDerivedParamHeterogeneous);


    // Generate struct fields for outgoing synapse groups
    const auto outSynWithPreVars = getArchetype().getOutSynWithPreVars();
    generateWUVar(backend, "WUPre", outSynWithPreVars, m_SortedOutSynWithPreVars,
                  &WeightUpdateModels::Base::getPreVars, &SynapseGroupInternal::getWUPreVarInitialisers,
                  &NeuronInitGroupMerged::isOutSynWUMVarInitParamHeterogeneous,
                  &NeuronInitGroupMerged::isOutSynWUMVarInitDerivedParamHeterogeneous);
}
//----------------------------------------------------------------------------
bool CodeGenerator::NeuronInitGroupMerged::isInSynWUMVarInitParamHeterogeneous(size_t childIndex, size_t varIndex, size_t paramIndex) const
{
    const auto *varInitSnippet = getArchetype().getInSynWithPostVars().at(childIndex)->getWUPostVarInitialisers().at(varIndex).getSnippet();
    const std::string paramName = varInitSnippet->getParamNames().at(paramIndex);
    return isChildParamValueHeterogeneous({varInitSnippet->getCode()}, paramName, childIndex, paramIndex, m_SortedInSynWithPostVars,
                                          [varIndex](const SynapseGroupInternal *s) { return s->getWUPostVarInitialisers().at(varIndex).getParams(); });
}
//----------------------------------------------------------------------------
bool CodeGenerator::NeuronInitGroupMerged::isInSynWUMVarInitDerivedParamHeterogeneous(size_t childIndex, size_t varIndex, size_t paramIndex) const
{
    const auto *varInitSnippet = getArchetype().getInSynWithPostVars().at(childIndex)->getWUPostVarInitialisers().at(varIndex).getSnippet();
    const std::string derivedParamName = varInitSnippet->getDerivedParams().at(paramIndex).name;
    return isChildParamValueHeterogeneous({varInitSnippet->getCode()}, derivedParamName, childIndex, paramIndex, m_SortedInSynWithPostVars,
                                          [varIndex](const SynapseGroupInternal *s) { return s->getWUPostVarInitialisers().at(varIndex).getDerivedParams(); });
}
//----------------------------------------------------------------------------
bool CodeGenerator::NeuronInitGroupMerged::isOutSynWUMVarInitParamHeterogeneous(size_t childIndex, size_t varIndex, size_t paramIndex) const
{
    const auto *varInitSnippet = getArchetype().getOutSynWithPreVars().at(childIndex)->getWUPreVarInitialisers().at(varIndex).getSnippet();
    const std::string paramName = varInitSnippet->getParamNames().at(paramIndex);
    return isChildParamValueHeterogeneous({varInitSnippet->getCode()}, paramName, childIndex, paramIndex, m_SortedOutSynWithPreVars,
                                          [varIndex](const SynapseGroupInternal *s) { return s->getWUPreVarInitialisers().at(varIndex).getParams(); });
}
//----------------------------------------------------------------------------
bool CodeGenerator::NeuronInitGroupMerged::isOutSynWUMVarInitDerivedParamHeterogeneous(size_t childIndex, size_t varIndex, size_t paramIndex) const
{
    const auto *varInitSnippet = getArchetype().getOutSynWithPreVars().at(childIndex)->getWUPreVarInitialisers().at(varIndex).getSnippet();
    const std::string derivedParamName = varInitSnippet->getDerivedParams().at(paramIndex).name;
    return isChildParamValueHeterogeneous({varInitSnippet->getCode()}, derivedParamName, childIndex, paramIndex, m_SortedOutSynWithPreVars,
                                          [varIndex](const SynapseGroupInternal *s) { return s->getWUPreVarInitialisers().at(varIndex).getDerivedParams(); });
}
//----------------------------------------------------------------------------
void CodeGenerator::NeuronInitGroupMerged::generateWUVar(const BackendBase &backend,
                                                         const std::string &fieldPrefixStem,
                                                         const std::vector<SynapseGroupInternal *> &archetypeSyn,
                                                         const std::vector<std::vector<SynapseGroupInternal *>> &sortedSyn,
                                                         Models::Base::VarVec(WeightUpdateModels::Base::*getVars)(void) const,
                                                         const std::vector<Models::VarInit> &(SynapseGroupInternal:: *getVarInitialisers)(void) const,
                                                         bool(NeuronInitGroupMerged::*isParamHeterogeneous)(size_t, size_t, size_t) const,
                                                         bool(NeuronInitGroupMerged::*isDerivedParamHeterogeneous)(size_t, size_t, size_t) const)
{
    // Loop through synapse groups
    for(size_t i = 0; i < archetypeSyn.size(); i++) {
        const auto *sg = archetypeSyn.at(i);

        // Loop through variables
        const auto vars = (sg->getWUModel()->*getVars)();
        const auto &varInit = (sg->*getVarInitialisers)();
        for(size_t v = 0; v < vars.size(); v++) {
            // Add pointers to state variable
            const auto var = vars.at(v);
            if(!varInit.at(v).getSnippet()->getCode().empty()) {
                assert(!Utils::isTypePointer(var.type));
                addField(var.type + "*", var.name + fieldPrefixStem + std::to_string(i),
                         [i, var, &backend, &sortedSyn](const NeuronGroupInternal &, size_t groupIndex)
                         {
                             return backend.getDeviceVarPrefix() + var.name + sortedSyn.at(groupIndex).at(i)->getName();
                         });
            }

            // Also add any heterogeneous, derived or extra global parameters required for initializers
            const auto *varInitSnippet = varInit.at(v).getSnippet();
            auto getVarInitialiserFn = [&sortedSyn](size_t groupIndex, size_t childIndex)
                                       {
                                           return sortedSyn.at(groupIndex).at(childIndex)->getWUPreVarInitialisers();
                                       };
            addHeterogeneousChildVarInitParams<NeuronInitGroupMerged>(varInitSnippet->getParamNames(), i, v, var.name + fieldPrefixStem,
                                                                      isParamHeterogeneous, getVarInitialiserFn);
            addHeterogeneousChildVarInitDerivedParams<NeuronInitGroupMerged>(varInitSnippet->getDerivedParams(), i, v, var.name + fieldPrefixStem,
                                                                             isDerivedParamHeterogeneous, getVarInitialiserFn);
            addChildEGPs(varInitSnippet->getExtraGlobalParams(), i, backend.getDeviceVarPrefix(), var.name + fieldPrefixStem,
                         [var, &sortedSyn](size_t groupIndex, size_t childIndex)
                         {
                             return var.name + sortedSyn.at(groupIndex).at(childIndex)->getName();
                         });
        }
    }
}

//----------------------------------------------------------------------------
// CodeGenerator::SynapseDendriticDelayUpdateGroupMerged
//----------------------------------------------------------------------------
const std::string CodeGenerator::SynapseDendriticDelayUpdateGroupMerged::name = "SynapseDendriticDelayUpdate";
//----------------------------------------------------------------------------
CodeGenerator::SynapseDendriticDelayUpdateGroupMerged::SynapseDendriticDelayUpdateGroupMerged(size_t index, const std::string &precision, const std::string &, const BackendBase &backend,
                                       const std::vector<std::reference_wrapper<const SynapseGroupInternal>> &groups)
    : GroupMerged<SynapseGroupInternal>(index, precision, groups)
{
    addField("unsigned int*", "denDelayPtr", 
             [&backend](const SynapseGroupInternal &sg, size_t) 
             {
                 return backend.getScalarAddressPrefix() + "denDelayPtr" + sg.getPSModelTargetName(); 
             });
}

// ----------------------------------------------------------------------------
// CodeGenerator::SynapseConnectivityHostInitGroupMerged
//----------------------------------------------------------------------------
const std::string CodeGenerator::SynapseConnectivityHostInitGroupMerged::name = "SynapseConnectivityHostInit";
//------------------------------------------------------------------------
CodeGenerator::SynapseConnectivityHostInitGroupMerged::SynapseConnectivityHostInitGroupMerged(size_t index, const std::string &precision, const std::string&, const BackendBase &backend,
                                                                                              const std::vector<std::reference_wrapper<const SynapseGroupInternal>> &groups)
:   GroupMerged<SynapseGroupInternal>(index, precision, groups)
{
    // **TODO** these could be generic
    addField("unsigned int", "numSrcNeurons",
             [](const SynapseGroupInternal &sg, size_t) { return std::to_string(sg.getSrcNeuronGroup()->getNumNeurons()); });
    addField("unsigned int", "numTrgNeurons",
             [](const SynapseGroupInternal &sg, size_t) { return std::to_string(sg.getTrgNeuronGroup()->getNumNeurons()); });
    addField("unsigned int", "rowStride",
             [&backend](const SynapseGroupInternal &sg, size_t) { return std::to_string(backend.getSynapticMatrixRowStride(sg)); });

    // Add heterogeneous connectivity initialiser model parameters
    addHeterogeneousParams<SynapseConnectivityHostInitGroupMerged>(
        getArchetype().getConnectivityInitialiser().getSnippet()->getParamNames(), "",
        [](const SynapseGroupInternal &sg) { return sg.getConnectivityInitialiser().getParams(); },
        &SynapseConnectivityHostInitGroupMerged::isConnectivityInitParamHeterogeneous);

    // Add heterogeneous connectivity initialiser derived parameters
    addHeterogeneousDerivedParams<SynapseConnectivityHostInitGroupMerged>(
        getArchetype().getConnectivityInitialiser().getSnippet()->getDerivedParams(), "",
        [](const SynapseGroupInternal &sg) { return sg.getConnectivityInitialiser().getDerivedParams(); },
        &SynapseConnectivityHostInitGroupMerged::isConnectivityInitDerivedParamHeterogeneous);

    // Add EGP pointers to struct for both host and device EGPs if they are seperate
    const auto egps = getArchetype().getConnectivityInitialiser().getSnippet()->getExtraGlobalParams();
    for(const auto &e : egps) {
        addField(e.type + "*", e.name,
                 [e](const SynapseGroupInternal &g, size_t) { return "&" + e.name + g.getName(); },
                 FieldType::Host);

        if(!backend.getDeviceVarPrefix().empty()) {
            addField(e.type + "*", backend.getDeviceVarPrefix() + e.name,
                     [e, &backend](const SynapseGroupInternal &g, size_t)
                     {
                         return "&" + backend.getDeviceVarPrefix() + e.name + g.getName();
                     });
        }
        if(!backend.getHostVarPrefix().empty()) {
            addField(e.type + "*", backend.getHostVarPrefix() + e.name,
                     [e, &backend](const SynapseGroupInternal &g, size_t)
                     {
                         return "&" + backend.getHostVarPrefix() + e.name + g.getName();
                     });
        }
    }
}
//----------------------------------------------------------------------------
bool CodeGenerator::SynapseConnectivityHostInitGroupMerged::isConnectivityInitParamHeterogeneous(size_t paramIndex) const
{
    // If parameter isn't referenced in code, there's no point implementing it hetereogeneously!
    const auto *connectInitSnippet = getArchetype().getConnectivityInitialiser().getSnippet();
    const std::string paramName = connectInitSnippet->getParamNames().at(paramIndex);
    return isParamValueHeterogeneous({connectInitSnippet->getHostInitCode()}, paramName, paramIndex,
                                     [](const SynapseGroupInternal &sg)
                                     {
                                         return sg.getConnectivityInitialiser().getParams();
                                     });
}
//----------------------------------------------------------------------------
bool CodeGenerator::SynapseConnectivityHostInitGroupMerged::isConnectivityInitDerivedParamHeterogeneous(size_t paramIndex) const
{
    // If parameter isn't referenced in code, there's no point implementing it hetereogeneously!
    const auto *connectInitSnippet = getArchetype().getConnectivityInitialiser().getSnippet();
    const std::string paramName = connectInitSnippet->getDerivedParams().at(paramIndex).name;
    return isParamValueHeterogeneous({connectInitSnippet->getHostInitCode()}, paramName, paramIndex,
                                     [](const SynapseGroupInternal &sg)
                                     {
                                         return sg.getConnectivityInitialiser().getDerivedParams();
                                     });
}


//----------------------------------------------------------------------------
// CodeGenerator::SynapseGroupMergedBase
//----------------------------------------------------------------------------
std::string CodeGenerator::SynapseGroupMergedBase::getPresynapticAxonalDelaySlot() const
{
    assert(getArchetype().getSrcNeuronGroup()->isDelayRequired());

    const unsigned int numDelaySteps = getArchetype().getDelaySteps();
    if(numDelaySteps == 0) {
        return "(*group->srcSpkQuePtr)";
    }
    else {
        const unsigned int numSrcDelaySlots = getArchetype().getSrcNeuronGroup()->getNumDelaySlots();
        return "((*group->srcSpkQuePtr + " + std::to_string(numSrcDelaySlots - numDelaySteps) + ") % " + std::to_string(numSrcDelaySlots) + ")";
    }
}
//----------------------------------------------------------------------------
std::string CodeGenerator::SynapseGroupMergedBase::getPrevPresynapticSpikeTimeAxonalDelaySlot() const
{
    // Always read from previous delay slot
    assert(getArchetype().getSrcNeuronGroup()->isDelayRequired());

    const unsigned int numDelaySteps = getArchetype().getDelaySteps();
    const unsigned int numSrcDelaySlots = getArchetype().getSrcNeuronGroup()->getNumDelaySlots();
    return "((*group->srcSpkQuePtr + " + std::to_string(numSrcDelaySlots - numDelaySteps - 1) + ") % " + std::to_string(numSrcDelaySlots) + ")";
}
//----------------------------------------------------------------------------
std::string CodeGenerator::SynapseGroupMergedBase::getPostsynapticBackPropDelaySlot() const
{
    assert(getArchetype().getTrgNeuronGroup()->isDelayRequired());

    const unsigned int numBackPropDelaySteps = getArchetype().getBackPropDelaySteps();
    if(numBackPropDelaySteps == 0) {
        return "(*group->trgSpkQuePtr)";
    }
    else {
        const unsigned int numTrgDelaySlots = getArchetype().getTrgNeuronGroup()->getNumDelaySlots();
        return "((*group->trgSpkQuePtr + " + std::to_string(numTrgDelaySlots - numBackPropDelaySteps) + ") % " + std::to_string(numTrgDelaySlots) + ")";
    }
}
//----------------------------------------------------------------------------
std::string CodeGenerator::SynapseGroupMergedBase::getPrevPostsynapticSpikeTimeBackPropDelaySlot() const
{
    // Always read from previous delay slot
    assert(getArchetype().getTrgNeuronGroup()->isDelayRequired());

    const unsigned int numBackPropDelaySteps = getArchetype().getBackPropDelaySteps();
    const unsigned int numTrgDelaySlots = getArchetype().getTrgNeuronGroup()->getNumDelaySlots();
    return "((*group->trgSpkQuePtr + " + std::to_string(numTrgDelaySlots - numBackPropDelaySteps - 1) + ") % " + std::to_string(numTrgDelaySlots) + ")";
}
//----------------------------------------------------------------------------
std::string CodeGenerator::SynapseGroupMergedBase::getDendriticDelayOffset(const std::string &offset) const
{
    assert(getArchetype().isDendriticDelayRequired());

    if(offset.empty()) {
        return "(*group->denDelayPtr * group->numTrgNeurons) + ";
    }
    else {
        return "(((*group->denDelayPtr + " + offset + ") % " + std::to_string(getArchetype().getMaxDendriticDelayTimesteps()) + ") * group->numTrgNeurons) + ";
    }
}
//----------------------------------------------------------------------------
bool CodeGenerator::SynapseGroupMergedBase::isWUParamHeterogeneous(size_t paramIndex) const
{
    const auto *wum = getArchetype().getWUModel();
    const std::string paramName = wum->getParamNames().at(paramIndex);
    return isParamValueHeterogeneous({getArchetypeCode()}, paramName, paramIndex,
                                     [](const SynapseGroupInternal &sg) { return sg.getWUParams(); });
}
//----------------------------------------------------------------------------
bool CodeGenerator::SynapseGroupMergedBase::isWUDerivedParamHeterogeneous(size_t paramIndex) const
{
    const auto *wum = getArchetype().getWUModel();
    const std::string derivedParamName = wum->getDerivedParams().at(paramIndex).name;
    return isParamValueHeterogeneous({getArchetypeCode()}, derivedParamName, paramIndex,
                                     [](const SynapseGroupInternal &sg) { return sg.getWUDerivedParams(); });
}
//----------------------------------------------------------------------------
bool CodeGenerator::SynapseGroupMergedBase::isWUGlobalVarHeterogeneous(size_t varIndex) const
{
    // If synapse group has global WU variables
    if(getArchetype().getMatrixType() & SynapseMatrixWeight::GLOBAL) {
        const auto *wum = getArchetype().getWUModel();
        const std::string varName = wum->getVars().at(varIndex).name;
        return isParamValueHeterogeneous({getArchetypeCode()}, varName, varIndex,
                                         [](const SynapseGroupInternal &sg) { return sg.getWUConstInitVals(); });
    }
    // Otherwise, return false
    else {
        return false;
    }
}
//----------------------------------------------------------------------------
bool CodeGenerator::SynapseGroupMergedBase::isWUVarInitParamHeterogeneous(size_t varIndex, size_t paramIndex) const
{
    // If parameter isn't referenced in code, there's no point implementing it hetereogeneously!
    const auto *varInitSnippet = getArchetype().getWUVarInitialisers().at(varIndex).getSnippet();
    const std::string paramName = varInitSnippet->getParamNames().at(paramIndex);
    return isParamValueHeterogeneous({varInitSnippet->getCode()}, paramName, paramIndex,
                                     [varIndex](const SynapseGroupInternal &sg)
                                     {
                                         return sg.getWUVarInitialisers().at(varIndex).getParams();
                                     });
}
//----------------------------------------------------------------------------
bool CodeGenerator::SynapseGroupMergedBase::isWUVarInitDerivedParamHeterogeneous(size_t varIndex, size_t paramIndex) const
{
    // If derived parameter isn't referenced in code, there's no point implementing it hetereogeneously!
    const auto *varInitSnippet = getArchetype().getWUVarInitialisers().at(varIndex).getSnippet();
    const std::string derivedParamName = varInitSnippet->getDerivedParams().at(paramIndex).name;
    return isParamValueHeterogeneous({varInitSnippet->getCode()}, derivedParamName, paramIndex,
                                     [varIndex](const SynapseGroupInternal &sg)
                                     {
                                         return sg.getWUVarInitialisers().at(varIndex).getDerivedParams();
                                     });
}
//----------------------------------------------------------------------------
bool CodeGenerator::SynapseGroupMergedBase::isConnectivityInitParamHeterogeneous(size_t paramIndex) const
{
    const auto *connectivityInitSnippet = getArchetype().getConnectivityInitialiser().getSnippet();
    const auto rowBuildStateVars = connectivityInitSnippet->getRowBuildStateVars();

    // Build list of code strings containing row build code and any row build state variable values
    std::vector<std::string> codeStrings{connectivityInitSnippet->getRowBuildCode()};
    std::transform(rowBuildStateVars.cbegin(), rowBuildStateVars.cend(), std::back_inserter(codeStrings),
                   [](const Snippet::Base::ParamVal &p) { return p.value; });

    const std::string paramName = connectivityInitSnippet->getParamNames().at(paramIndex);
    return isParamValueHeterogeneous(codeStrings, paramName, paramIndex,
                                     [](const SynapseGroupInternal &sg) { return sg.getConnectivityInitialiser().getParams(); });
}
//----------------------------------------------------------------------------
bool CodeGenerator::SynapseGroupMergedBase::isConnectivityInitDerivedParamHeterogeneous(size_t paramIndex) const
{
    const auto *connectivityInitSnippet = getArchetype().getConnectivityInitialiser().getSnippet();
    const auto rowBuildStateVars = connectivityInitSnippet->getRowBuildStateVars();

    // Build list of code strings containing row build code and any row build state variable values
    std::vector<std::string> codeStrings{connectivityInitSnippet->getRowBuildCode()};
    std::transform(rowBuildStateVars.cbegin(), rowBuildStateVars.cend(), std::back_inserter(codeStrings),
                   [](const Snippet::Base::ParamVal &p) { return p.value; });

    const std::string derivedParamName = connectivityInitSnippet->getDerivedParams().at(paramIndex).name;
    return isParamValueHeterogeneous(codeStrings, derivedParamName, paramIndex,
                                     [](const SynapseGroupInternal &sg) { return sg.getConnectivityInitialiser().getDerivedParams(); });
}
//----------------------------------------------------------------------------
bool CodeGenerator::SynapseGroupMergedBase::isSrcNeuronParamHeterogeneous(size_t paramIndex) const
{
    const auto *neuronModel = getArchetype().getSrcNeuronGroup()->getNeuronModel();
    const std::string paramName = neuronModel->getParamNames().at(paramIndex) + "_pre";
    return isParamValueHeterogeneous({getArchetypeCode()}, paramName, paramIndex,
                                     [](const SynapseGroupInternal &sg) { return sg.getSrcNeuronGroup()->getParams(); });
}
//----------------------------------------------------------------------------
bool CodeGenerator::SynapseGroupMergedBase::isSrcNeuronDerivedParamHeterogeneous(size_t paramIndex) const
{
    const auto *neuronModel = getArchetype().getSrcNeuronGroup()->getNeuronModel();
    const std::string derivedParamName = neuronModel->getDerivedParams().at(paramIndex).name + "_pre";
    return isParamValueHeterogeneous({getArchetypeCode()}, derivedParamName, paramIndex,
                                     [](const SynapseGroupInternal &sg) { return sg.getSrcNeuronGroup()->getDerivedParams(); });
}
//----------------------------------------------------------------------------
bool CodeGenerator::SynapseGroupMergedBase::isTrgNeuronParamHeterogeneous(size_t paramIndex) const
{
    const auto *neuronModel = getArchetype().getTrgNeuronGroup()->getNeuronModel();
    const std::string paramName = neuronModel->getParamNames().at(paramIndex) + "_post";
    return isParamValueHeterogeneous({getArchetypeCode()}, paramName, paramIndex,
                                     [](const SynapseGroupInternal &sg) { return sg.getTrgNeuronGroup()->getParams(); });
}
//----------------------------------------------------------------------------
bool CodeGenerator::SynapseGroupMergedBase::isTrgNeuronDerivedParamHeterogeneous(size_t paramIndex) const
{
    const auto *neuronModel = getArchetype().getTrgNeuronGroup()->getNeuronModel();
    const std::string derivedParamName = neuronModel->getDerivedParams().at(paramIndex).name + "_post";
    return isParamValueHeterogeneous({getArchetypeCode()}, derivedParamName, paramIndex,
                                     [](const SynapseGroupInternal &sg) { return sg.getTrgNeuronGroup()->getDerivedParams(); });
}
//----------------------------------------------------------------------------
bool CodeGenerator::SynapseGroupMergedBase::isKernelSizeHeterogeneous(size_t dimensionIndex) const
{
    // Get size of this kernel dimension for archetype
    const unsigned archetypeValue = getArchetype().getKernelSize().at(dimensionIndex);

    // Return true if any of the other groups have a different value
    return std::any_of(getGroups().cbegin(), getGroups().cend(),
                       [archetypeValue, dimensionIndex](const GroupInternal &g)
                       {
                           return (g.getKernelSize().at(dimensionIndex) != archetypeValue);
                       });
}
//----------------------------------------------------------------------------
CodeGenerator::SynapseGroupMergedBase::SynapseGroupMergedBase(size_t index, const std::string &precision, const std::string &timePrecision, const BackendBase &backend,
                                                              Role role, const std::string &archetypeCode, const std::vector<std::reference_wrapper<const SynapseGroupInternal>> &groups)
:   GroupMerged<SynapseGroupInternal>(index, precision, groups), m_ArchetypeCode(archetypeCode)
{
    const bool updateRole = ((role == Role::PresynapticUpdate)
                             || (role == Role::PostsynapticUpdate)
                             || (role == Role::SynapseDynamics));
    const WeightUpdateModels::Base *wum = getArchetype().getWUModel();

    addField("unsigned int", "rowStride",
             [&backend](const SynapseGroupInternal &sg, size_t) { return std::to_string(backend.getSynapticMatrixRowStride(sg)); });
    if(role == Role::PostsynapticUpdate || role == Role::SparseInit) {
        addField("unsigned int", "colStride",
                 [](const SynapseGroupInternal &sg, size_t) { return std::to_string(sg.getMaxSourceConnections()); });
    }

    addField("unsigned int", "numSrcNeurons",
             [](const SynapseGroupInternal &sg, size_t) { return std::to_string(sg.getSrcNeuronGroup()->getNumNeurons()); });
    addField("unsigned int", "numTrgNeurons",
             [](const SynapseGroupInternal &sg, size_t) { return std::to_string(sg.getTrgNeuronGroup()->getNumNeurons()); });

    // If this role is one where postsynaptic input can be provided
    if(role == Role::PresynapticUpdate || role == Role::SynapseDynamics) {
        if(getArchetype().isDendriticDelayRequired()) {
            addPSPointerField(precision, "denDelay", backend.getDeviceVarPrefix() + "denDelay");
            addPSPointerField("unsigned int", "denDelayPtr", backend.getScalarAddressPrefix() + "denDelayPtr");
        }
        else {
            addPSPointerField(precision, "inSyn", backend.getDeviceVarPrefix() + "inSyn");
        }
    }

    if(role == Role::PresynapticUpdate) {
        if(getArchetype().isTrueSpikeRequired()) {
            addSrcPointerField("unsigned int", "srcSpkCnt", backend.getDeviceVarPrefix() + "glbSpkCnt");
            addSrcPointerField("unsigned int", "srcSpk", backend.getDeviceVarPrefix() + "glbSpk");
        }

        if(getArchetype().isSpikeEventRequired()) {
            addSrcPointerField("unsigned int", "srcSpkCntEvnt", backend.getDeviceVarPrefix() + "glbSpkCntEvnt");
            addSrcPointerField("unsigned int", "srcSpkEvnt", backend.getDeviceVarPrefix() + "glbSpkEvnt");
        }
    }
    else if(role == Role::PostsynapticUpdate) {
        addTrgPointerField("unsigned int", "trgSpkCnt", backend.getDeviceVarPrefix() + "glbSpkCnt");
        addTrgPointerField("unsigned int", "trgSpk", backend.getDeviceVarPrefix() + "glbSpk");
    }

    // If this structure is used for updating rather than initializing
    if(updateRole) {
        // If presynaptic population has delay buffers
        if(getArchetype().getSrcNeuronGroup()->isDelayRequired()) {
            addSrcPointerField("unsigned int", "srcSpkQuePtr", backend.getScalarAddressPrefix() + "spkQuePtr");
        }

        // If postsynaptic population has delay buffers
        if(getArchetype().getTrgNeuronGroup()->isDelayRequired()) {
            addTrgPointerField("unsigned int", "trgSpkQuePtr", backend.getScalarAddressPrefix() + "spkQuePtr");
        }

        // Add heterogeneous presynaptic neuron model parameters
        addHeterogeneousParams<SynapseGroupMergedBase>(
            getArchetype().getSrcNeuronGroup()->getNeuronModel()->getParamNames(), "Pre",
            [](const SynapseGroupInternal &sg) { return sg.getSrcNeuronGroup()->getParams(); },
            &SynapseGroupMergedBase::isSrcNeuronParamHeterogeneous);

        // Add heterogeneous presynaptic neuron model derived parameters
        addHeterogeneousDerivedParams<SynapseGroupMergedBase>(
            getArchetype().getSrcNeuronGroup()->getNeuronModel()->getDerivedParams(), "Pre",
            [](const SynapseGroupInternal &sg) { return sg.getSrcNeuronGroup()->getDerivedParams(); },
            &SynapseGroupMergedBase::isSrcNeuronDerivedParamHeterogeneous);

        // Add heterogeneous postsynaptic neuron model parameters
        addHeterogeneousParams<SynapseGroupMergedBase>(
            getArchetype().getTrgNeuronGroup()->getNeuronModel()->getParamNames(), "Post",
            [](const SynapseGroupInternal &sg) { return sg.getTrgNeuronGroup()->getParams(); },
            &SynapseGroupMergedBase::isTrgNeuronParamHeterogeneous);

        // Add heterogeneous postsynaptic neuron model derived parameters
        addHeterogeneousDerivedParams<SynapseGroupMergedBase>(
            getArchetype().getTrgNeuronGroup()->getNeuronModel()->getDerivedParams(), "Post",
            [](const SynapseGroupInternal &sg) { return sg.getTrgNeuronGroup()->getDerivedParams(); },
            &SynapseGroupMergedBase::isTrgNeuronDerivedParamHeterogeneous);

        // Get correct code string
        const std::string code = getArchetypeCode();

        // Loop through variables in presynaptic neuron model
        const auto preVars = getArchetype().getSrcNeuronGroup()->getNeuronModel()->getVars();
        for(const auto &v : preVars) {
            // If variable is referenced in code string, add source pointer
            if(code.find("$(" + v.name + "_pre)") != std::string::npos) {
                addSrcPointerField(v.type, v.name + "Pre", backend.getDeviceVarPrefix() + v.name);
            }
        }

        // Loop through variables in postsynaptic neuron model
        const auto postVars = getArchetype().getTrgNeuronGroup()->getNeuronModel()->getVars();
        for(const auto &v : postVars) {
            // If variable is referenced in code string, add target pointer
            if(code.find("$(" + v.name + "_post)") != std::string::npos) {
                addTrgPointerField(v.type, v.name + "Post", backend.getDeviceVarPrefix() + v.name);
            }
        }

        // Loop through extra global parameters in presynaptic neuron model
        const auto preEGPs = getArchetype().getSrcNeuronGroup()->getNeuronModel()->getExtraGlobalParams();
        for(const auto &e : preEGPs) {
            if(code.find("$(" + e.name + "_pre)") != std::string::npos) {
                const bool isPointer = Utils::isTypePointer(e.type);
                const std::string prefix = isPointer ? backend.getDeviceVarPrefix() : "";
                addField(e.type, e.name + "Pre",
                         [e, prefix](const SynapseGroupInternal &sg, size_t) { return prefix + e.name + sg.getSrcNeuronGroup()->getName(); },
                         Utils::isTypePointer(e.type) ? FieldType::PointerEGP : FieldType::ScalarEGP);
            }
        }

        // Loop through extra global parameters in postsynaptic neuron model
        const auto postEGPs = getArchetype().getTrgNeuronGroup()->getNeuronModel()->getExtraGlobalParams();
        for(const auto &e : postEGPs) {
            if(code.find("$(" + e.name + "_post)") != std::string::npos) {
                const bool isPointer = Utils::isTypePointer(e.type);
                const std::string prefix = isPointer ? backend.getDeviceVarPrefix() : "";
                addField(e.type, e.name + "Post",
                         [e, prefix](const SynapseGroupInternal &sg, size_t) { return prefix + e.name + sg.getTrgNeuronGroup()->getName(); },
                         Utils::isTypePointer(e.type) ? FieldType::PointerEGP : FieldType::ScalarEGP);
            }
        }

        // Add spike times if required
        if(wum->isPreSpikeTimeRequired()) {
            addSrcPointerField(timePrecision, "sTPre", backend.getDeviceVarPrefix() + "sT");
        }
        if(wum->isPreSpikeEventTimeRequired()) {
            addSrcPointerField(timePrecision, "seTPre", backend.getDeviceVarPrefix() + "seT");
        }
        if(wum->isPostSpikeTimeRequired()) {
            addTrgPointerField(timePrecision, "sTPost", backend.getDeviceVarPrefix() + "sT");
        }
        if(wum->isPrevPreSpikeTimeRequired()) {
            addSrcPointerField(timePrecision, "prevSTPre", backend.getDeviceVarPrefix() + "prevST");
        }
        if(wum->isPrevPostSpikeTimeRequired()) {
            addTrgPointerField(timePrecision, "prevSTPost", backend.getDeviceVarPrefix() + "prevST");
        }

        // Add heterogeneous weight update model parameters
        addHeterogeneousParams<SynapseGroupMergedBase>(
            wum->getParamNames(), "",
            [](const SynapseGroupInternal &sg) { return sg.getWUParams(); },
            &SynapseGroupMergedBase::isWUParamHeterogeneous);

        // Add heterogeneous weight update model derived parameters
        addHeterogeneousDerivedParams<SynapseGroupMergedBase>(
            wum->getDerivedParams(), "",
            [](const SynapseGroupInternal &sg) { return sg.getWUDerivedParams(); },
            &SynapseGroupMergedBase::isWUDerivedParamHeterogeneous);

        // Add pre and postsynaptic variables to struct
        addVars(wum->getPreVars(), backend.getDeviceVarPrefix());
        addVars(wum->getPostVars(), backend.getDeviceVarPrefix());

        // Add EGPs to struct
        addEGPs(wum->getExtraGlobalParams(), backend.getDeviceVarPrefix());
    }

    // Add pointers to connectivity data
    if(getArchetype().getMatrixType() & SynapseMatrixConnectivity::SPARSE) {
        addWeightSharingPointerField("unsigned int", "rowLength", backend.getDeviceVarPrefix() + "rowLength");
        addWeightSharingPointerField(getArchetype().getSparseIndType(), "ind", backend.getDeviceVarPrefix() + "ind");

        // Add additional structure for postsynaptic access
        if(backend.isPostsynapticRemapRequired() && !wum->getLearnPostCode().empty()
           && (role == Role::PostsynapticUpdate || role == Role::SparseInit))
        {
            addWeightSharingPointerField("unsigned int", "colLength", backend.getDeviceVarPrefix() + "colLength");
            addWeightSharingPointerField("unsigned int", "remap", backend.getDeviceVarPrefix() + "remap");
        }

        // Add additional structure for synapse dynamics access
        if(backend.isSynRemapRequired() && !wum->getSynapseDynamicsCode().empty()
           && (role == Role::SynapseDynamics || role == Role::SparseInit))
        {
            addWeightSharingPointerField("unsigned int", "synRemap", backend.getDeviceVarPrefix() + "synRemap");
        }
    }
    else if(getArchetype().getMatrixType() & SynapseMatrixConnectivity::BITMASK) {
        addWeightSharingPointerField("uint32_t", "gp", backend.getDeviceVarPrefix() + "gp");
    }

    // If we're updating a group with procedural connectivity or initialising connectivity
    if((getArchetype().getMatrixType() & SynapseMatrixConnectivity::PROCEDURAL) || (role == Role::ConnectivityInit)) {
        // Add heterogeneous connectivity initialiser model parameters
        addHeterogeneousParams<SynapseGroupMergedBase>(
            getArchetype().getConnectivityInitialiser().getSnippet()->getParamNames(), "",
            [](const SynapseGroupInternal &sg) { return sg.getConnectivityInitialiser().getParams(); },
            &SynapseGroupMergedBase::isConnectivityInitParamHeterogeneous);


        // Add heterogeneous connectivity initialiser derived parameters
        addHeterogeneousDerivedParams<SynapseGroupMergedBase>(
            getArchetype().getConnectivityInitialiser().getSnippet()->getDerivedParams(), "",
            [](const SynapseGroupInternal &sg) { return sg.getConnectivityInitialiser().getDerivedParams(); },
            &SynapseGroupMergedBase::isConnectivityInitDerivedParamHeterogeneous);

        addEGPs(getArchetype().getConnectivityInitialiser().getSnippet()->getExtraGlobalParams(),
                backend.getDeviceVarPrefix());
    }

    // If WU variables are global
    const auto vars = wum->getVars();
    const auto &varInit = getArchetype().getWUVarInitialisers();
    if(getArchetype().getMatrixType() & SynapseMatrixWeight::GLOBAL) {
        // If this is an update role
        // **NOTE **global variable values aren't useful during initialization
        if(updateRole) {
            for(size_t v = 0; v < vars.size(); v++) {
                // If variable should be implemented heterogeneously, add scalar field
                if(isWUGlobalVarHeterogeneous(v)) {
                    addScalarField(vars[v].name,
                                   [v](const SynapseGroupInternal &sg, size_t)
                                   {
                                       return Utils::writePreciseString(sg.getWUConstInitVals().at(v));
                                   });
                }
            }
        }
    }
    // Otherwise (weights are individual or procedural)
    else {
        const bool connectInitRole = (role == Role::ConnectivityInit);
        const bool varInitRole = (role == Role::DenseInit || role == Role::SparseInit);
        const bool proceduralWeights = (getArchetype().getMatrixType() & SynapseMatrixWeight::PROCEDURAL);
        const bool individualWeights = (getArchetype().getMatrixType() & SynapseMatrixWeight::INDIVIDUAL);

        // If synapse group has a kernel and we're either updating 
        // with procedural weights or initialising individual weights
        if(!getArchetype().getKernelSize().empty() && ((proceduralWeights && updateRole) || (connectInitRole && individualWeights))) {
            // Loop through kernel size dimensions
            for(size_t d = 0; d < getArchetype().getKernelSize().size(); d++) {
                // If this dimension has a heterogeneous size, add it to struct
                if(isKernelSizeHeterogeneous(d)) {
                    addField("unsigned int", "kernelSize" + std::to_string(d),
                             [d](const SynapseGroupInternal &sg, size_t) { return std::to_string(sg.getKernelSize().at(d)); });
                }
            }
        }

        // If weights are procedura, we're initializing individual variables or we're initialising variables in a kernel
        // **NOTE** some of these won't actually be required - could do this per-variable in loop over vars
        if((proceduralWeights && updateRole) || (connectInitRole && !getArchetype().getKernelSize().empty()) 
           || (varInitRole && individualWeights)) 
        {
            // Add heterogeneous variable initialization parameters and derived parameters
            addHeterogeneousVarInitParams<SynapseGroupMergedBase>(
                wum->getVars(), &SynapseGroupInternal::getWUVarInitialisers,
                &SynapseGroupMergedBase::isWUVarInitParamHeterogeneous);

            addHeterogeneousVarInitDerivedParams<SynapseGroupMergedBase>(
                wum->getVars(), &SynapseGroupInternal::getWUVarInitialisers,
                &SynapseGroupMergedBase::isWUVarInitDerivedParamHeterogeneous);
        }

        // Loop through variables
        for(size_t v = 0; v < vars.size(); v++) {
            // Variable initialisation is required if we're performing connectivity init and var init snippet requires a kernel or
            // We're performing some other sort of initialisation, the snippet DOESN'T require a kernel but has SOME code
            const auto var = vars[v];
            const auto *snippet = varInit.at(v).getSnippet();
            const bool varInitRequired = ((connectInitRole && snippet->requiresKernel()) 
                                          || (varInitRole && !snippet->requiresKernel() && !snippet->getCode().empty()));

            // If we're performing an update with individual weights; or this variable should be initialised
            if((updateRole && individualWeights) || varInitRequired) {
                addWeightSharingPointerField(var.type, var.name, backend.getDeviceVarPrefix() + var.name);
            }

            // If we're performing a procedural update or this variable should be initialised, add any var init EGPs to structure
            if((proceduralWeights && updateRole) || varInitRequired) {
                const auto egps = snippet->getExtraGlobalParams();
                for(const auto &e : egps) {
                    const bool isPointer = Utils::isTypePointer(e.type);
                    const std::string prefix = isPointer ? backend.getDeviceVarPrefix() : "";
                    addField(e.type, e.name + var.name,
                             [e, prefix, var](const SynapseGroupInternal &sg, size_t)
                             {
                                 if(sg.isWeightSharingSlave()) {
                                     return prefix + e.name + var.name + sg.getWeightSharingMaster()->getName();
                                 }
                                 else {
                                     return prefix + e.name + var.name + sg.getName();
                                 }
                             },
                             isPointer ? FieldType::PointerEGP : FieldType::ScalarEGP);
                }
            }
        }
    }
}
//----------------------------------------------------------------------------
void CodeGenerator::SynapseGroupMergedBase::addPSPointerField(const std::string &type, const std::string &name, const std::string &prefix)
{
    assert(!Utils::isTypePointer(type));
    addField(type + "*", name, [prefix](const SynapseGroupInternal &sg, size_t) { return prefix + sg.getPSModelTargetName(); });
}
//----------------------------------------------------------------------------
void CodeGenerator::SynapseGroupMergedBase::addSrcPointerField(const std::string &type, const std::string &name, const std::string &prefix)
{
    assert(!Utils::isTypePointer(type));
    addField(type + "*", name, [prefix](const SynapseGroupInternal &sg, size_t) { return prefix + sg.getSrcNeuronGroup()->getName(); });
}
//----------------------------------------------------------------------------
void CodeGenerator::SynapseGroupMergedBase::addTrgPointerField(const std::string &type, const std::string &name, const std::string &prefix)
{
    assert(!Utils::isTypePointer(type));
    addField(type + "*", name, [prefix](const SynapseGroupInternal &sg, size_t) { return prefix + sg.getTrgNeuronGroup()->getName(); });
}
//----------------------------------------------------------------------------
void CodeGenerator::SynapseGroupMergedBase::addWeightSharingPointerField(const std::string &type, const std::string &name, const std::string &prefix)
{
    assert(!Utils::isTypePointer(type));
    addField(type + "*", name, 
                   [prefix](const SynapseGroupInternal &sg, size_t)
                   { 
                       if(sg.isWeightSharingSlave()) {
                           return prefix + sg.getWeightSharingMaster()->getName();
                       }
                       else {
                           return prefix + sg.getName();
                       }
                   });
}

//----------------------------------------------------------------------------
// CodeGenerator::PresynapticUpdateGroupMerged
//----------------------------------------------------------------------------
const std::string CodeGenerator::PresynapticUpdateGroupMerged::name = "PresynapticUpdate";

//----------------------------------------------------------------------------
// CodeGenerator::PostsynapticUpdateGroupMerged
//----------------------------------------------------------------------------
const std::string CodeGenerator::PostsynapticUpdateGroupMerged::name = "PostsynapticUpdate";

//----------------------------------------------------------------------------
// CodeGenerator::SynapseDynamicsGroupMerged
//----------------------------------------------------------------------------
const std::string CodeGenerator::SynapseDynamicsGroupMerged::name = "SynapseDynamics";

//----------------------------------------------------------------------------
// CodeGenerator::SynapseDenseInitGroupMerged
//----------------------------------------------------------------------------
const std::string CodeGenerator::SynapseDenseInitGroupMerged::name = "SynapseDenseInit";

//----------------------------------------------------------------------------
// CodeGenerator::SynapseSparseInitGroupMerged
//----------------------------------------------------------------------------
const std::string CodeGenerator::SynapseSparseInitGroupMerged::name = "SynapseSparseInit";

// ----------------------------------------------------------------------------
// CodeGenerator::SynapseConnectivityInitGroupMerged
//----------------------------------------------------------------------------
const std::string CodeGenerator::SynapseConnectivityInitGroupMerged::name = "SynapseConnectivityInit";<|MERGE_RESOLUTION|>--- conflicted
+++ resolved
@@ -33,23 +33,10 @@
         addPointerField("unsigned int", "spkCntEvnt", backend.getDeviceVarPrefix() + "glbSpkCntEvnt");
     }
 
-<<<<<<< HEAD
-    if(getArchetype().shouldResetSpikeTimesAfterUpdate() && (getArchetype().isSpikeTimeRequired() || getArchetype().isSpikeEventTimeRequired())) {
-        if(getArchetype().isSpikeTimeRequired()) {
-            addPointerField("unsigned int", "spk", backend.getDeviceVarPrefix() + "glbSpk");
-            addPointerField(timePrecision, "sT", backend.getDeviceVarPrefix() + "sT");
-        }
-
-        if(getArchetype().isSpikeEventTimeRequired()) {
-            addPointerField("unsigned int", "spkEvnt", backend.getDeviceVarPrefix() + "glbSpkEvnt");
-            addPointerField(timePrecision, "seT", backend.getDeviceVarPrefix() + "seT");
-        }
-=======
     if(getArchetype().isPrevSpikeTimeRequired()) {
         addPointerField("unsigned int", "spk", backend.getDeviceVarPrefix() + "glbSpk");
 
         addPointerField(timePrecision, "prevST", backend.getDeviceVarPrefix() + "prevST");
->>>>>>> 85e4a5f4
 
         if(getArchetype().isDelayRequired()) {
             addField("unsigned int", "numNeurons",
