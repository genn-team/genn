#include "code_generator/groupMerged.h"

// PLOG includes
#include <plog/Log.h>

// GeNN includes
#include "modelSpecInternal.h"

// GeNN code generator includes
#include "code_generator/backendBase.h"
#include "code_generator/codeGenUtils.h"
#include "code_generator/codeStream.h"

using namespace CodeGenerator;

//----------------------------------------------------------------------------
// CodeGenerator::NeuronSpikeQueueUpdateGroupMerged
//----------------------------------------------------------------------------
const std::string NeuronSpikeQueueUpdateGroupMerged::name = "NeuronSpikeQueueUpdate";
//----------------------------------------------------------------------------
NeuronSpikeQueueUpdateGroupMerged::NeuronSpikeQueueUpdateGroupMerged(size_t index, const std::string &precision, const std::string &, const BackendBase &backend,
                                                                     const std::vector<std::reference_wrapper<const NeuronGroupInternal>> &groups)
:   GroupMerged<NeuronGroupInternal>(index, precision, groups)
{
    if(getArchetype().isDelayRequired()) {
        addPointerField("unsigned int", "spkQuePtr", backend.getScalarAddressPrefix() + "spkQuePtr");
    } 

    addPointerField("unsigned int", "spkCnt", backend.getDeviceVarPrefix() + "glbSpkCnt");

    if(getArchetype().isSpikeEventRequired()) {
        addPointerField("unsigned int", "spkCntEvnt", backend.getDeviceVarPrefix() + "glbSpkCntEvnt");
    }
}
//----------------------------------------------------------------------------
void NeuronSpikeQueueUpdateGroupMerged::genMergedGroupSpikeCountReset(CodeStream &os, unsigned int batchSize) const
{
    if(getArchetype().isSpikeEventRequired()) {
        if(getArchetype().isDelayRequired()) {
            os << "group->spkCntEvnt[*group->spkQuePtr";
            if(batchSize > 1) {
                os << " + (batch * " << getArchetype().getNumDelaySlots() << ")";
            }
            os << "] = 0; " << std::endl;
        }
        else {
            os << "group->spkCntEvnt[" << ((batchSize > 1) ? "batch" : "0") << "] = 0;" << std::endl;
        }
    }

    if(getArchetype().isTrueSpikeRequired() && getArchetype().isDelayRequired()) {
        os << "group->spkCnt[*group->spkQuePtr";
        if(batchSize > 1) {
            os << " + (batch * " << getArchetype().getNumDelaySlots() << ")";
        }
        os << "] = 0; " << std::endl;
    }
    else {
        os << "group->spkCnt[" << ((batchSize > 1) ? "batch" : "0") << "] = 0;" << std::endl;
    }
}

//----------------------------------------------------------------------------
// CodeGenerator::NeuronPrevSpikeTimeUpdateGroupMerged
//----------------------------------------------------------------------------
const std::string NeuronPrevSpikeTimeUpdateGroupMerged::name = "NeuronPrevSpikeTimeUpdate";
//----------------------------------------------------------------------------
NeuronPrevSpikeTimeUpdateGroupMerged::NeuronPrevSpikeTimeUpdateGroupMerged(size_t index, const std::string &precision, const std::string &timePrecision, const BackendBase &backend,
                                                                           const std::vector<std::reference_wrapper<const NeuronGroupInternal>> &groups)
:   GroupMerged<NeuronGroupInternal>(index, precision, groups)
{
    if(getArchetype().isDelayRequired()) {
        addPointerField("unsigned int", "spkQuePtr", backend.getScalarAddressPrefix() + "spkQuePtr");
    } 

    addPointerField("unsigned int", "spkCnt", backend.getDeviceVarPrefix() + "glbSpkCnt");

    if(getArchetype().isSpikeEventRequired()) {
        addPointerField("unsigned int", "spkCntEvnt", backend.getDeviceVarPrefix() + "glbSpkCntEvnt");
    }

    if(getArchetype().isPrevSpikeTimeRequired()) {
        addPointerField("unsigned int", "spk", backend.getDeviceVarPrefix() + "glbSpk");
        addPointerField(timePrecision, "prevST", backend.getDeviceVarPrefix() + "prevST");
    }
    if(getArchetype().isPrevSpikeEventTimeRequired()) {
        addPointerField("unsigned int", "spkEvnt", backend.getDeviceVarPrefix() + "glbSpkEvnt");
        addPointerField(timePrecision, "prevSET", backend.getDeviceVarPrefix() + "prevSET");
    }

    if(getArchetype().isDelayRequired()) {
        addField("unsigned int", "numNeurons",
                 [](const NeuronGroupInternal &ng, size_t) { return std::to_string(ng.getNumNeurons()); });
    }
}

//----------------------------------------------------------------------------
// CodeGenerator::NeuronGroupMergedBase
//----------------------------------------------------------------------------
bool NeuronGroupMergedBase::isParamHeterogeneous(const std::string &paramName) const
{
    return isParamValueHeterogeneous(paramName, [](const NeuronGroupInternal &ng) { return ng.getParams(); });
}
//----------------------------------------------------------------------------
bool NeuronGroupMergedBase::isDerivedParamHeterogeneous(const std::string &paramName) const
{
    return isParamValueHeterogeneous(paramName, [](const NeuronGroupInternal &ng) { return ng.getDerivedParams(); });
}
//----------------------------------------------------------------------------
bool NeuronGroupMergedBase::isVarInitParamHeterogeneous(const std::string &varName, const std::string &paramName) const
{
    return (isVarInitParamReferenced(varName, paramName) &&
            isParamValueHeterogeneous(paramName,
                                      [varName](const NeuronGroupInternal &sg) { return sg.getVarInitialisers().at(varName).getParams(); }));
}
//----------------------------------------------------------------------------
bool NeuronGroupMergedBase::isVarInitDerivedParamHeterogeneous(const std::string &varName, const std::string &paramName) const
{
    return (isVarInitParamReferenced(varName, paramName) &&
            isParamValueHeterogeneous(paramName,
                                      [varName](const NeuronGroupInternal &sg){ return sg.getVarInitialisers().at(varName).getDerivedParams(); }));
}
//----------------------------------------------------------------------------
bool NeuronGroupMergedBase::isCurrentSourceParamHeterogeneous(size_t childIndex, const std::string &paramName) const
{
    return (isCurrentSourceParamReferenced(childIndex, paramName) &&
            isChildParamValueHeterogeneous(childIndex, paramName, m_SortedCurrentSources,
                                           [](const CurrentSourceInternal *cs) { return cs->getParams(); }));
}
//----------------------------------------------------------------------------
bool NeuronGroupMergedBase::isCurrentSourceDerivedParamHeterogeneous(size_t childIndex, const std::string &paramName) const
{
    return (isCurrentSourceParamReferenced(childIndex, paramName) &&
            isChildParamValueHeterogeneous(childIndex, paramName, m_SortedCurrentSources,
                                           [](const CurrentSourceInternal *cs) { return cs->getDerivedParams(); }));
 
}
//----------------------------------------------------------------------------
bool NeuronGroupMergedBase::isCurrentSourceVarInitParamHeterogeneous(size_t childIndex, const std::string &varName, const std::string &paramName) const
{
    return (isCurrentSourceVarInitParamReferenced(childIndex, varName, paramName) &&
            isChildParamValueHeterogeneous(childIndex, paramName, m_SortedCurrentSources,
                                           [varName](const CurrentSourceInternal *cs) { return cs->getVarInitialisers().at(varName).getParams(); }));
}
//----------------------------------------------------------------------------
bool NeuronGroupMergedBase::isCurrentSourceVarInitDerivedParamHeterogeneous(size_t childIndex, const std::string &varName, const std::string &paramName) const
{
    return (isCurrentSourceVarInitParamReferenced(childIndex, varName, paramName) &&
            isChildParamValueHeterogeneous(childIndex, paramName, m_SortedCurrentSources,
                                           [varName](const CurrentSourceInternal *cs) { return cs->getVarInitialisers().at(varName).getDerivedParams(); }));
}
//----------------------------------------------------------------------------
bool NeuronGroupMergedBase::isPSMParamHeterogeneous(size_t childIndex, const std::string &paramName) const
{
    return (isPSMParamReferenced(childIndex, paramName) &&
            isChildParamValueHeterogeneous(childIndex, paramName, m_SortedMergedInSyns,
                                           [](const SynapseGroupInternal *inSyn) { return inSyn->getPSParams(); }));
}
//----------------------------------------------------------------------------
bool NeuronGroupMergedBase::isPSMDerivedParamHeterogeneous(size_t childIndex, const std::string &paramName) const
{
    return (isPSMParamReferenced(childIndex, paramName) &&
            isChildParamValueHeterogeneous(childIndex, paramName, m_SortedMergedInSyns, 
                                           [](const SynapseGroupInternal *inSyn) { return inSyn->getPSDerivedParams(); }));
}
//----------------------------------------------------------------------------
bool NeuronGroupMergedBase::isPSMVarInitParamHeterogeneous(size_t childIndex, const std::string &varName, const std::string &paramName) const
{
    return (isPSMVarInitParamReferenced(childIndex, varName, paramName) &&
            isChildParamValueHeterogeneous(childIndex, paramName, m_SortedMergedInSyns,
                                           [varName](const SynapseGroupInternal *inSyn){ return inSyn->getPSVarInitialisers().at(varName).getParams(); }));
}
//----------------------------------------------------------------------------
bool NeuronGroupMergedBase::isPSMVarInitDerivedParamHeterogeneous(size_t childIndex, const std::string &varName, const std::string &paramName) const
{    
    return (isPSMVarInitParamReferenced(childIndex, varName, paramName) &&
            isChildParamValueHeterogeneous(childIndex, paramName, m_SortedMergedInSyns,
                                          [varName](const SynapseGroupInternal *inSyn){ return inSyn->getPSVarInitialisers().at(varName).getDerivedParams(); }));
}
//----------------------------------------------------------------------------
NeuronGroupMergedBase::NeuronGroupMergedBase(size_t index, const std::string &precision, const std::string &timePrecision, const BackendBase &backend, 
                                             bool init, const std::vector<std::reference_wrapper<const NeuronGroupInternal>> &groups)
:   GroupMerged<NeuronGroupInternal>(index, precision, groups)
{
    // Build vector of vectors containing each child group's merged in syns, ordered to match those of the archetype group
    orderNeuronGroupChildren(m_SortedMergedInSyns, &NeuronGroupInternal::getFusedPSMInSyn,
                             init ? &SynapseGroupInternal::getPSInitHashDigest : &SynapseGroupInternal::getPSHashDigest);

    // Build vector of vectors containing each child group's merged out syns with pre output, ordered to match those of the archetype group
    orderNeuronGroupChildren(m_SortedMergedPreOutputOutSyns, &NeuronGroupInternal::getFusedPreOutputOutSyn,
                             init ? &SynapseGroupInternal::getPreOutputInitHashDigest : &SynapseGroupInternal::getPreOutputHashDigest);

    // Build vector of vectors containing each child group's current sources, ordered to match those of the archetype group
    orderNeuronGroupChildren(m_SortedCurrentSources, &NeuronGroupInternal::getCurrentSources,
                             init ? &CurrentSourceInternal::getInitHashDigest : &CurrentSourceInternal::getHashDigest);

    addField("unsigned int", "numNeurons",
              [](const NeuronGroupInternal &ng, size_t) { return std::to_string(ng.getNumNeurons()); });

    addPointerField("unsigned int", "spkCnt", backend.getDeviceVarPrefix() + "glbSpkCnt");
    addPointerField("unsigned int", "spk", backend.getDeviceVarPrefix() + "glbSpk");

    if(getArchetype().isSpikeEventRequired()) {
        addPointerField("unsigned int", "spkCntEvnt", backend.getDeviceVarPrefix() + "glbSpkCntEvnt");
        addPointerField("unsigned int", "spkEvnt", backend.getDeviceVarPrefix() + "glbSpkEvnt");
    }

    if(getArchetype().isDelayRequired()) {
        addPointerField("unsigned int", "spkQuePtr", backend.getScalarAddressPrefix() + "spkQuePtr");
    }

    if(getArchetype().isSpikeTimeRequired()) {
        addPointerField(timePrecision, "sT", backend.getDeviceVarPrefix() + "sT");
    }
    if(getArchetype().isSpikeEventTimeRequired()) {
        addPointerField(timePrecision, "seT", backend.getDeviceVarPrefix() + "seT");
    }

    if(getArchetype().isPrevSpikeTimeRequired()) {
        addPointerField(timePrecision, "prevST", backend.getDeviceVarPrefix() + "prevST");
    }
    if(getArchetype().isPrevSpikeEventTimeRequired()) {
        addPointerField(timePrecision, "prevSET", backend.getDeviceVarPrefix() + "prevSET");
    }

    // If this backend initialises population RNGs on device and this group requires on for simulation
    if(backend.isPopulationRNGRequired() && getArchetype().isSimRNGRequired() 
       && (!init || backend.isPopulationRNGInitialisedOnDevice())) 
    {
        addPointerField(backend.getMergedGroupSimRNGType(), "rng", backend.getDeviceVarPrefix() + "rng");
    }

    // Loop through variables
    const NeuronModels::Base *nm = getArchetype().getNeuronModel();
    const auto vars = nm->getVars();
    const auto &varInit = getArchetype().getVarInitialisers();
    for(const auto &var : vars) {
        // If we're not initialising or if there is initialization code for this variable
        if(!init || !varInit.at(var.name).getSnippet()->getCode().empty()) {
            addPointerField(var.type, var.name, backend.getDeviceVarPrefix() + var.name);
        }

        // If we're initializing, add any var init EGPs to structure
        if(init) {
            addEGPs(varInit.at(var.name).getSnippet()->getExtraGlobalParams(), backend.getDeviceVarPrefix(), var.name);
        }
    }

    // If we're generating a struct for initialization
    if(init) {
        // Add heterogeneous var init parameters
<<<<<<< HEAD
        addHeterogeneousVarInitParams<NeuronGroupMergedBase>(
            &NeuronGroupInternal::getVarInitialisers,
            &NeuronGroupMergedBase::isVarInitParamHeterogeneous);

        addHeterogeneousVarInitDerivedParams<NeuronGroupMergedBase>(
            &NeuronGroupInternal::getVarInitialisers,
=======
        addHeterogeneousVarInitParams<NeuronGroupMergedBase, NeuronVarAdapter>(
            &NeuronGroupMergedBase::isVarInitParamHeterogeneous);

        addHeterogeneousVarInitDerivedParams<NeuronGroupMergedBase, NeuronVarAdapter>(
>>>>>>> 46c95d60
            &NeuronGroupMergedBase::isVarInitDerivedParamHeterogeneous);
    }
    // Otherwise
    else {
        addEGPs(nm->getExtraGlobalParams(), backend.getDeviceVarPrefix());

        // Add heterogeneous neuron model parameters
        addHeterogeneousParams<NeuronGroupMergedBase>(
            getArchetype().getNeuronModel()->getParamNames(), "",
            [](const NeuronGroupInternal &ng) { return ng.getParams(); },
            &NeuronGroupMergedBase::isParamHeterogeneous);

        // Add heterogeneous neuron model derived parameters
        addHeterogeneousDerivedParams<NeuronGroupMergedBase>(
            getArchetype().getNeuronModel()->getDerivedParams(), "",
            [](const NeuronGroupInternal &ng) { return ng.getDerivedParams(); },
            &NeuronGroupMergedBase::isDerivedParamHeterogeneous);
    }

    // Loop through merged synaptic inputs to archetypical neuron group (0) in sorted order
    for(size_t i = 0; i < getSortedArchetypeMergedInSyns().size(); i++) {
        const SynapseGroupInternal *sg = getSortedArchetypeMergedInSyns().at(i);

        // Add pointer to insyn
        addMergedInSynPointerField(precision, "inSynInSyn", i, backend.getDeviceVarPrefix() + "inSyn");

        // Add pointer to dendritic delay buffer if required
        if(sg->isDendriticDelayRequired()) {
            addMergedInSynPointerField(precision, "denDelayInSyn", i, backend.getDeviceVarPrefix() + "denDelay");
            addMergedInSynPointerField("unsigned int", "denDelayPtrInSyn", i, backend.getScalarAddressPrefix() + "denDelayPtr");
        }

        // Loop through variables
        const auto &varInit = sg->getPSVarInitialisers();
        for(const auto &var : sg->getPSModel()->getVars()) {
            // Add pointers to state variable
            if(!init || !varInit.at(var.name).getSnippet()->getCode().empty()) {
                addMergedInSynPointerField(var.type, var.name + "InSyn", i, backend.getDeviceVarPrefix() + var.name);
            }

            // If we're generating an initialization structure, also add any heterogeneous parameters, derived parameters or extra global parameters required for initializers
            if(init) {
                const auto *varInitSnippet = varInit.at(var.name).getSnippet();
                addHeterogeneousChildVarInitParams(varInitSnippet->getParamNames(), m_SortedMergedInSyns, i, var.name, "InSyn",
                                                    &NeuronGroupMergedBase::isPSMVarInitParamHeterogeneous, &SynapseGroupInternal::getPSVarInitialisers);
                addHeterogeneousChildVarInitDerivedParams(varInitSnippet->getDerivedParams(), m_SortedMergedInSyns, i, var.name, "InSyn",
                                                            &NeuronGroupMergedBase::isPSMVarInitDerivedParamHeterogeneous, &SynapseGroupInternal::getPSVarInitialisers);
                addChildEGPs(varInitSnippet->getExtraGlobalParams(), i, backend.getDeviceVarPrefix(), var.name + "InSyn",
                                [var, this](size_t groupIndex, size_t childIndex)
                                {
                                    return var.name + m_SortedMergedInSyns.at(groupIndex).at(childIndex)->getFusedPSVarSuffix();
                                });
            }
        }

        if(!init) {
            // Add any heterogeneous postsynaptic model parameters
            const auto paramNames = sg->getPSModel()->getParamNames();
            addHeterogeneousChildParams(paramNames, m_SortedMergedInSyns, i, "InSyn",
                                        &NeuronGroupMergedBase::isPSMParamHeterogeneous,
                                        &SynapseGroupInternal::getPSParams);

            // Add any heterogeneous postsynaptic mode derived parameters
            const auto derivedParams = sg->getPSModel()->getDerivedParams();
            addHeterogeneousChildDerivedParams(derivedParams, m_SortedMergedInSyns, i, "InSyn",
                                               &NeuronGroupMergedBase::isPSMDerivedParamHeterogeneous,
                                               &SynapseGroupInternal::getPSDerivedParams);

            // Add EGPs
            addChildEGPs(sg->getPSModel()->getExtraGlobalParams(), i, backend.getDeviceVarPrefix(), "InSyn",
                         [this](size_t groupIndex, size_t childIndex)
                         {
                             return m_SortedMergedInSyns.at(groupIndex).at(childIndex)->getFusedPSVarSuffix();
                         });
        }
    }

    // Loop through merged output synapses with presynaptic output of archetypical neuron group (0) in sorted order
    for(size_t i = 0; i < getSortedArchetypeMergedPreOutputOutSyns().size(); i++) {
        // Add pointer to revInSyn
        addMergedPreOutputOutSynPointerField(precision, "revInSynOutSyn", i, backend.getDeviceVarPrefix() + "revInSyn");
    }
    
    // Loop through current sources to archetypical neuron group in sorted order
    for(size_t i = 0; i < getSortedArchetypeCurrentSources().size(); i++) {
        const auto *cs = getSortedArchetypeCurrentSources().at(i);

        // Loop through variables
        const auto &varInit = cs->getVarInitialisers();
        for(const auto &var : cs->getCurrentSourceModel()->getVars()) {
            // Add pointers to state variable
            if(!init || !varInit.at(var.name).getSnippet()->getCode().empty()) {
                assert(!Utils::isTypePointer(var.type));
                addField(var.type + "*", var.name + "CS" + std::to_string(i),
                         [&backend, i, var, this](const NeuronGroupInternal &, size_t groupIndex)
                         {
                             return backend.getDeviceVarPrefix() + var.name + m_SortedCurrentSources.at(groupIndex).at(i)->getName();
                         });
            }

            // If we're generating an initialization structure, also add any heterogeneous parameters, derived parameters or extra global parameters required for initializers
            if(init) {
                const auto *varInitSnippet = varInit.at(var.name).getSnippet();
                addHeterogeneousChildVarInitParams(varInitSnippet->getParamNames(), m_SortedCurrentSources, i, var.name, "CS",
                                                   &NeuronGroupMergedBase::isCurrentSourceVarInitParamHeterogeneous, &CurrentSourceInternal::getVarInitialisers);
                addHeterogeneousChildVarInitDerivedParams(varInitSnippet->getDerivedParams(), m_SortedCurrentSources, i, var.name, "CS",
                                                          &NeuronGroupMergedBase::isCurrentSourceVarInitDerivedParamHeterogeneous,  &CurrentSourceInternal::getVarInitialisers);
                addChildEGPs(varInitSnippet->getExtraGlobalParams(), i, backend.getDeviceVarPrefix(), var.name + "CS",
                             [var, this](size_t groupIndex, size_t childIndex)
                             {
                                 return var.name + m_SortedCurrentSources.at(groupIndex).at(childIndex)->getName();
                             });
            }
        }

        if(!init) {
            // Add any heterogeneous current source parameters
            const auto paramNames = cs->getCurrentSourceModel()->getParamNames();
            addHeterogeneousChildParams(paramNames, m_SortedCurrentSources, i, "CS",
                                        &NeuronGroupMergedBase::isCurrentSourceParamHeterogeneous,
                                        &CurrentSourceInternal::getParams);

            // Add any heterogeneous current source derived parameters
            const auto derivedParams = cs->getCurrentSourceModel()->getDerivedParams();
            addHeterogeneousChildDerivedParams(derivedParams, m_SortedCurrentSources, i, "CS",
                                               &NeuronGroupMergedBase::isCurrentSourceDerivedParamHeterogeneous,
                                               &CurrentSourceInternal::getDerivedParams);

            // Add EGPs
            addChildEGPs(cs->getCurrentSourceModel()->getExtraGlobalParams(), i, backend.getDeviceVarPrefix(), "CS",
                         [this](size_t groupIndex, size_t childIndex)
                         {
                             return m_SortedCurrentSources.at(groupIndex).at(childIndex)->getName();
                         });

        }
    }
}
//----------------------------------------------------------------------------
void NeuronGroupMergedBase::updateBaseHash(bool init, boost::uuids::detail::sha1 &hash) const
{
    // Update hash with each group's neuron count
    updateHash([](const NeuronGroupInternal &g) { return g.getNumNeurons(); }, hash);

    // **YUCK** it would be much nicer to have this in derived classes
    if(init) {
        // Loop through child current sources
        for(size_t c = 0; c < getSortedArchetypeCurrentSources().size(); c++) {
            const auto *cs = getSortedArchetypeCurrentSources().at(c);

            // Loop through variables and update hash with variable initialisation parameters and derived parameters
<<<<<<< HEAD
            for(const auto &v : cs->getVarInitialisers()) {
                updateChildVarInitParamsHash(m_SortedCurrentSources, c, v.first,
                                             &NeuronGroupMergedBase::isCurrentSourceVarInitParamReferenced, 
                                             &CurrentSourceInternal::getVarInitialisers, hash);
                updateChildVarInitDerivedParamsHash(m_SortedCurrentSources, c, v.first,
                                                    &NeuronGroupMergedBase::isCurrentSourceVarInitParamReferenced, 
                                                    &CurrentSourceInternal::getVarInitialisers, hash);
=======
            const auto &varInit = cs->getVarInitialisers();
            for(size_t v = 0; v < varInit.size(); v++) {
                updateChildVarInitParamsHash<CurrentSourceVarAdapter>(
                    m_SortedCurrentSources, c, v, &NeuronGroupMergedBase::isCurrentSourceVarInitParamReferenced, hash);
                updateChildVarInitDerivedParamsHash<CurrentSourceVarAdapter>(
                    m_SortedCurrentSources, c, v, &NeuronGroupMergedBase::isCurrentSourceVarInitDerivedParamReferenced, hash);
>>>>>>> 46c95d60
            }
        }

        // Loop through child merged insyns
        for(size_t c = 0; c < getSortedArchetypeMergedInSyns().size(); c++) {
            const auto *sg = getSortedArchetypeMergedInSyns().at(c);

            // Loop through variables and update hash with variable initialisation parameters and derived parameters
<<<<<<< HEAD
            for(const auto &v : sg->getPSVarInitialisers()) {
                updateChildVarInitParamsHash(m_SortedMergedInSyns, c, v.first,
                                                &NeuronGroupMergedBase::isPSMVarInitParamReferenced,
                                                &SynapseGroupInternal::getPSVarInitialisers, hash);
                updateChildVarInitDerivedParamsHash(m_SortedMergedInSyns, c, v.first,
                                                    &NeuronGroupMergedBase::isPSMVarInitParamReferenced,
                                                    &SynapseGroupInternal::getPSVarInitialisers, hash);
=======
            const auto &varInit = sg->getPSVarInitialisers();
            for(size_t v = 0; v < varInit.size(); v++) {
                if(sg->getMatrixType() & SynapseMatrixWeight::INDIVIDUAL_PSM) {
                    updateChildVarInitParamsHash<SynapsePSMVarAdapter>(
                        m_SortedMergedInSyns, c, v, &NeuronGroupMergedBase::isPSMVarInitParamReferenced, hash);
                    updateChildVarInitDerivedParamsHash<SynapsePSMVarAdapter>(
                        m_SortedMergedInSyns, c, v, &NeuronGroupMergedBase::isPSMVarInitDerivedParamReferenced, hash);
                }
>>>>>>> 46c95d60
            }
        }
    }
    else {
        // Loop through child current sources
        for(size_t i = 0; i < getSortedArchetypeCurrentSources().size(); i++) {
            updateChildParamHash(m_SortedCurrentSources, i, &NeuronGroupMergedBase::isCurrentSourceParamReferenced, 
                                 &CurrentSourceInternal::getParams, hash);
            updateChildDerivedParamHash(m_SortedCurrentSources, i, &NeuronGroupMergedBase::isCurrentSourceParamReferenced, 
                                        &CurrentSourceInternal::getDerivedParams, hash);
        }

        // Loop through child merged insyns
        for(size_t i = 0; i < getSortedArchetypeMergedInSyns().size(); i++) {
            const auto *sg = getSortedArchetypeMergedInSyns().at(i);

            updateChildParamHash(m_SortedMergedInSyns, i, &NeuronGroupMergedBase::isPSMParamReferenced, 
                                 &SynapseGroupInternal::getPSParams, hash);
            updateChildDerivedParamHash(m_SortedMergedInSyns, i, &NeuronGroupMergedBase::isPSMParamReferenced, 
                                        &SynapseGroupInternal::getPSDerivedParams, hash);
        }
    }
}
//----------------------------------------------------------------------------
bool NeuronGroupMergedBase::isVarInitParamReferenced(const std::string &varName, const std::string &paramName) const
{
    const auto *varInitSnippet = getArchetype().getVarInitialisers().at(varName).getSnippet();
    return isParamReferenced({varInitSnippet->getCode()}, paramName);
}
//----------------------------------------------------------------------------
bool NeuronGroupMergedBase::isCurrentSourceParamReferenced(size_t childIndex, const std::string &paramName) const
{
    const auto *csm = getSortedArchetypeCurrentSources().at(childIndex)->getCurrentSourceModel();
    return isParamReferenced({csm->getInjectionCode()}, paramName);
}
//----------------------------------------------------------------------------
bool NeuronGroupMergedBase::isCurrentSourceVarInitParamReferenced(size_t childIndex, const std::string &varName, const std::string &paramName) const
{
    const auto *varInitSnippet = getSortedArchetypeCurrentSources().at(childIndex)->getVarInitialisers().at(varName).getSnippet();
    return isParamReferenced({varInitSnippet->getCode()}, paramName);
}
//----------------------------------------------------------------------------
bool NeuronGroupMergedBase::isPSMParamReferenced(size_t childIndex, const std::string &paramName) const
{
    const auto *psm = getSortedArchetypeMergedInSyns().at(childIndex)->getPSModel();
    return isParamReferenced({psm->getApplyInputCode(), psm->getDecayCode()}, paramName);
}
//----------------------------------------------------------------------------
bool NeuronGroupMergedBase::isPSMVarInitParamReferenced(size_t childIndex, const std::string &varName, const std::string &paramName) const
{
    const auto *varInitSnippet = getSortedArchetypeMergedInSyns().at(childIndex)->getPSVarInitialisers().at(varName).getSnippet();
    return isParamReferenced({varInitSnippet->getCode()}, paramName);
}
//----------------------------------------------------------------------------
void NeuronGroupMergedBase::addMergedInSynPointerField(const std::string &type, const std::string &name, 
                                                       size_t archetypeIndex, const std::string &prefix)
{
    assert(!Utils::isTypePointer(type));
    addField(type + "*", name + std::to_string(archetypeIndex),
             [prefix, archetypeIndex, this](const NeuronGroupInternal &, size_t groupIndex)
             {
                 return prefix + m_SortedMergedInSyns.at(groupIndex).at(archetypeIndex)->getFusedPSVarSuffix();
             });
}
//----------------------------------------------------------------------------
void NeuronGroupMergedBase::addMergedPreOutputOutSynPointerField(const std::string &type, const std::string &name, 
                                                       size_t archetypeIndex, const std::string &prefix)
{
    assert(!Utils::isTypePointer(type));
    addField(type + "*", name + std::to_string(archetypeIndex),
             [prefix, archetypeIndex, this](const NeuronGroupInternal &, size_t groupIndex)
             {
                 return prefix + m_SortedMergedPreOutputOutSyns.at(groupIndex).at(archetypeIndex)->getFusedPreOutputSuffix();
             });
}

<<<<<<< HEAD

//----------------------------------------------------------------------------
// CodeGenerator::SynapseDendriticDelayUpdateGroupMerged
//----------------------------------------------------------------------------
const std::string SynapseDendriticDelayUpdateGroupMerged::name = "SynapseDendriticDelayUpdate";
//----------------------------------------------------------------------------
SynapseDendriticDelayUpdateGroupMerged::SynapseDendriticDelayUpdateGroupMerged(size_t index, const std::string &precision, const std::string &, const BackendBase &backend,
                                                                               const std::vector<std::reference_wrapper<const SynapseGroupInternal>> &groups)
:   GroupMerged<SynapseGroupInternal>(index, precision, groups)
{
    addField("unsigned int*", "denDelayPtr", 
             [&backend](const SynapseGroupInternal &sg, size_t) 
             {
                 return backend.getScalarAddressPrefix() + "denDelayPtr" + sg.getFusedPSVarSuffix(); 
             });
}

// ----------------------------------------------------------------------------
// CodeGenerator::SynapseConnectivityHostInitGroupMerged
//----------------------------------------------------------------------------
const std::string SynapseConnectivityHostInitGroupMerged::name = "SynapseConnectivityHostInit";
//------------------------------------------------------------------------
SynapseConnectivityHostInitGroupMerged::SynapseConnectivityHostInitGroupMerged(size_t index, const std::string &precision, const std::string&, const BackendBase &backend,
                                                                               const std::vector<std::reference_wrapper<const SynapseGroupInternal>> &groups)
:   GroupMerged<SynapseGroupInternal>(index, precision, groups)
{
    // **TODO** these could be generic
    addField("unsigned int", "numSrcNeurons",
             [](const SynapseGroupInternal &sg, size_t) { return std::to_string(sg.getSrcNeuronGroup()->getNumNeurons()); });
    addField("unsigned int", "numTrgNeurons",
             [](const SynapseGroupInternal &sg, size_t) { return std::to_string(sg.getTrgNeuronGroup()->getNumNeurons()); });
    addField("unsigned int", "rowStride",
             [&backend](const SynapseGroupInternal &sg, size_t) { return std::to_string(backend.getSynapticMatrixRowStride(sg)); });

    // Add heterogeneous connectivity initialiser model parameters
    addHeterogeneousParams<SynapseConnectivityHostInitGroupMerged>(
        getArchetype().getConnectivityInitialiser().getSnippet()->getParamNames(), "",
        [](const SynapseGroupInternal &sg) { return sg.getConnectivityInitialiser().getParams(); },
        &SynapseConnectivityHostInitGroupMerged::isConnectivityInitParamHeterogeneous);

    // Add heterogeneous connectivity initialiser derived parameters
    addHeterogeneousDerivedParams<SynapseConnectivityHostInitGroupMerged>(
        getArchetype().getConnectivityInitialiser().getSnippet()->getDerivedParams(), "",
        [](const SynapseGroupInternal &sg) { return sg.getConnectivityInitialiser().getDerivedParams(); },
        &SynapseConnectivityHostInitGroupMerged::isConnectivityInitDerivedParamHeterogeneous);

    // Add EGP pointers to struct for both host and device EGPs if they are seperate
    const auto egps = getArchetype().getConnectivityInitialiser().getSnippet()->getExtraGlobalParams();
    for(const auto &e : egps) {
        addField(e.type + "*", e.name,
                 [e](const SynapseGroupInternal &g, size_t) { return "&" + e.name + g.getName(); },
                 FieldType::Host);

        if(!backend.getDeviceVarPrefix().empty()) {
            addField(e.type + "*", backend.getDeviceVarPrefix() + e.name,
                     [e, &backend](const SynapseGroupInternal &g, size_t)
                     {
                         return "&" + backend.getDeviceVarPrefix() + e.name + g.getName();
                     });
        }
        if(!backend.getHostVarPrefix().empty()) {
            addField(e.type + "*", backend.getHostVarPrefix() + e.name,
                     [e, &backend](const SynapseGroupInternal &g, size_t)
                     {
                         return "&" + backend.getHostVarPrefix() + e.name + g.getName();
                     });
        }
    }
}
//----------------------------------------------------------------------------
bool SynapseConnectivityHostInitGroupMerged::isConnectivityInitParamHeterogeneous(const std::string &paramName) const
{
    return (isSparseConnectivityInitParamReferenced(paramName) &&
            isParamValueHeterogeneous(paramName, [](const SynapseGroupInternal &sg){ return sg.getConnectivityInitialiser().getParams(); }));
}
//----------------------------------------------------------------------------
bool SynapseConnectivityHostInitGroupMerged::isConnectivityInitDerivedParamHeterogeneous(const std::string &paramName) const
{
    return (isSparseConnectivityInitParamReferenced(paramName) &&
            isParamValueHeterogeneous(paramName, [](const SynapseGroupInternal &sg) { return sg.getConnectivityInitialiser().getDerivedParams(); }));
}
//----------------------------------------------------------------------------
bool SynapseConnectivityHostInitGroupMerged::isSparseConnectivityInitParamReferenced(const std::string &paramName) const
{
    // If parameter isn't referenced in code, there's no point implementing it hetereogeneously!
    const auto *connectInitSnippet = getArchetype().getConnectivityInitialiser().getSnippet();
    return isParamReferenced({connectInitSnippet->getHostInitCode()}, paramName);
}

=======
>>>>>>> 46c95d60
//----------------------------------------------------------------------------
// CodeGenerator::SynapseGroupMergedBase
//----------------------------------------------------------------------------
bool SynapseGroupMergedBase::isWUParamHeterogeneous(const std::string &paramName) const
{
    return (isWUParamReferenced(paramName) && 
            isParamValueHeterogeneous(paramName, [](const SynapseGroupInternal &sg) { return sg.getWUParams(); }));
}
//----------------------------------------------------------------------------
bool SynapseGroupMergedBase::isWUDerivedParamHeterogeneous(const std::string &paramName) const
{
    return (isWUParamReferenced(paramName) &&
            isParamValueHeterogeneous(paramName, [](const SynapseGroupInternal &sg) { return sg.getWUDerivedParams(); }));
}
//----------------------------------------------------------------------------
bool SynapseGroupMergedBase::isWUGlobalVarHeterogeneous(const std::string &varName) const
{
    return (isWUGlobalVarReferenced(varName) &&
            isParamValueHeterogeneous(varName, [](const SynapseGroupInternal &sg) { return sg.getWUConstInitVals(); }));
}
//----------------------------------------------------------------------------
bool SynapseGroupMergedBase::isWUVarInitParamHeterogeneous(const std::string &varName, const std::string &paramName) const
{
    return (isWUVarInitParamReferenced(varName, paramName) &&
            isParamValueHeterogeneous(paramName, [varName](const SynapseGroupInternal &sg){ return sg.getWUVarInitialisers().at(varName).getParams(); }));
}
//----------------------------------------------------------------------------
bool SynapseGroupMergedBase::isWUVarInitDerivedParamHeterogeneous(const std::string &varName, const std::string &paramName) const
{
    return (isWUVarInitParamReferenced(varName, paramName) && 
            isParamValueHeterogeneous(paramName, [varName](const SynapseGroupInternal &sg) { return sg.getWUVarInitialisers().at(varName).getDerivedParams(); }));
}
//----------------------------------------------------------------------------
bool SynapseGroupMergedBase::isSparseConnectivityInitParamHeterogeneous(const std::string &paramName) const
{
    return (isSparseConnectivityInitParamReferenced(paramName) &&
            isParamValueHeterogeneous(paramName, [](const SynapseGroupInternal &sg) { return sg.getConnectivityInitialiser().getParams(); }));
}
//----------------------------------------------------------------------------
bool SynapseGroupMergedBase::isSparseConnectivityInitDerivedParamHeterogeneous(const std::string &paramName) const
{
    return (isSparseConnectivityInitParamReferenced(paramName) &&
            isParamValueHeterogeneous(paramName, [](const SynapseGroupInternal &sg) { return sg.getConnectivityInitialiser().getDerivedParams(); }));
}
//----------------------------------------------------------------------------
bool SynapseGroupMergedBase::isToeplitzConnectivityInitParamHeterogeneous(const std::string &paramName) const
{
    return (isToeplitzConnectivityInitParamReferenced(paramName) &&
            isParamValueHeterogeneous(paramName, [](const SynapseGroupInternal &sg) { return sg.getToeplitzConnectivityInitialiser().getParams(); }));
}
//----------------------------------------------------------------------------
bool SynapseGroupMergedBase::isToeplitzConnectivityInitDerivedParamHeterogeneous(const std::string &paramName) const
{
    return (isToeplitzConnectivityInitParamReferenced(paramName) &&
            isParamValueHeterogeneous(paramName, [](const SynapseGroupInternal &sg) { return sg.getToeplitzConnectivityInitialiser().getDerivedParams(); }));
}
//----------------------------------------------------------------------------
bool SynapseGroupMergedBase::isSrcNeuronParamHeterogeneous(const std::string &paramName) const
{
    return (isSrcNeuronParamReferenced(paramName) &&
            isParamValueHeterogeneous(paramName, [](const SynapseGroupInternal &sg) { return sg.getSrcNeuronGroup()->getParams(); }));
}
//----------------------------------------------------------------------------
bool SynapseGroupMergedBase::isSrcNeuronDerivedParamHeterogeneous(const std::string &paramName) const
{
    return (isSrcNeuronParamReferenced(paramName) &&  
            isParamValueHeterogeneous(paramName, [](const SynapseGroupInternal &sg) { return sg.getSrcNeuronGroup()->getDerivedParams(); }));
}
//----------------------------------------------------------------------------
bool SynapseGroupMergedBase::isTrgNeuronParamHeterogeneous(const std::string &paramName) const
{
    return (isTrgNeuronParamReferenced(paramName) &&
            isParamValueHeterogeneous(paramName, [](const SynapseGroupInternal &sg) { return sg.getTrgNeuronGroup()->getParams(); }));
}
//----------------------------------------------------------------------------
bool SynapseGroupMergedBase::isTrgNeuronDerivedParamHeterogeneous(const std::string &paramName) const
{
    return (isTrgNeuronParamReferenced(paramName) &&
            isParamValueHeterogeneous(paramName, [](const SynapseGroupInternal &sg) { return sg.getTrgNeuronGroup()->getDerivedParams(); }));
}
//----------------------------------------------------------------------------
std::string SynapseGroupMergedBase::getPreSlot(unsigned int batchSize) const
{
    if(getArchetype().getSrcNeuronGroup()->isDelayRequired()) {
        return  (batchSize == 1) ? "preDelaySlot" : "preBatchDelaySlot";
    }
    else {
        return (batchSize == 1) ? "0" : "batch";
    }
}
//----------------------------------------------------------------------------
std::string SynapseGroupMergedBase::getPostSlot(unsigned int batchSize) const
{
    if(getArchetype().getTrgNeuronGroup()->isDelayRequired()) {
        return  (batchSize == 1) ? "postDelaySlot" : "postBatchDelaySlot";
    }
    else {
        return (batchSize == 1) ? "0" : "batch";
    }
}
//----------------------------------------------------------------------------
std::string SynapseGroupMergedBase::getPostDenDelayIndex(unsigned int batchSize, const std::string &index, const std::string &offset) const
{
    assert(getArchetype().isDendriticDelayRequired());

    const std::string batchID = ((batchSize == 1) ? "" : "postBatchOffset + ") + index;

    if(offset.empty()) {
        return "(*group->denDelayPtr * group->numTrgNeurons) + " + batchID;
    }
    else {
        return "(((*group->denDelayPtr + " + offset + ") % " + std::to_string(getArchetype().getMaxDendriticDelayTimesteps()) + ") * group->numTrgNeurons) + " + batchID;
    }
}
//----------------------------------------------------------------------------
std::string SynapseGroupMergedBase::getPreVarIndex(bool delay, unsigned int batchSize, VarAccessDuplication varDuplication, const std::string &index) const
{
    return getVarIndex(delay, batchSize, varDuplication, index, "pre");
}
//--------------------------------------------------------------------------
std::string SynapseGroupMergedBase::getPostVarIndex(bool delay, unsigned int batchSize, VarAccessDuplication varDuplication, const std::string &index) const
{
   return getVarIndex(delay, batchSize, varDuplication, index, "post");
}
//--------------------------------------------------------------------------
std::string SynapseGroupMergedBase::getPrePrevSpikeTimeIndex(bool delay, unsigned int batchSize, VarAccessDuplication varDuplication, const std::string &index) const
{
    const bool singleBatch = (varDuplication == VarAccessDuplication::SHARED || batchSize == 1);
   
    if(delay) {
        return (singleBatch ? "prePrevSpikeTimeDelayOffset + " : "prePrevSpikeTimeBatchDelayOffset + ") + index;
    }
    else {
        return (singleBatch ? "" : "preBatchOffset + ") + index;
    }
}
//--------------------------------------------------------------------------
std::string SynapseGroupMergedBase::getPostPrevSpikeTimeIndex(bool delay, unsigned int batchSize, VarAccessDuplication varDuplication, const std::string &index) const
{
    const bool singleBatch = (varDuplication == VarAccessDuplication::SHARED || batchSize == 1);
   
    if(delay) {
        return (singleBatch ? "postPrevSpikeTimeDelayOffset + " : "postPrevSpikeTimeBatchDelayOffset + ") + index;
    }
    else {
        return (singleBatch ? "" : "postBatchOffset + ") + index;
    }
}
//--------------------------------------------------------------------------
std::string SynapseGroupMergedBase::getSynVarIndex(unsigned int batchSize, VarAccessDuplication varDuplication, const std::string &index) const
{
    const bool singleBatch = (varDuplication == VarAccessDuplication::SHARED || batchSize == 1);
    return (singleBatch ? "" : "synBatchOffset + ") + index;
}
//--------------------------------------------------------------------------
std::string SynapseGroupMergedBase::getKernelVarIndex(unsigned int batchSize, VarAccessDuplication varDuplication, const std::string &index) const
{
    const bool singleBatch = (varDuplication == VarAccessDuplication::SHARED || batchSize == 1);
    return (singleBatch ? "" : "kernBatchOffset + ") + index;
}
//----------------------------------------------------------------------------
SynapseGroupMergedBase::SynapseGroupMergedBase(size_t index, const std::string &precision, const std::string &timePrecision, const BackendBase &backend,
                                               Role role, const std::string &archetypeCode, const std::vector<std::reference_wrapper<const SynapseGroupInternal>> &groups)
:   GroupMerged<SynapseGroupInternal>(index, precision, groups), m_ArchetypeCode(archetypeCode)
{
    const bool updateRole = ((role == Role::PresynapticUpdate)
                             || (role == Role::PostsynapticUpdate)
                             || (role == Role::SynapseDynamics));
    const WeightUpdateModels::Base *wum = getArchetype().getWUModel();

    // If role isn't an init role or weights aren't kernel
    if(role != Role::Init || !(getArchetype().getMatrixType() & SynapseMatrixWeight::KERNEL)) {
        addField("unsigned int", "rowStride",
                 [&backend](const SynapseGroupInternal &sg, size_t) { return std::to_string(backend.getSynapticMatrixRowStride(sg)); });
        addField("unsigned int", "numSrcNeurons",
                 [](const SynapseGroupInternal &sg, size_t) { return std::to_string(sg.getSrcNeuronGroup()->getNumNeurons()); });
        addField("unsigned int", "numTrgNeurons",
                [](const SynapseGroupInternal &sg, size_t) { return std::to_string(sg.getTrgNeuronGroup()->getNumNeurons()); });
    }
    
    if(role == Role::PostsynapticUpdate || role == Role::SparseInit) {
        addField("unsigned int", "colStride",
                 [](const SynapseGroupInternal &sg, size_t) { return std::to_string(sg.getMaxSourceConnections()); });
    }
    
    // If this role is one where postsynaptic input can be provided
    if(role == Role::PresynapticUpdate || role == Role::SynapseDynamics) {
        if(getArchetype().isDendriticDelayRequired()) {
            addPSPointerField(precision, "denDelay", backend.getDeviceVarPrefix() + "denDelay");
            addPSPointerField("unsigned int", "denDelayPtr", backend.getScalarAddressPrefix() + "denDelayPtr");
        }
        else {
            addPSPointerField(precision, "inSyn", backend.getDeviceVarPrefix() + "inSyn");
        }
    }

    if(role == Role::PresynapticUpdate) {
        if(getArchetype().isTrueSpikeRequired()) {
            addSrcPointerField("unsigned int", "srcSpkCnt", backend.getDeviceVarPrefix() + "glbSpkCnt");
            addSrcPointerField("unsigned int", "srcSpk", backend.getDeviceVarPrefix() + "glbSpk");
        }

        if(getArchetype().isSpikeEventRequired()) {
            addSrcPointerField("unsigned int", "srcSpkCntEvnt", backend.getDeviceVarPrefix() + "glbSpkCntEvnt");
            addSrcPointerField("unsigned int", "srcSpkEvnt", backend.getDeviceVarPrefix() + "glbSpkEvnt");
        }
    }
    else if(role == Role::PostsynapticUpdate) {
        addTrgPointerField("unsigned int", "trgSpkCnt", backend.getDeviceVarPrefix() + "glbSpkCnt");
        addTrgPointerField("unsigned int", "trgSpk", backend.getDeviceVarPrefix() + "glbSpk");
    }

    // If this structure is used for updating rather than initializing
    if(updateRole) {
        // for all types of roles
        if (getArchetype().isPresynapticOutputRequired()) {
            addPreOutputPointerField(precision, "revInSyn", backend.getDeviceVarPrefix() + "revInSyn");
        }

        // If presynaptic population has delay buffers
        if(getArchetype().getSrcNeuronGroup()->isDelayRequired()) {
            addSrcPointerField("unsigned int", "srcSpkQuePtr", backend.getScalarAddressPrefix() + "spkQuePtr");
        }

        // If postsynaptic population has delay buffers
        if(getArchetype().getTrgNeuronGroup()->isDelayRequired()) {
            addTrgPointerField("unsigned int", "trgSpkQuePtr", backend.getScalarAddressPrefix() + "spkQuePtr");
        }

        // Add heterogeneous presynaptic neuron model parameters
        addHeterogeneousParams<SynapseGroupMergedBase>(
            getArchetype().getSrcNeuronGroup()->getNeuronModel()->getParamNames(), "Pre",
            [](const SynapseGroupInternal &sg) { return sg.getSrcNeuronGroup()->getParams(); },
            &SynapseGroupMergedBase::isSrcNeuronParamHeterogeneous);

        // Add heterogeneous presynaptic neuron model derived parameters
        addHeterogeneousDerivedParams<SynapseGroupMergedBase>(
            getArchetype().getSrcNeuronGroup()->getNeuronModel()->getDerivedParams(), "Pre",
            [](const SynapseGroupInternal &sg) { return sg.getSrcNeuronGroup()->getDerivedParams(); },
            &SynapseGroupMergedBase::isSrcNeuronDerivedParamHeterogeneous);

        // Add heterogeneous postsynaptic neuron model parameters
        addHeterogeneousParams<SynapseGroupMergedBase>(
            getArchetype().getTrgNeuronGroup()->getNeuronModel()->getParamNames(), "Post",
            [](const SynapseGroupInternal &sg) { return sg.getTrgNeuronGroup()->getParams(); },
            &SynapseGroupMergedBase::isTrgNeuronParamHeterogeneous);

        // Add heterogeneous postsynaptic neuron model derived parameters
        addHeterogeneousDerivedParams<SynapseGroupMergedBase>(
            getArchetype().getTrgNeuronGroup()->getNeuronModel()->getDerivedParams(), "Post",
            [](const SynapseGroupInternal &sg) { return sg.getTrgNeuronGroup()->getDerivedParams(); },
            &SynapseGroupMergedBase::isTrgNeuronDerivedParamHeterogeneous);

        // Get correct code string
        const std::string code = getArchetypeCode();

        // Loop through variables in presynaptic neuron model
        const auto preVars = getArchetype().getSrcNeuronGroup()->getNeuronModel()->getVars();
        for(const auto &v : preVars) {
            // If variable is referenced in code string, add source pointer
            if(code.find("$(" + v.name + "_pre)") != std::string::npos) {
                addSrcPointerField(v.type, v.name + "Pre", backend.getDeviceVarPrefix() + v.name);
            }
        }

        // Loop through variables in postsynaptic neuron model
        const auto postVars = getArchetype().getTrgNeuronGroup()->getNeuronModel()->getVars();
        for(const auto &v : postVars) {
            // If variable is referenced in code string, add target pointer
            if(code.find("$(" + v.name + "_post)") != std::string::npos) {
                addTrgPointerField(v.type, v.name + "Post", backend.getDeviceVarPrefix() + v.name);
            }
        }

        // Loop through extra global parameters in presynaptic neuron model
        const auto preEGPs = getArchetype().getSrcNeuronGroup()->getNeuronModel()->getExtraGlobalParams();
        for(const auto &e : preEGPs) {
            if(code.find("$(" + e.name + "_pre)") != std::string::npos) {
                const std::string prefix = Utils::isTypePointer(e.type) ? backend.getDeviceVarPrefix() : "";
                addField(e.type, e.name + "Pre",
                         [e, prefix](const SynapseGroupInternal &sg, size_t) { return prefix + e.name + sg.getSrcNeuronGroup()->getName(); },
                         GroupMergedFieldType::DYNAMIC);
            }
        }

        // Loop through extra global parameters in postsynaptic neuron model
        const auto postEGPs = getArchetype().getTrgNeuronGroup()->getNeuronModel()->getExtraGlobalParams();
        for(const auto &e : postEGPs) {
            if(code.find("$(" + e.name + "_post)") != std::string::npos) {
                const std::string prefix = Utils::isTypePointer(e.type) ? backend.getDeviceVarPrefix() : "";
                addField(e.type, e.name + "Post",
                         [e, prefix](const SynapseGroupInternal &sg, size_t) { return prefix + e.name + sg.getTrgNeuronGroup()->getName(); },
                         GroupMergedFieldType::DYNAMIC);
            }
        }

        // Add spike times if required
        if(wum->isPreSpikeTimeRequired()) {
            addSrcPointerField(timePrecision, "sTPre", backend.getDeviceVarPrefix() + "sT");
        }
        if(wum->isPostSpikeTimeRequired()) {
            addTrgPointerField(timePrecision, "sTPost", backend.getDeviceVarPrefix() + "sT");
        }
        if(wum->isPreSpikeEventTimeRequired()) {
            addSrcPointerField(timePrecision, "seTPre", backend.getDeviceVarPrefix() + "seT");
        }
        if(wum->isPrevPreSpikeTimeRequired()) {
            addSrcPointerField(timePrecision, "prevSTPre", backend.getDeviceVarPrefix() + "prevST");
        }
        if(wum->isPrevPostSpikeTimeRequired()) {
            addTrgPointerField(timePrecision, "prevSTPost", backend.getDeviceVarPrefix() + "prevST");
        }
        if(wum->isPrevPreSpikeEventTimeRequired()) {
            addSrcPointerField(timePrecision, "prevSETPre", backend.getDeviceVarPrefix() + "prevSET");
        }
        // Add heterogeneous weight update model parameters
        addHeterogeneousParams<SynapseGroupMergedBase>(
            wum->getParamNames(), "",
            [](const SynapseGroupInternal &sg) { return sg.getWUParams(); },
            &SynapseGroupMergedBase::isWUParamHeterogeneous);

        // Add heterogeneous weight update model derived parameters
        addHeterogeneousDerivedParams<SynapseGroupMergedBase>(
            wum->getDerivedParams(), "",
            [](const SynapseGroupInternal &sg) { return sg.getWUDerivedParams(); },
            &SynapseGroupMergedBase::isWUDerivedParamHeterogeneous);

        // Add presynaptic variables to struct
        for(const auto &v : wum->getPreVars()) {
            const std::string prefix = backend.getDeviceVarPrefix() + v.name;
            addField(v.type + "*", v.name, [prefix](const SynapseGroupInternal &g, size_t) { return prefix + g.getFusedWUPreVarSuffix(); });
        }
        
        // Add presynaptic variables to struct
        for(const auto &v : wum->getPostVars()) {
            const std::string prefix = backend.getDeviceVarPrefix() + v.name;
            addField(v.type + "*", v.name, [prefix](const SynapseGroupInternal &g, size_t) { return prefix + g.getFusedWUPostVarSuffix(); });
        }

        // Add EGPs to struct
        addEGPs(wum->getExtraGlobalParams(), backend.getDeviceVarPrefix());
    }

    // Add pointers to connectivity data
    if(getArchetype().getMatrixType() & SynapseMatrixConnectivity::SPARSE) {
        addPointerField("unsigned int", "rowLength", backend.getDeviceVarPrefix() + "rowLength");
        addPointerField(getArchetype().getSparseIndType(), "ind", backend.getDeviceVarPrefix() + "ind");

        // Add additional structure for postsynaptic access
        if(backend.isPostsynapticRemapRequired() && !wum->getLearnPostCode().empty()
           && (role == Role::PostsynapticUpdate || role == Role::SparseInit))
        {
            addPointerField("unsigned int", "colLength", backend.getDeviceVarPrefix() + "colLength");
            addPointerField("unsigned int", "remap", backend.getDeviceVarPrefix() + "remap");
        }
    }
    else if(getArchetype().getMatrixType() & SynapseMatrixConnectivity::BITMASK) {
        addPointerField("uint32_t", "gp", backend.getDeviceVarPrefix() + "gp");
    }

    // If we're updating a group with procedural connectivity or initialising connectivity
    if((getArchetype().getMatrixType() & SynapseMatrixConnectivity::PROCEDURAL) || (role == Role::ConnectivityInit)) {
        // Add heterogeneous sparse connectivity initialiser model parameters
        addHeterogeneousParams<SynapseGroupMergedBase>(
            getArchetype().getConnectivityInitialiser().getSnippet()->getParamNames(), "",
            [](const SynapseGroupInternal &sg) { return sg.getConnectivityInitialiser().getParams(); },
            &SynapseGroupMergedBase::isSparseConnectivityInitParamHeterogeneous);


        // Add heterogeneous sparse connectivity initialiser derived parameters
        addHeterogeneousDerivedParams<SynapseGroupMergedBase>(
            getArchetype().getConnectivityInitialiser().getSnippet()->getDerivedParams(), "",
            [](const SynapseGroupInternal &sg) { return sg.getConnectivityInitialiser().getDerivedParams(); },
            &SynapseGroupMergedBase::isSparseConnectivityInitDerivedParamHeterogeneous);

        addEGPs(getArchetype().getConnectivityInitialiser().getSnippet()->getExtraGlobalParams(),
                backend.getDeviceVarPrefix());
    }

    // If we're updating a group with Toeplitz connectivity
    if(updateRole && (getArchetype().getMatrixType() & SynapseMatrixConnectivity::TOEPLITZ)) {
        // Add heterogeneous toeplitz connectivity initialiser model parameters
        addHeterogeneousParams<SynapseGroupMergedBase>(
            getArchetype().getToeplitzConnectivityInitialiser().getSnippet()->getParamNames(), "",
            [](const SynapseGroupInternal &sg) { return sg.getToeplitzConnectivityInitialiser().getParams(); },
            &SynapseGroupMergedBase::isToeplitzConnectivityInitParamHeterogeneous);


        // Add heterogeneous toeplitz initialiser derived parameters
        addHeterogeneousDerivedParams<SynapseGroupMergedBase>(
            getArchetype().getToeplitzConnectivityInitialiser().getSnippet()->getDerivedParams(), "",
            [](const SynapseGroupInternal &sg) { return sg.getToeplitzConnectivityInitialiser().getDerivedParams(); },
            &SynapseGroupMergedBase::isToeplitzConnectivityInitDerivedParamHeterogeneous);

        addEGPs(getArchetype().getToeplitzConnectivityInitialiser().getSnippet()->getExtraGlobalParams(),
                backend.getDeviceVarPrefix());
    }

    // If WU variables are global
    const auto &varInit = getArchetype().getWUVarInitialisers();
    if(getArchetype().getMatrixType() & SynapseMatrixWeight::GLOBAL) {
        // If this is an update role
        // **NOTE **global variable values aren't useful during initialization
        if(updateRole) {
            for(const auto &var : wum->getVars()) {
                // If variable should be implemented heterogeneously, add scalar field
                if(isWUGlobalVarHeterogeneous(var.name)) {
                    addScalarField(var.name,
                                   [var](const SynapseGroupInternal &sg, size_t)
                                   {
                                       return Utils::writePreciseString(sg.getWUConstInitVals().at(var.name));
                                   });
                }
            }
        }
    }
    // Otherwise (weights are individual or procedural)
    else {
        const bool connectInitRole = (role == Role::ConnectivityInit);
        const bool varInitRole = (role == Role::Init || role == Role::SparseInit);
        const bool proceduralWeights = (getArchetype().getMatrixType() & SynapseMatrixWeight::PROCEDURAL);
        const bool kernelWeights = (getArchetype().getMatrixType() & SynapseMatrixWeight::KERNEL);
        const bool individualWeights = (getArchetype().getMatrixType() & SynapseMatrixWeight::INDIVIDUAL);

        // If synapse group has a kernel and has kernel weights or initialising individual weights
        if(!getArchetype().getKernelSize().empty() && ((proceduralWeights && updateRole) || kernelWeights || (connectInitRole && individualWeights))) {
            // Loop through kernel size dimensions
            for(size_t d = 0; d < getArchetype().getKernelSize().size(); d++) {
                // If this dimension has a heterogeneous size, add it to struct
                if(isKernelSizeHeterogeneous(d)) {
                    addField("unsigned int", "kernelSize" + std::to_string(d),
                             [d](const SynapseGroupInternal &sg, size_t) { return std::to_string(sg.getKernelSize().at(d)); });
                }
            }
        }

        // If weights are procedural, we're initializing individual variables or we're initialising variables in a kernel
        // **NOTE** some of these won't actually be required - could do this per-variable in loop over vars
        if((proceduralWeights && updateRole) || (connectInitRole && !getArchetype().getKernelSize().empty()) 
           || (varInitRole && (individualWeights || kernelWeights))) 
        {
            // Add heterogeneous variable initialization parameters and derived parameters
<<<<<<< HEAD
            addHeterogeneousVarInitParams<SynapseGroupMergedBase>(
                &SynapseGroupInternal::getWUVarInitialisers,
                &SynapseGroupMergedBase::isWUVarInitParamHeterogeneous);

            addHeterogeneousVarInitDerivedParams<SynapseGroupMergedBase>(
                &SynapseGroupInternal::getWUVarInitialisers,
=======
            addHeterogeneousVarInitParams<SynapseGroupMergedBase, SynapseWUVarAdapter>(
                &SynapseGroupMergedBase::isWUVarInitParamHeterogeneous);

            addHeterogeneousVarInitDerivedParams<SynapseGroupMergedBase, SynapseWUVarAdapter>(
>>>>>>> 46c95d60
                &SynapseGroupMergedBase::isWUVarInitDerivedParamHeterogeneous);
        }

        // Loop through variables
        for(const auto &var : wum->getVars()) {
            // Variable initialisation is required if we're performing connectivity init and var init snippet requires a kernel or
            // We're performing some other sort of initialisation, the snippet DOESN'T require a kernel but has SOME code
            const auto *snippet = varInit.at(var.name).getSnippet();
            const bool varInitRequired = ((connectInitRole && snippet->requiresKernel()) 
                                          || (varInitRole && individualWeights && !snippet->requiresKernel() && !snippet->getCode().empty())
                                          || (varInitRole && kernelWeights && !snippet->getCode().empty()));

            // If we're performing an update with individual weights; or this variable should be initialised
            if((updateRole && individualWeights) || (kernelWeights && updateRole) || varInitRequired) {
                addPointerField(var.type, var.name, backend.getDeviceVarPrefix() + var.name);
            }

            // If we're performing a procedural update or this variable should be initialised, add any var init EGPs to structure
            if((proceduralWeights && updateRole) || varInitRequired) {
                const auto egps = snippet->getExtraGlobalParams();
                for(const auto &e : egps) {
                    const std::string prefix = Utils::isTypePointer(e.type) ? backend.getDeviceVarPrefix() : "";
                    addField(e.type, e.name + var.name,
                             [e, prefix, var](const SynapseGroupInternal &sg, size_t)
                             {
                                 return prefix + e.name + var.name + sg.getName();
                             },
                             GroupMergedFieldType::DYNAMIC);
                }
            }
        }
    }
}
//----------------------------------------------------------------------------
boost::uuids::detail::sha1::digest_type SynapseGroupMergedBase::getHashDigest(Role role) const
{
    const bool updateRole = ((role == Role::PresynapticUpdate)
                             || (role == Role::PostsynapticUpdate)
                             || (role == Role::SynapseDynamics));

    // Update hash with archetype's hash
    boost::uuids::detail::sha1 hash;
    if(updateRole) {
        Utils::updateHash(getArchetype().getWUHashDigest(), hash);
    }
    else if (role == Role::ConnectivityInit) {
        Utils::updateHash(getArchetype().getConnectivityInitHashDigest(), hash);
    }
    else {
        Utils::updateHash(getArchetype().getWUInitHashDigest(), hash);
    }

    // Update hash with number of neurons in pre and postsynaptic population
    updateHash([](const SynapseGroupInternal &g) { return g.getSrcNeuronGroup()->getNumNeurons(); }, hash);
    updateHash([](const SynapseGroupInternal &g) { return g.getTrgNeuronGroup()->getNumNeurons(); }, hash);
    updateHash([](const SynapseGroupInternal &g) { return g.getMaxConnections(); }, hash);
    updateHash([](const SynapseGroupInternal &g) { return g.getMaxSourceConnections(); }, hash);
    
    if(updateRole) {
        // Update hash with weight update model parameters and derived parameters
        updateHash([](const SynapseGroupInternal &g) { return g.getWUParams(); }, hash);
        updateHash([](const SynapseGroupInternal &g) { return g.getWUDerivedParams(); }, hash);

        // Update hash with presynaptic neuron population parameters and derived parameters
        updateParamHash<SynapseGroupMergedBase>(
            &SynapseGroupMergedBase::isSrcNeuronParamReferenced, 
            [](const SynapseGroupInternal &g) { return g.getSrcNeuronGroup()->getParams(); }, hash);
        
        updateParamHash<SynapseGroupMergedBase>(
            &SynapseGroupMergedBase::isSrcNeuronParamReferenced, 
            [](const SynapseGroupInternal &g) { return g.getSrcNeuronGroup()->getDerivedParams(); }, hash);

        // Update hash with postsynaptic neuron population parameters and derived parameters
        updateParamHash<SynapseGroupMergedBase>(
            &SynapseGroupMergedBase::isTrgNeuronParamReferenced, 
            [](const SynapseGroupInternal &g) { return g.getTrgNeuronGroup()->getParams(); }, hash);
        
        updateParamHash<SynapseGroupMergedBase>(
            &SynapseGroupMergedBase::isTrgNeuronParamReferenced, 
            [](const SynapseGroupInternal &g) { return g.getTrgNeuronGroup()->getDerivedParams(); }, hash);
    }


    // If we're updating a hash for a group with procedural connectivity or initialising connectivity
    if((getArchetype().getMatrixType() & SynapseMatrixConnectivity::PROCEDURAL) || (role == Role::ConnectivityInit)) {
        // Update hash with connectivity parameters and derived parameters
        updateParamHash<SynapseGroupMergedBase>(
            &SynapseGroupMergedBase::isSparseConnectivityInitParamReferenced,
            [](const SynapseGroupInternal &sg) { return sg.getConnectivityInitialiser().getParams(); }, hash);

        updateParamHash<SynapseGroupMergedBase>(
            &SynapseGroupMergedBase::isSparseConnectivityInitParamReferenced,
            [](const SynapseGroupInternal &sg) { return sg.getConnectivityInitialiser().getDerivedParams(); }, hash);
    }

    // If we're updating a hash for a group with Toeplitz connectivity
    if((getArchetype().getMatrixType() & SynapseMatrixConnectivity::TOEPLITZ) && updateRole) {
        // Update hash with connectivity parameters and derived parameters
        updateParamHash<SynapseGroupMergedBase>(
            &SynapseGroupMergedBase::isToeplitzConnectivityInitParamReferenced,
            [](const SynapseGroupInternal &sg) { return sg.getToeplitzConnectivityInitialiser().getParams(); }, hash);

        updateParamHash<SynapseGroupMergedBase>(
            &SynapseGroupMergedBase::isToeplitzConnectivityInitParamReferenced,
            [](const SynapseGroupInternal &sg) { return sg.getToeplitzConnectivityInitialiser().getDerivedParams(); }, hash);
    }

    if(getArchetype().getMatrixType() & SynapseMatrixWeight::GLOBAL) {
        // If this is an update role
        // **NOTE **global variable values aren't useful during initialization
        if(updateRole) {
            updateParamHash<SynapseGroupMergedBase>(
                &SynapseGroupMergedBase::isWUGlobalVarReferenced,
                [](const SynapseGroupInternal &sg) { return sg.getWUConstInitVals();  }, hash);
        }
    }
    // Otherwise (weights are individual or procedural)
    else {
        const bool connectInitRole = (role == Role::ConnectivityInit);
        const bool varInitRole = (role == Role::Init || role == Role::SparseInit);
        const bool proceduralWeights = (getArchetype().getMatrixType() & SynapseMatrixWeight::PROCEDURAL);
        const bool individualWeights = (getArchetype().getMatrixType() & SynapseMatrixWeight::INDIVIDUAL);
        const bool kernelWeights = (getArchetype().getMatrixType() & SynapseMatrixWeight::INDIVIDUAL);

        // If synapse group has a kernel and we're either updating with procedural  
        // weights or initialising individual weights, update hash with kernel size
        if(!getArchetype().getKernelSize().empty() && 
            ((proceduralWeights && updateRole) || (connectInitRole && individualWeights) || (kernelWeights && !updateRole))) 
        {
            updateHash([](const SynapseGroupInternal &g) { return g.getKernelSize(); }, hash);
        }

        // If weights are procedural, we're initializing individual variables or we're initialising variables in a kernel
        // **NOTE** some of these won't actually be required - could do this per-variable in loop over vars
        if((proceduralWeights && updateRole) || (connectInitRole && !getArchetype().getKernelSize().empty())
           || (varInitRole && individualWeights) || (varInitRole && kernelWeights))
        {
            // Update hash with each group's variable initialisation parameters and derived parameters
<<<<<<< HEAD
            updateVarInitParamHash<SynapseGroupMergedBase>(&SynapseGroupInternal::getWUVarInitialisers, 
                                                           &SynapseGroupMergedBase::isWUVarInitParamReferenced, hash);
            updateVarInitDerivedParamHash<SynapseGroupMergedBase>(&SynapseGroupInternal::getWUVarInitialisers,
                                                                  &SynapseGroupMergedBase::isWUVarInitParamReferenced, hash);
=======
            updateVarInitParamHash<SynapseGroupMergedBase, SynapseWUVarAdapter>(
                &SynapseGroupMergedBase::isWUVarInitParamReferenced, hash);
            updateVarInitDerivedParamHash<SynapseGroupMergedBase, SynapseWUVarAdapter>(
                &SynapseGroupMergedBase::isWUVarInitDerivedParamReferenced, hash);
>>>>>>> 46c95d60
        }
    }
    return hash.get_digest();
}
//----------------------------------------------------------------------------
void SynapseGroupMergedBase::addPSPointerField(const std::string &type, const std::string &name, const std::string &prefix)
{
    assert(!Utils::isTypePointer(type));
    addField(type + "*", name, [prefix](const SynapseGroupInternal &sg, size_t) { return prefix + sg.getFusedPSVarSuffix(); });
}
//----------------------------------------------------------------------------
void SynapseGroupMergedBase::addPreOutputPointerField(const std::string &type, const std::string &name, const std::string &prefix)
{
    assert(!Utils::isTypePointer(type));
    addField(type + "*", name, [prefix](const SynapseGroupInternal &sg, size_t) { return prefix + sg.getFusedPreOutputSuffix(); });
}
//----------------------------------------------------------------------------
void SynapseGroupMergedBase::addSrcPointerField(const std::string &type, const std::string &name, const std::string &prefix)
{
    assert(!Utils::isTypePointer(type));
    addField(type + "*", name, [prefix](const SynapseGroupInternal &sg, size_t) { return prefix + sg.getSrcNeuronGroup()->getName(); });
}
//----------------------------------------------------------------------------
void SynapseGroupMergedBase::addTrgPointerField(const std::string &type, const std::string &name, const std::string &prefix)
{
    assert(!Utils::isTypePointer(type));
    addField(type + "*", name, [prefix](const SynapseGroupInternal &sg, size_t) { return prefix + sg.getTrgNeuronGroup()->getName(); });
}
//----------------------------------------------------------------------------
std::string SynapseGroupMergedBase::getVarIndex(bool delay, unsigned int batchSize, VarAccessDuplication varDuplication,
                                                const std::string &index, const std::string &prefix) const
{
    if (delay) {
        if (varDuplication == VarAccessDuplication::SHARED_NEURON) {
            return prefix + ((batchSize == 1) ? "DelaySlot" : "BatchDelaySlot");
        }
        else if (varDuplication == VarAccessDuplication::SHARED || batchSize == 1) {
            return prefix + "DelayOffset + " + index;
        }
        else {
            return prefix + "BatchDelayOffset + " + index;
        }
    }
    else {
        if (varDuplication == VarAccessDuplication::SHARED_NEURON) {
            return (batchSize == 1) ? "0" : "batch";
        }
        else if (varDuplication == VarAccessDuplication::SHARED || batchSize == 1) {
            return index;
        }
        else {
            return prefix + "BatchOffset + " + index;
        }
    }
}
//----------------------------------------------------------------------------
bool SynapseGroupMergedBase::isWUParamReferenced(const std::string &paramName) const
{
    return isParamReferenced({getArchetypeCode()}, paramName);
}
//----------------------------------------------------------------------------
bool SynapseGroupMergedBase::isWUGlobalVarReferenced(const std::string &varName) const
{
    // If synapse group has global WU variables
    if(getArchetype().getMatrixType() & SynapseMatrixWeight::GLOBAL) {
        return isParamReferenced({getArchetypeCode()}, varName);
    }
    // Otherwise, return false
    else {
        return false;
    }
}
//----------------------------------------------------------------------------
bool SynapseGroupMergedBase::isWUVarInitParamReferenced(const std::string &varName, const std::string &paramName) const
{
    // If parameter isn't referenced in code, there's no point implementing it hetereogeneously!
    const auto *varInitSnippet = getArchetype().getWUVarInitialisers().at(varName).getSnippet();
    return isParamReferenced({varInitSnippet->getCode()}, paramName);
}
//----------------------------------------------------------------------------
bool SynapseGroupMergedBase::isSparseConnectivityInitParamReferenced(const std::string &paramName) const
{
    const auto *snippet = getArchetype().getConnectivityInitialiser().getSnippet();
    const auto rowBuildStateVars = snippet->getRowBuildStateVars();
    const auto colBuildStateVars = snippet->getColBuildStateVars();

    // Build list of code strings containing row build code and any row build state variable values
    std::vector<std::string> codeStrings{snippet->getRowBuildCode(), snippet->getColBuildCode()};
    std::transform(rowBuildStateVars.cbegin(), rowBuildStateVars.cend(), std::back_inserter(codeStrings),
                   [](const Snippet::Base::ParamVal &p) { return p.value; });
    std::transform(colBuildStateVars.cbegin(), colBuildStateVars.cend(), std::back_inserter(codeStrings),
                   [](const Snippet::Base::ParamVal &p) { return p.value; });

    return isParamReferenced(codeStrings, paramName);
}
//----------------------------------------------------------------------------
bool SynapseGroupMergedBase::isToeplitzConnectivityInitParamReferenced(const std::string &paramName) const
{
    const auto *snippet = getArchetype().getToeplitzConnectivityInitialiser().getSnippet();
    const auto diagonalBuildStateVars = snippet->getDiagonalBuildStateVars();

    // Build list of code strings containing diagonal build code and any diagonal build state variable values
    std::vector<std::string> codeStrings{snippet->getDiagonalBuildCode()};
    std::transform(diagonalBuildStateVars.cbegin(), diagonalBuildStateVars.cend(), std::back_inserter(codeStrings),
                   [](const Snippet::Base::ParamVal &p) { return p.value; });
   
    return isParamReferenced(codeStrings, paramName);
}
//----------------------------------------------------------------------------
bool SynapseGroupMergedBase::isSrcNeuronParamReferenced(const std::string &paramName) const
{
    return isParamReferenced({getArchetypeCode()}, paramName + "_pre");
}
//----------------------------------------------------------------------------
bool SynapseGroupMergedBase::isTrgNeuronParamReferenced(const std::string &paramName) const
{
<<<<<<< HEAD
    return isParamReferenced({getArchetypeCode()}, paramName +  "_post");
}

// ----------------------------------------------------------------------------
// CustomUpdateHostReductionGroupMerged
//----------------------------------------------------------------------------
const std::string CustomUpdateHostReductionGroupMerged::name = "CustomUpdateHostReduction";
//----------------------------------------------------------------------------
CustomUpdateHostReductionGroupMerged::CustomUpdateHostReductionGroupMerged(size_t index, const std::string &precision, const std::string &, const BackendBase &backend,
                                                                           const std::vector<std::reference_wrapper<const CustomUpdateInternal>> &groups)
:   CustomUpdateHostReductionGroupMergedBase<CustomUpdateInternal>(index, precision, backend, groups)
{
    addField("unsigned int", "size",
             [](const CustomUpdateInternal &c, size_t) { return std::to_string(c.getSize()); });

    // If some variables are delayed, add delay pointer
    // **NOTE** this is HOST delay pointer
    if(getArchetype().getDelayNeuronGroup() != nullptr) {
        addField("unsigned int*", "spkQuePtr", 
                 [&](const CustomUpdateInternal &cg, size_t) 
                 { 
                     return "spkQuePtr" + cg.getDelayNeuronGroup()->getName(); 
                 });
    }
}

// ----------------------------------------------------------------------------
// CustomWUUpdateHostReductionGroupMerged
//----------------------------------------------------------------------------
const std::string CustomWUUpdateHostReductionGroupMerged::name = "CustomWUUpdateHostReduction";
//----------------------------------------------------------------------------
CustomWUUpdateHostReductionGroupMerged::CustomWUUpdateHostReductionGroupMerged(size_t index, const std::string &precision, const std::string &, const BackendBase &backend,
                                                                               const std::vector<std::reference_wrapper<const CustomUpdateWUInternal>> &groups)
:   CustomUpdateHostReductionGroupMergedBase<CustomUpdateWUInternal>(index, precision, backend, groups)
{
    addField("unsigned int", "size",
             [&backend](const CustomUpdateWUInternal &cg, size_t) 
             {
                 return std::to_string(cg.getSynapseGroup()->getMaxConnections() * (size_t)cg.getSynapseGroup()->getSrcNeuronGroup()->getNumNeurons()); 
             });
=======
    const auto *neuronModel = getArchetype().getTrgNeuronGroup()->getNeuronModel();
    const std::string derivedParamName = neuronModel->getDerivedParams().at(paramIndex).name + "_post";
    return isParamReferenced({getArchetypeCode()}, derivedParamName);
>>>>>>> 46c95d60
}<|MERGE_RESOLUTION|>--- conflicted
+++ resolved
@@ -249,19 +249,10 @@
     // If we're generating a struct for initialization
     if(init) {
         // Add heterogeneous var init parameters
-<<<<<<< HEAD
-        addHeterogeneousVarInitParams<NeuronGroupMergedBase>(
-            &NeuronGroupInternal::getVarInitialisers,
-            &NeuronGroupMergedBase::isVarInitParamHeterogeneous);
-
-        addHeterogeneousVarInitDerivedParams<NeuronGroupMergedBase>(
-            &NeuronGroupInternal::getVarInitialisers,
-=======
         addHeterogeneousVarInitParams<NeuronGroupMergedBase, NeuronVarAdapter>(
             &NeuronGroupMergedBase::isVarInitParamHeterogeneous);
 
         addHeterogeneousVarInitDerivedParams<NeuronGroupMergedBase, NeuronVarAdapter>(
->>>>>>> 46c95d60
             &NeuronGroupMergedBase::isVarInitDerivedParamHeterogeneous);
     }
     // Otherwise
@@ -413,22 +404,11 @@
             const auto *cs = getSortedArchetypeCurrentSources().at(c);
 
             // Loop through variables and update hash with variable initialisation parameters and derived parameters
-<<<<<<< HEAD
             for(const auto &v : cs->getVarInitialisers()) {
-                updateChildVarInitParamsHash(m_SortedCurrentSources, c, v.first,
-                                             &NeuronGroupMergedBase::isCurrentSourceVarInitParamReferenced, 
-                                             &CurrentSourceInternal::getVarInitialisers, hash);
-                updateChildVarInitDerivedParamsHash(m_SortedCurrentSources, c, v.first,
-                                                    &NeuronGroupMergedBase::isCurrentSourceVarInitParamReferenced, 
-                                                    &CurrentSourceInternal::getVarInitialisers, hash);
-=======
-            const auto &varInit = cs->getVarInitialisers();
-            for(size_t v = 0; v < varInit.size(); v++) {
                 updateChildVarInitParamsHash<CurrentSourceVarAdapter>(
-                    m_SortedCurrentSources, c, v, &NeuronGroupMergedBase::isCurrentSourceVarInitParamReferenced, hash);
+                    m_SortedCurrentSources, c, v.first, &NeuronGroupMergedBase::isCurrentSourceVarInitParamReferenced, hash);
                 updateChildVarInitDerivedParamsHash<CurrentSourceVarAdapter>(
-                    m_SortedCurrentSources, c, v, &NeuronGroupMergedBase::isCurrentSourceVarInitDerivedParamReferenced, hash);
->>>>>>> 46c95d60
+                    m_SortedCurrentSources, c, v.first, &NeuronGroupMergedBase::isCurrentSourceVarInitParamReferenced, hash);
             }
         }
 
@@ -437,24 +417,11 @@
             const auto *sg = getSortedArchetypeMergedInSyns().at(c);
 
             // Loop through variables and update hash with variable initialisation parameters and derived parameters
-<<<<<<< HEAD
             for(const auto &v : sg->getPSVarInitialisers()) {
-                updateChildVarInitParamsHash(m_SortedMergedInSyns, c, v.first,
-                                                &NeuronGroupMergedBase::isPSMVarInitParamReferenced,
-                                                &SynapseGroupInternal::getPSVarInitialisers, hash);
-                updateChildVarInitDerivedParamsHash(m_SortedMergedInSyns, c, v.first,
-                                                    &NeuronGroupMergedBase::isPSMVarInitParamReferenced,
-                                                    &SynapseGroupInternal::getPSVarInitialisers, hash);
-=======
-            const auto &varInit = sg->getPSVarInitialisers();
-            for(size_t v = 0; v < varInit.size(); v++) {
-                if(sg->getMatrixType() & SynapseMatrixWeight::INDIVIDUAL_PSM) {
-                    updateChildVarInitParamsHash<SynapsePSMVarAdapter>(
-                        m_SortedMergedInSyns, c, v, &NeuronGroupMergedBase::isPSMVarInitParamReferenced, hash);
-                    updateChildVarInitDerivedParamsHash<SynapsePSMVarAdapter>(
-                        m_SortedMergedInSyns, c, v, &NeuronGroupMergedBase::isPSMVarInitDerivedParamReferenced, hash);
-                }
->>>>>>> 46c95d60
+                updateChildVarInitParamsHash<SynapsePSMVarAdapter>(
+                    m_SortedMergedInSyns, c, v.first, &NeuronGroupMergedBase::isPSMVarInitParamReferenced, hash);
+                updateChildVarInitDerivedParamsHash<SynapsePSMVarAdapter>(
+                    m_SortedMergedInSyns, c, v.first, &NeuronGroupMergedBase::isPSMVarInitParamReferenced, hash);
             }
         }
     }
@@ -469,8 +436,6 @@
 
         // Loop through child merged insyns
         for(size_t i = 0; i < getSortedArchetypeMergedInSyns().size(); i++) {
-            const auto *sg = getSortedArchetypeMergedInSyns().at(i);
-
             updateChildParamHash(m_SortedMergedInSyns, i, &NeuronGroupMergedBase::isPSMParamReferenced, 
                                  &SynapseGroupInternal::getPSParams, hash);
             updateChildDerivedParamHash(m_SortedMergedInSyns, i, &NeuronGroupMergedBase::isPSMParamReferenced, 
@@ -531,98 +496,6 @@
              });
 }
 
-<<<<<<< HEAD
-
-//----------------------------------------------------------------------------
-// CodeGenerator::SynapseDendriticDelayUpdateGroupMerged
-//----------------------------------------------------------------------------
-const std::string SynapseDendriticDelayUpdateGroupMerged::name = "SynapseDendriticDelayUpdate";
-//----------------------------------------------------------------------------
-SynapseDendriticDelayUpdateGroupMerged::SynapseDendriticDelayUpdateGroupMerged(size_t index, const std::string &precision, const std::string &, const BackendBase &backend,
-                                                                               const std::vector<std::reference_wrapper<const SynapseGroupInternal>> &groups)
-:   GroupMerged<SynapseGroupInternal>(index, precision, groups)
-{
-    addField("unsigned int*", "denDelayPtr", 
-             [&backend](const SynapseGroupInternal &sg, size_t) 
-             {
-                 return backend.getScalarAddressPrefix() + "denDelayPtr" + sg.getFusedPSVarSuffix(); 
-             });
-}
-
-// ----------------------------------------------------------------------------
-// CodeGenerator::SynapseConnectivityHostInitGroupMerged
-//----------------------------------------------------------------------------
-const std::string SynapseConnectivityHostInitGroupMerged::name = "SynapseConnectivityHostInit";
-//------------------------------------------------------------------------
-SynapseConnectivityHostInitGroupMerged::SynapseConnectivityHostInitGroupMerged(size_t index, const std::string &precision, const std::string&, const BackendBase &backend,
-                                                                               const std::vector<std::reference_wrapper<const SynapseGroupInternal>> &groups)
-:   GroupMerged<SynapseGroupInternal>(index, precision, groups)
-{
-    // **TODO** these could be generic
-    addField("unsigned int", "numSrcNeurons",
-             [](const SynapseGroupInternal &sg, size_t) { return std::to_string(sg.getSrcNeuronGroup()->getNumNeurons()); });
-    addField("unsigned int", "numTrgNeurons",
-             [](const SynapseGroupInternal &sg, size_t) { return std::to_string(sg.getTrgNeuronGroup()->getNumNeurons()); });
-    addField("unsigned int", "rowStride",
-             [&backend](const SynapseGroupInternal &sg, size_t) { return std::to_string(backend.getSynapticMatrixRowStride(sg)); });
-
-    // Add heterogeneous connectivity initialiser model parameters
-    addHeterogeneousParams<SynapseConnectivityHostInitGroupMerged>(
-        getArchetype().getConnectivityInitialiser().getSnippet()->getParamNames(), "",
-        [](const SynapseGroupInternal &sg) { return sg.getConnectivityInitialiser().getParams(); },
-        &SynapseConnectivityHostInitGroupMerged::isConnectivityInitParamHeterogeneous);
-
-    // Add heterogeneous connectivity initialiser derived parameters
-    addHeterogeneousDerivedParams<SynapseConnectivityHostInitGroupMerged>(
-        getArchetype().getConnectivityInitialiser().getSnippet()->getDerivedParams(), "",
-        [](const SynapseGroupInternal &sg) { return sg.getConnectivityInitialiser().getDerivedParams(); },
-        &SynapseConnectivityHostInitGroupMerged::isConnectivityInitDerivedParamHeterogeneous);
-
-    // Add EGP pointers to struct for both host and device EGPs if they are seperate
-    const auto egps = getArchetype().getConnectivityInitialiser().getSnippet()->getExtraGlobalParams();
-    for(const auto &e : egps) {
-        addField(e.type + "*", e.name,
-                 [e](const SynapseGroupInternal &g, size_t) { return "&" + e.name + g.getName(); },
-                 FieldType::Host);
-
-        if(!backend.getDeviceVarPrefix().empty()) {
-            addField(e.type + "*", backend.getDeviceVarPrefix() + e.name,
-                     [e, &backend](const SynapseGroupInternal &g, size_t)
-                     {
-                         return "&" + backend.getDeviceVarPrefix() + e.name + g.getName();
-                     });
-        }
-        if(!backend.getHostVarPrefix().empty()) {
-            addField(e.type + "*", backend.getHostVarPrefix() + e.name,
-                     [e, &backend](const SynapseGroupInternal &g, size_t)
-                     {
-                         return "&" + backend.getHostVarPrefix() + e.name + g.getName();
-                     });
-        }
-    }
-}
-//----------------------------------------------------------------------------
-bool SynapseConnectivityHostInitGroupMerged::isConnectivityInitParamHeterogeneous(const std::string &paramName) const
-{
-    return (isSparseConnectivityInitParamReferenced(paramName) &&
-            isParamValueHeterogeneous(paramName, [](const SynapseGroupInternal &sg){ return sg.getConnectivityInitialiser().getParams(); }));
-}
-//----------------------------------------------------------------------------
-bool SynapseConnectivityHostInitGroupMerged::isConnectivityInitDerivedParamHeterogeneous(const std::string &paramName) const
-{
-    return (isSparseConnectivityInitParamReferenced(paramName) &&
-            isParamValueHeterogeneous(paramName, [](const SynapseGroupInternal &sg) { return sg.getConnectivityInitialiser().getDerivedParams(); }));
-}
-//----------------------------------------------------------------------------
-bool SynapseConnectivityHostInitGroupMerged::isSparseConnectivityInitParamReferenced(const std::string &paramName) const
-{
-    // If parameter isn't referenced in code, there's no point implementing it hetereogeneously!
-    const auto *connectInitSnippet = getArchetype().getConnectivityInitialiser().getSnippet();
-    return isParamReferenced({connectInitSnippet->getHostInitCode()}, paramName);
-}
-
-=======
->>>>>>> 46c95d60
 //----------------------------------------------------------------------------
 // CodeGenerator::SynapseGroupMergedBase
 //----------------------------------------------------------------------------
@@ -1065,19 +938,10 @@
            || (varInitRole && (individualWeights || kernelWeights))) 
         {
             // Add heterogeneous variable initialization parameters and derived parameters
-<<<<<<< HEAD
-            addHeterogeneousVarInitParams<SynapseGroupMergedBase>(
-                &SynapseGroupInternal::getWUVarInitialisers,
-                &SynapseGroupMergedBase::isWUVarInitParamHeterogeneous);
-
-            addHeterogeneousVarInitDerivedParams<SynapseGroupMergedBase>(
-                &SynapseGroupInternal::getWUVarInitialisers,
-=======
             addHeterogeneousVarInitParams<SynapseGroupMergedBase, SynapseWUVarAdapter>(
                 &SynapseGroupMergedBase::isWUVarInitParamHeterogeneous);
 
             addHeterogeneousVarInitDerivedParams<SynapseGroupMergedBase, SynapseWUVarAdapter>(
->>>>>>> 46c95d60
                 &SynapseGroupMergedBase::isWUVarInitDerivedParamHeterogeneous);
         }
 
@@ -1216,17 +1080,10 @@
            || (varInitRole && individualWeights) || (varInitRole && kernelWeights))
         {
             // Update hash with each group's variable initialisation parameters and derived parameters
-<<<<<<< HEAD
-            updateVarInitParamHash<SynapseGroupMergedBase>(&SynapseGroupInternal::getWUVarInitialisers, 
-                                                           &SynapseGroupMergedBase::isWUVarInitParamReferenced, hash);
-            updateVarInitDerivedParamHash<SynapseGroupMergedBase>(&SynapseGroupInternal::getWUVarInitialisers,
-                                                                  &SynapseGroupMergedBase::isWUVarInitParamReferenced, hash);
-=======
             updateVarInitParamHash<SynapseGroupMergedBase, SynapseWUVarAdapter>(
                 &SynapseGroupMergedBase::isWUVarInitParamReferenced, hash);
             updateVarInitDerivedParamHash<SynapseGroupMergedBase, SynapseWUVarAdapter>(
-                &SynapseGroupMergedBase::isWUVarInitDerivedParamReferenced, hash);
->>>>>>> 46c95d60
+                &SynapseGroupMergedBase::isWUVarInitParamReferenced, hash);
         }
     }
     return hash.get_digest();
@@ -1343,50 +1200,5 @@
 //----------------------------------------------------------------------------
 bool SynapseGroupMergedBase::isTrgNeuronParamReferenced(const std::string &paramName) const
 {
-<<<<<<< HEAD
     return isParamReferenced({getArchetypeCode()}, paramName +  "_post");
-}
-
-// ----------------------------------------------------------------------------
-// CustomUpdateHostReductionGroupMerged
-//----------------------------------------------------------------------------
-const std::string CustomUpdateHostReductionGroupMerged::name = "CustomUpdateHostReduction";
-//----------------------------------------------------------------------------
-CustomUpdateHostReductionGroupMerged::CustomUpdateHostReductionGroupMerged(size_t index, const std::string &precision, const std::string &, const BackendBase &backend,
-                                                                           const std::vector<std::reference_wrapper<const CustomUpdateInternal>> &groups)
-:   CustomUpdateHostReductionGroupMergedBase<CustomUpdateInternal>(index, precision, backend, groups)
-{
-    addField("unsigned int", "size",
-             [](const CustomUpdateInternal &c, size_t) { return std::to_string(c.getSize()); });
-
-    // If some variables are delayed, add delay pointer
-    // **NOTE** this is HOST delay pointer
-    if(getArchetype().getDelayNeuronGroup() != nullptr) {
-        addField("unsigned int*", "spkQuePtr", 
-                 [&](const CustomUpdateInternal &cg, size_t) 
-                 { 
-                     return "spkQuePtr" + cg.getDelayNeuronGroup()->getName(); 
-                 });
-    }
-}
-
-// ----------------------------------------------------------------------------
-// CustomWUUpdateHostReductionGroupMerged
-//----------------------------------------------------------------------------
-const std::string CustomWUUpdateHostReductionGroupMerged::name = "CustomWUUpdateHostReduction";
-//----------------------------------------------------------------------------
-CustomWUUpdateHostReductionGroupMerged::CustomWUUpdateHostReductionGroupMerged(size_t index, const std::string &precision, const std::string &, const BackendBase &backend,
-                                                                               const std::vector<std::reference_wrapper<const CustomUpdateWUInternal>> &groups)
-:   CustomUpdateHostReductionGroupMergedBase<CustomUpdateWUInternal>(index, precision, backend, groups)
-{
-    addField("unsigned int", "size",
-             [&backend](const CustomUpdateWUInternal &cg, size_t) 
-             {
-                 return std::to_string(cg.getSynapseGroup()->getMaxConnections() * (size_t)cg.getSynapseGroup()->getSrcNeuronGroup()->getNumNeurons()); 
-             });
-=======
-    const auto *neuronModel = getArchetype().getTrgNeuronGroup()->getNeuronModel();
-    const std::string derivedParamName = neuronModel->getDerivedParams().at(paramIndex).name + "_post";
-    return isParamReferenced({getArchetypeCode()}, derivedParamName);
->>>>>>> 46c95d60
 }