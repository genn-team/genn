--- conflicted
+++ resolved
@@ -137,17 +137,10 @@
     // If this variable has a location that allows pushing and pulling and hence getting a host pointer
     if(canPushPullVar(loc)) {
         // Export getter
-<<<<<<< HEAD
-        definitionsFunc << "EXPORT_FUNC " << type << " *get" << description << "();" << std::endl;
-
-        // Define getter
-        runnerGetterFunc << type << " *get" << description << "()";
-=======
         definitionsFunc << "EXPORT_FUNC " << type << " get" << description << "();" << std::endl;
 
         // Define getter
         runnerGetterFunc << type << " get" << description << "()";
->>>>>>> 8fd67e15
         {
             CodeGenerator::CodeStream::Scope a(runnerGetterFunc);
             handler();
@@ -156,8 +149,6 @@
     }
 }
 //-------------------------------------------------------------------------
-<<<<<<< HEAD
-=======
 void genSpikeGetters(CodeGenerator::CodeStream &definitionsFunc, CodeGenerator::CodeStream &runnerGetterFunc,
                      const NeuronGroupInternal &ng, bool trueSpike)
 {
@@ -200,7 +191,6 @@
 
 }
 //-------------------------------------------------------------------------
->>>>>>> 8fd67e15
 void genStatePushPull(CodeGenerator::CodeStream &definitionsFunc, CodeGenerator::CodeStream &runnerPushFunc, CodeGenerator::CodeStream &runnerPullFunc,
                       const std::string &name, std::vector<std::string> &statePushPullFunction)
 {
@@ -621,11 +611,7 @@
             // Write getter to get access to correct pointer
             const bool delayRequired = (n.second.isVarQueueRequired(i) &&  n.second.isDelayRequired());
             genVarGetterScope(definitionsFunc, runnerGetterFunc, n.second.getVarLocation(i),
-<<<<<<< HEAD
-                              "Current" + vars[i].name + n.first, vars[i].type,
-=======
                               "Current" + vars[i].name + n.first, vars[i].type + "*",
->>>>>>> 8fd67e15
                 [&]()
                 {
                     if(delayRequired) {
@@ -635,19 +621,6 @@
                         runnerGetterFunc << "return " << vars[i].name << n.first << ";" << std::endl;
                     }
                 });
-<<<<<<< HEAD
-
-            // Write macro for easy access to current variable value
-            definitionsVar << "#define current" << vars[i].name + n.first;
-            if (delayRequired) {
-                definitionsVar << " (" << vars[i].name << n.first << " + (spkQuePtr" << n.first << " * " << n.second.getNumNeurons() << "))";
-            }
-            else {
-                definitionsVar << " " << vars[i].name << n.first;
-            }
-            definitionsVar << std::endl;
-=======
->>>>>>> 8fd67e15
         }
 
         // Add helper function to push and pull entire neuron state
