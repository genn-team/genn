#include "code_generator/generateRunner.h"

// Standard C++ includes
#include <fstream>
#include <numeric>
#include <random>
#include <set>
#include <sstream>
#include <string>

// GeNN includes
#include "gennUtils.h"

// GeNN code generator
#include "code_generator/codeGenUtils.h"
#include "code_generator/codeStream.h"
#include "code_generator/groupMerged.h"
#include "code_generator/substitutions.h"
#include "code_generator/teeStream.h"
#include "code_generator/backendBase.h"
#include "code_generator/modelSpecMerged.h"

using namespace CodeGenerator;

//--------------------------------------------------------------------------
// Anonymous namespace
//--------------------------------------------------------------------------
namespace
{
unsigned int getNumVarCopies(VarAccess varAccess, unsigned int batchSize, bool batched = true)
{
    return ((varAccess & VarAccessDuplication::SHARED) || !batched) ? 1 : batchSize;
}
//--------------------------------------------------------------------------
unsigned int getNumVarElements(VarAccess varAccess, unsigned int numNeurons)
{
    return (varAccess & VarAccessDuplication::SHARED_NEURON) ? 1 : numNeurons;
}
//--------------------------------------------------------------------------
unsigned int getVarSize(VarAccess varAccess, unsigned int numElements, unsigned int batchSize, 
                        unsigned int delaySlots = 1, bool batched = true)
{
    return getNumVarCopies(varAccess, batchSize, batched) * getNumVarElements(varAccess, numElements) * delaySlots;
}
//--------------------------------------------------------------------------
void genSpikeMacros(CodeStream &os, const NeuronGroupInternal &ng, bool trueSpike)
{
    const bool delayRequired = trueSpike
        ? (ng.isDelayRequired() && ng.isTrueSpikeRequired())
        : ng.isDelayRequired();
    const std::string eventSuffix = trueSpike ? "" : "Evnt";
    const std::string eventMacroSuffix = trueSpike ? "" : "Event";

    // convenience macros for accessing spike count
    os << "#define spike" << eventMacroSuffix << "Count_" << ng.getName() << " glbSpkCnt" << eventSuffix << ng.getName();
    if (delayRequired) {
        os << "[spkQuePtr" << ng.getName() << "]";
    }
    else {
        os << "[0]";
    }
    os << std::endl;

    // convenience macro for accessing spikes
    os << "#define spike" << eventMacroSuffix << "_" << ng.getName();
    if (delayRequired) {
        os << " (glbSpk" << eventSuffix << ng.getName() << " + (spkQuePtr" << ng.getName() << " * " << ng.getNumNeurons() << "))";
    }
    else {
        os << " glbSpk" << eventSuffix << ng.getName();
    }
    os << std::endl;

    // convenience macro for accessing delay offset
    // **NOTE** we only require one copy of this so only ever write one for true spikes
    if(trueSpike) {
        os << "#define glbSpkShift" << ng.getName() << " ";
        if (delayRequired) {
            os << "spkQuePtr" << ng.getName() << "*" << ng.getNumNeurons();
        }
        else {
            os << "0";
        }
    }

    os << std::endl << std::endl;
}
//--------------------------------------------------------------------------
void genHostScalar(CodeStream &definitionsVar, CodeStream &runnerVarDecl, const std::string &type, const std::string &name, const std::string &value)
{
    definitionsVar << "EXPORT_VAR " << type << " " << name << ";" << std::endl;
    runnerVarDecl << type << " " << name << " = " << value << ";" << std::endl;
}
//--------------------------------------------------------------------------
void genHostDeviceScalar(const BackendBase &backend, CodeStream &definitionsVar, CodeStream &definitionsInternalVar,
                         CodeStream &runnerVarDecl, CodeStream &runnerVarAlloc, CodeStream &runnerVarFree,
                         const std::string &type, const std::string &name, const std::string &hostValue, MemAlloc &mem)
{
    // Generate a host scalar
    genHostScalar(definitionsVar, runnerVarDecl, type, name, hostValue);

    // Generate a single-element array on device
    if(backend.isDeviceScalarRequired()) {
        backend.genArray(definitionsVar, definitionsInternalVar, runnerVarDecl, runnerVarAlloc, runnerVarFree,
                                type, name, VarLocation::DEVICE, 1, mem);
    }
}
//--------------------------------------------------------------------------
bool canPushPullVar(VarLocation loc)
{
    // A variable can be pushed and pulled if it is located on both host and device
    return ((loc & VarLocation::HOST) &&
            (loc & VarLocation::DEVICE));
}
//-------------------------------------------------------------------------
bool genVarPushPullScope(CodeStream &definitionsFunc, CodeStream &runnerPushFunc, CodeStream &runnerPullFunc,
                         VarLocation loc, bool automaticCopyEnabled, const std::string &description, std::function<void()> handler)
{
    // If this variable has a location that allows pushing and pulling and automatic copying isn't enabled
    if(canPushPullVar(loc) && !automaticCopyEnabled) {
        definitionsFunc << "EXPORT_FUNC void push" << description << "ToDevice(bool uninitialisedOnly = false);" << std::endl;
        definitionsFunc << "EXPORT_FUNC void pull" << description << "FromDevice();" << std::endl;

        runnerPushFunc << "void push" << description << "ToDevice(bool uninitialisedOnly)";
        runnerPullFunc << "void pull" << description << "FromDevice()";
        {
            CodeStream::Scope a(runnerPushFunc);
            CodeStream::Scope b(runnerPullFunc);

            handler();
        }
        runnerPushFunc << std::endl;
        runnerPullFunc << std::endl;

        return true;
    }
    else {
        return false;
    }
}
//-------------------------------------------------------------------------
void genVarPushPullScope(CodeStream &definitionsFunc, CodeStream &runnerPushFunc, CodeStream &runnerPullFunc,
                         VarLocation loc, bool automaticCopyEnabled, const std::string &description, std::vector<std::string> &statePushPullFunction,
                         std::function<void()> handler)
{
    // Add function to vector if push pull function was actually required
    if(genVarPushPullScope(definitionsFunc, runnerPushFunc, runnerPullFunc, loc, automaticCopyEnabled, description, handler)) {
        statePushPullFunction.push_back(description);
    }
}
//-------------------------------------------------------------------------
void genVarGetterScope(CodeStream &definitionsFunc, CodeStream &runnerGetterFunc,
                       VarLocation loc, const std::string &description, 
                       const std::string &type, std::function<void()> handler)
{
    // If this variable has a location that allows pushing and pulling and hence getting a host pointer
    if(canPushPullVar(loc)) {
        // Export getter
        definitionsFunc << "EXPORT_FUNC " << type << " get" << description << "(unsigned int batch = 0); " << std::endl;

        // Define getter
        runnerGetterFunc << type << " get" << description << "(" << "unsigned int batch" << ")";
        {
            CodeStream::Scope a(runnerGetterFunc);
            handler();
        }
        runnerGetterFunc << std::endl;
    }
}
//-------------------------------------------------------------------------
void genSpikeGetters(CodeStream &definitionsFunc, CodeStream &runnerGetterFunc,
                     const NeuronGroupInternal &ng, bool trueSpike, unsigned int batchSize)
{
    const std::string eventSuffix = trueSpike ? "" : "Evnt";
    const bool delayRequired = trueSpike
        ? (ng.isDelayRequired() && ng.isTrueSpikeRequired())
        : ng.isDelayRequired();
    const VarLocation loc = trueSpike ? ng.getSpikeLocation() : ng.getSpikeEventLocation();

    // Generate getter for current spike counts
    genVarGetterScope(definitionsFunc, runnerGetterFunc,
                      loc, ng.getName() +  (trueSpike ? "CurrentSpikes" : "CurrentSpikeEvents"), "unsigned int*",
                      [&]()
                      {
                          runnerGetterFunc << "return (glbSpk" << eventSuffix << ng.getName();
                          if (delayRequired) {
                              runnerGetterFunc << " + (spkQuePtr" << ng.getName() << " * " << ng.getNumNeurons() << ")";
                              if(batchSize > 1) {
                                  runnerGetterFunc << " + (batch * " << ng.getNumNeurons() * ng.getNumDelaySlots() << ")";
                              }
                          }
                          else if(batchSize > 1) {
                              runnerGetterFunc << " + (batch * " << ng.getNumNeurons() << ")";
                          }
                          runnerGetterFunc << ");" << std::endl;
                      });

    // Generate getter for current spikes
    genVarGetterScope(definitionsFunc, runnerGetterFunc,
                      loc, ng.getName() + (trueSpike ? "CurrentSpikeCount" : "CurrentSpikeEventCount"), "unsigned int&",
                      [&]()
                      {
                          runnerGetterFunc << "return glbSpkCnt" << eventSuffix << ng.getName() << "[";
                          if (delayRequired) {
                              runnerGetterFunc << "spkQuePtr" << ng.getName();
                              if(batchSize > 1) {
                                  runnerGetterFunc << " + (batch * " << ng.getNumDelaySlots() << ")";
                              }
                          }
                          else {
                              if(batchSize == 1) {
                                  runnerGetterFunc << "0";
                              }
                              else {
                                  runnerGetterFunc << "batch";
                              }
                          }
                          runnerGetterFunc << "];" << std::endl;
                      });


}
//-------------------------------------------------------------------------
void genStatePushPull(CodeStream &definitionsFunc, CodeStream &runnerPushFunc, CodeStream &runnerPullFunc,
                      const std::string &name, bool generateEmptyStatePushPull, 
                      const std::vector<std::string> &groupPushPullFunction, std::vector<std::string> &modelPushPullFunctions)
{
    // If we should either generate emtpy state push pull functions or this one won't be empty!
    if(generateEmptyStatePushPull || !groupPushPullFunction.empty()) {
        definitionsFunc << "EXPORT_FUNC void push" << name << "StateToDevice(bool uninitialisedOnly = false);" << std::endl;
        definitionsFunc << "EXPORT_FUNC void pull" << name << "StateFromDevice();" << std::endl;

        runnerPushFunc << "void push" << name << "StateToDevice(bool uninitialisedOnly)";
        runnerPullFunc << "void pull" << name << "StateFromDevice()";
        {
            CodeStream::Scope a(runnerPushFunc);
            CodeStream::Scope b(runnerPullFunc);

            for(const auto &func : groupPushPullFunction) {
                runnerPushFunc << "push" << func << "ToDevice(uninitialisedOnly);" << std::endl;
                runnerPullFunc << "pull" << func << "FromDevice();" << std::endl;
            }
        }
        runnerPushFunc << std::endl;
        runnerPullFunc << std::endl;

        // Add function to list
        modelPushPullFunctions.push_back(name);
    }
}
//-------------------------------------------------------------------------
void genVariable(const BackendBase &backend, CodeStream &definitionsVar, CodeStream &definitionsFunc,
                     CodeStream &definitionsInternal, CodeStream &runner, CodeStream &allocations, CodeStream &free,
                     CodeStream &push, CodeStream &pull, const std::string &type, const std::string &name,
                     VarLocation loc, bool autoInitialized, size_t count, MemAlloc &mem,
                     std::vector<std::string> &statePushPullFunction)
{
    // Generate push and pull functions
    genVarPushPullScope(definitionsFunc, push, pull, loc, backend.getPreferences().automaticCopy, name, statePushPullFunction,
        [&]()
        {
            backend.genVariablePushPull(push, pull, type, name, loc, autoInitialized, count);
        });

    // Generate variables
    backend.genArray(definitionsVar, definitionsInternal, runner, allocations, free,
                     type, name, loc, count, mem);
}
//-------------------------------------------------------------------------
void genExtraGlobalParam(const ModelSpecMerged &modelMerged, const BackendBase &backend, CodeStream &definitionsVar,
                         CodeStream &definitionsFunc, CodeStream &definitionsInternalVar, CodeStream &runner,
                         CodeStream &extraGlobalParam, const std::string &type, const std::string &name, bool apiRequired, VarLocation loc)
{
    // Generate variables
    backend.genExtraGlobalParamDefinition(definitionsVar, definitionsInternalVar, type, name, loc);
    backend.genExtraGlobalParamImplementation(runner, type, name, loc);

    // If type is a pointer and API is required
    if(Utils::isTypePointer(type) && apiRequired) {
        // Write definitions for functions to allocate and free extra global param
        definitionsFunc << "EXPORT_FUNC void allocate" << name << "(unsigned int count);" << std::endl;
        definitionsFunc << "EXPORT_FUNC void free" << name << "();" << std::endl;

        // Write allocation function
        extraGlobalParam << "void allocate" << name << "(unsigned int count)";
        {
            CodeStream::Scope a(extraGlobalParam);
            backend.genExtraGlobalParamAllocation(extraGlobalParam, type, name, loc);

            // Get destinations in merged structures, this EGP 
            // needs to be copied to and call push function
            const auto &mergedDestinations = modelMerged.getMergedEGPDestinations(name, backend);
            for(const auto &v : mergedDestinations) {
                extraGlobalParam << "pushMerged" << v.first << v.second.mergedGroupIndex << v.second.fieldName << "ToDevice(";
                extraGlobalParam << v.second.groupIndex << ", " << backend.getDeviceVarPrefix() << name << ");" << std::endl;
            }
        }

        // Write free function
        extraGlobalParam << "void free" << name << "()";
        {
            CodeStream::Scope a(extraGlobalParam);
            backend.genVariableFree(extraGlobalParam, name, loc);
        }

        // If variable can be pushed and pulled
        if(!backend.getPreferences().automaticCopy && canPushPullVar(loc)) {
            // Write definitions for push and pull functions
            definitionsFunc << "EXPORT_FUNC void push" << name << "ToDevice(unsigned int count);" << std::endl;

            // Write push function
            extraGlobalParam << "void push" << name << "ToDevice(unsigned int count)";
            {
                CodeStream::Scope a(extraGlobalParam);
                backend.genExtraGlobalParamPush(extraGlobalParam, type, name, loc);
            }

            if(backend.getPreferences().generateExtraGlobalParamPull) {
                // Write definitions for pull functions
                definitionsFunc << "EXPORT_FUNC void pull" << name << "FromDevice(unsigned int count);" << std::endl;

                // Write pull function
                extraGlobalParam << "void pull" << name << "FromDevice(unsigned int count)";
                {
                    CodeGenerator::CodeStream::Scope a(extraGlobalParam);
                    backend.genExtraGlobalParamPull(extraGlobalParam, type, name, loc);
                }
            }
        }

    }
}
//-------------------------------------------------------------------------
void genGlobalHostRNG(CodeStream &definitionsVar, CodeStream &runnerVarDecl,
                      CodeStream &runnerVarAlloc, unsigned int seed, MemAlloc &mem)
{
    definitionsVar << "EXPORT_VAR " << "std::mt19937 hostRNG;" << std::endl;
    runnerVarDecl << "std::mt19937 hostRNG;" << std::endl;

    // If no seed is specified, use system randomness to generate seed sequence
    CodeStream::Scope b(runnerVarAlloc);
    if(seed == 0) {
        runnerVarAlloc << "uint32_t seedData[std::mt19937::state_size];" << std::endl;
        runnerVarAlloc << "std::random_device seedSource;" << std::endl;
        runnerVarAlloc << "for(int i = 0; i < std::mt19937::state_size; i++)";
        {
            CodeStream::Scope b(runnerVarAlloc);
            runnerVarAlloc << "seedData[i] = seedSource();" << std::endl;
        }
        runnerVarAlloc << "std::seed_seq seeds(std::begin(seedData), std::end(seedData));" << std::endl;
    }
    // Otherwise, create a seed sequence from model seed
    // **NOTE** this is a terrible idea see http://www.pcg-random.org/posts/cpp-seeding-surprises.html
    else {
        runnerVarAlloc << "std::seed_seq seeds{" << seed << "};" << std::endl;
    }

    // Seed RNG from seed sequence
    runnerVarAlloc << "hostRNG.seed(seeds);" << std::endl;

    // Add size of Mersenne Twister to memory tracker
    mem += MemAlloc::host(sizeof(std::mt19937));
}
//-------------------------------------------------------------------------
void genSynapseConnectivityHostInit(const BackendBase &backend, CodeStream &os, 
                                    const SynapseConnectivityHostInitGroupMerged &sg, const std::string &precision)
{
    CodeStream::Scope b(os);
    os << "// merged synapse connectivity host init group " << sg.getIndex() << std::endl;
    os << "for(unsigned int g = 0; g < " << sg.getGroups().size() << "; g++)";
    {
        CodeStream::Scope b(os);

        // Get reference to group
        os << "const auto *group = &mergedSynapseConnectivityHostInitGroup" << sg.getIndex() << "[g]; " << std::endl;

        const auto &connectInit = sg.getArchetype().getConnectivityInitialiser();

        // If matrix type is procedural then initialized connectivity init snippet will potentially be used with multiple threads per spike. 
        // Otherwise it will only ever be used for initialization which uses one thread per row
        const size_t numThreads = (sg.getArchetype().getMatrixType() & SynapseMatrixConnectivity::PROCEDURAL) ? sg.getArchetype().getNumThreadsPerSpike() : 1;

        // Create substitutions
        Substitutions subs;
        subs.addVarSubstitution("rng", "hostRNG");
        subs.addVarSubstitution("num_pre", "group->numSrcNeurons");
        subs.addVarSubstitution("num_post", "group->numTrgNeurons");
        subs.addVarSubstitution("num_threads", std::to_string(numThreads));
        subs.addVarNameSubstitution(connectInit.getSnippet()->getExtraGlobalParams(), "", "*group->");
        subs.addParamValueSubstitution(connectInit.getSnippet()->getParamNames(), connectInit.getParams(),
                                       [&sg](const std::string &p) { return sg.isConnectivityInitParamHeterogeneous(p); },
                                       "", "group->");
        subs.addVarValueSubstitution(connectInit.getSnippet()->getDerivedParams(), connectInit.getDerivedParams(),
                                     [&sg](const std::string &p) { return sg.isConnectivityInitDerivedParamHeterogeneous(p); },
                                     "", "group->");

        // Loop through EGPs
        for(const auto &egp : connectInit.getSnippet()->getExtraGlobalParams()) {
            const auto loc = sg.getArchetype().getSparseConnectivityExtraGlobalParamLocation(egp.name);
            // If EGP is a pointer and located on the host
            if(Utils::isTypePointer(egp.type) && (loc & VarLocation::HOST)) {
                // Generate code to allocate this EGP with count specified by $(0)
                std::stringstream allocStream;
                CodeGenerator::CodeStream alloc(allocStream);
                backend.genExtraGlobalParamAllocation(alloc, egp.type + "*", egp.name,
                                                      loc, "$(0)", "group->");

                // Add substitution
                subs.addFuncSubstitution("allocate" + egp.name, 1, allocStream.str());

                // Generate code to push this EGP with count specified by $(0)
                std::stringstream pushStream;
                CodeStream push(pushStream);
                backend.genExtraGlobalParamPush(push, egp.type + "*", egp.name,
                                                loc, "$(0)", "group->");


                // Add substitution
                subs.addFuncSubstitution("push" + egp.name, 1, pushStream.str());
            }
        }
        std::string code = connectInit.getSnippet()->getHostInitCode();
        subs.applyCheckUnreplaced(code, "hostInitSparseConnectivity : merged" + std::to_string(sg.getIndex()));
        code = ensureFtype(code, precision);

        // Write out code
        os << code << std::endl;

    }
}
//-------------------------------------------------------------------------
template<typename V, typename S>
void genCustomUpdate(const ModelSpecMerged &modelMerged, const BackendBase &backend, 
                     CodeStream &definitionsVar, CodeStream &definitionsFunc, CodeStream &definitionsInternalVar,
                     CodeStream &runnerVarDecl, CodeStream &runnerVarAlloc, CodeStream &runnerVarFree, CodeStream &runnerExtraGlobalParamFunc,
                     CodeStream &runnerPushFunc, CodeStream &runnerPullFunc, const std::map<std::string, V> &customUpdates,
                     MemAlloc &mem, std::vector<std::string> &statePushPullFunctions, S getSizeFn)
{
    // Loop through customupdates
    for(const auto &c : customUpdates) {
        const auto cuModel = c.second.getCustomUpdateModel();
  
        std::vector<std::string> customUpdateStatePushPullFunctions;
<<<<<<< HEAD
        for(const auto &cuVar : cuModel->getVars()) {
            const auto *varInitSnippet = c.second.getVarInitialisers().at(cuVar.name).getSnippet();
            const unsigned int numCopies = c.second.isBatched() ? getNumCopies(cuVar.access, modelMerged.getModel().getBatchSize()) : 1;
            const bool autoInitialized = !varInitSnippet->getCode().empty();
            genVariable(backend, definitionsVar, definitionsFunc, definitionsInternalVar, runnerVarDecl, runnerVarAlloc, runnerVarFree,
                        runnerPushFunc, runnerPullFunc, cuVar.type, cuVar.name + c.first, c.second.getVarLocation(cuVar.name),
                        autoInitialized, numCopies * getSizeFn(c.second), mem, customUpdateStatePushPullFunctions);
=======
        for(size_t i = 0; i < cuVars.size(); i++) {
            const auto *varInitSnippet = c.second.getVarInitialisers()[i].getSnippet();
            const unsigned int size = getVarSize(cuVars[i].access, getSizeFn(c.second), modelMerged.getModel().getBatchSize(),
                                                 1, c.second.isBatched());
            const bool autoInitialized = !varInitSnippet->getCode().empty();
            genVariable(backend, definitionsVar, definitionsFunc, definitionsInternalVar, runnerVarDecl, runnerVarAlloc, runnerVarFree,
                        runnerPushFunc, runnerPullFunc, cuVars[i].type, cuVars[i].name + c.first, c.second.getVarLocation(i),
                        autoInitialized, size, mem, customUpdateStatePushPullFunctions);
>>>>>>> dc50d255

            // Loop through EGPs required to initialize custom update variable
            for(const auto &e : varInitSnippet->getExtraGlobalParams()) {
                genExtraGlobalParam(modelMerged, backend, definitionsVar, definitionsFunc, definitionsInternalVar,
                                    runnerVarDecl, runnerExtraGlobalParamFunc,
                                    e.type, e.name + cuVar.name + c.first,
                                    true, VarLocation::HOST_DEVICE);
            }
        }

        // Add helper function to push and pull entire custom update state
        if(!backend.getPreferences().automaticCopy) {
            genStatePushPull(definitionsFunc, runnerPushFunc, runnerPullFunc,
                                c.first, backend.getPreferences().generateEmptyStatePushPull,
                                customUpdateStatePushPullFunctions, statePushPullFunctions);
        }

        for(const auto &e : cuModel->getExtraGlobalParams()) {
            genExtraGlobalParam(modelMerged, backend, definitionsVar, definitionsFunc, definitionsInternalVar,
                                runnerVarDecl, runnerExtraGlobalParamFunc,
                                e.type, e.name + c.first,
                                true, VarLocation::HOST_DEVICE);
        }
    }
}
}   // Anonymous namespace

//--------------------------------------------------------------------------
// CodeGenerator
//--------------------------------------------------------------------------
MemAlloc CodeGenerator::generateRunner(const filesystem::path &outputPath, const ModelSpecMerged &modelMerged, 
                                       const BackendBase &backend, const std::string &suffix)
{
    // Create output streams to write to file and wrap in CodeStreams
    std::ofstream definitionsStream((outputPath / ("definitions" + suffix + ".h")).str());
    std::ofstream definitionsInternalStream((outputPath / ("definitionsInternal" + suffix + ".h")).str());
    std::ofstream runnerStream((outputPath / ("runner" + suffix + ".cc")).str());
    CodeStream definitions(definitionsStream);
    CodeStream definitionsInternal(definitionsInternalStream);
    CodeStream runner(runnerStream);

    // Track memory allocations, initially starting from zero
    auto mem = MemAlloc::zero();

    // Write definitions preamble
    definitions << "#pragma once" << std::endl;

#ifdef _WIN32
    definitions << "#ifdef BUILDING_GENERATED_CODE" << std::endl;
    definitions << "#define EXPORT_VAR __declspec(dllexport) extern" << std::endl;
    definitions << "#define EXPORT_FUNC __declspec(dllexport)" << std::endl;
    definitions << "#else" << std::endl;
    definitions << "#define EXPORT_VAR __declspec(dllimport) extern" << std::endl;
    definitions << "#define EXPORT_FUNC __declspec(dllimport)" << std::endl;
    definitions << "#endif" << std::endl;
#else
    definitions << "#define EXPORT_VAR extern" << std::endl;
    definitions << "#define EXPORT_FUNC" << std::endl;
#endif
    backend.genDefinitionsPreamble(definitions, modelMerged);

    // Write definitions internal preamble
    definitionsInternal << "#pragma once" << std::endl;
    definitionsInternal << "#include \"definitions" << suffix << ".h\"" << std::endl << std::endl;
    backend.genDefinitionsInternalPreamble(definitionsInternal, modelMerged);
    
    // write DT macro
    const ModelSpecInternal &model = modelMerged.getModel();
    if (model.getTimePrecision() == "float") {
        definitions << "#define DT " << Utils::writePreciseString(model.getDT()) << "f" << std::endl;
    } else {
        definitions << "#define DT " << Utils::writePreciseString(model.getDT()) << std::endl;
    }

    // Typedefine scalar type
    definitions << "typedef " << model.getPrecision() << " scalar;" << std::endl;

    // Write ranges of scalar and time types
    genTypeRange(definitions, model.getPrecision(), "SCALAR");
    genTypeRange(definitions, model.getTimePrecision(), "TIME");

    definitions << "// ------------------------------------------------------------------------" << std::endl;
    definitions << "// bit tool macros" << std::endl;
    definitions << "#define B(x,i) ((x) & (0x80000000 >> (i))) //!< Extract the bit at the specified position i from x" << std::endl;
    definitions << "#define setB(x,i) x= ((x) | (0x80000000 >> (i))) //!< Set the bit at the specified position i in x to 1" << std::endl;
    definitions << "#define delB(x,i) x= ((x) & (~(0x80000000 >> (i)))) //!< Set the bit at the specified position i in x to 0" << std::endl;
    definitions << std::endl;

    // Write runner preamble
    runner << "#include \"definitionsInternal" << suffix << ".h\"" << std::endl << std::endl;

    // Create codestreams to generate different sections of runner and definitions
    std::stringstream runnerVarDeclStream;
    std::stringstream runnerVarAllocStream;
    std::stringstream runnerMergedStructAllocStream;
    std::stringstream runnerVarFreeStream;
    std::stringstream runnerExtraGlobalParamFuncStream;
    std::stringstream runnerPushFuncStream;
    std::stringstream runnerPullFuncStream;
    std::stringstream runnerGetterFuncStream;
    std::stringstream runnerStepTimeFinaliseStream;
    std::stringstream definitionsVarStream;
    std::stringstream definitionsFuncStream;
    std::stringstream definitionsInternalVarStream;
    std::stringstream definitionsInternalFuncStream;
    CodeStream runnerVarDecl(runnerVarDeclStream);
    CodeStream runnerVarAlloc(runnerVarAllocStream);
    CodeStream runnerMergedStructAlloc(runnerMergedStructAllocStream);
    CodeStream runnerVarFree(runnerVarFreeStream);
    CodeStream runnerExtraGlobalParamFunc(runnerExtraGlobalParamFuncStream);
    CodeStream runnerPushFunc(runnerPushFuncStream);
    CodeStream runnerPullFunc(runnerPullFuncStream);
    CodeStream runnerGetterFunc(runnerGetterFuncStream);
    CodeStream runnerStepTimeFinalise(runnerStepTimeFinaliseStream);
    CodeStream definitionsVar(definitionsVarStream);
    CodeStream definitionsFunc(definitionsFuncStream);
    CodeStream definitionsInternalVar(definitionsInternalVarStream);
    CodeStream definitionsInternalFunc(definitionsInternalFuncStream);

    // Create a teestream to allow simultaneous writing to all streams
    TeeStream allVarStreams(definitionsVar, definitionsInternalVar, runnerVarDecl, runnerVarAlloc, runnerVarFree);

    // Begin extern C block around variable declarations
    runnerVarDecl << "extern \"C\" {" << std::endl;
    definitionsVar << "extern \"C\" {" << std::endl;
    definitionsInternalVar << "extern \"C\" {" << std::endl;

    allVarStreams << "// ------------------------------------------------------------------------" << std::endl;
    allVarStreams << "// global variables" << std::endl;
    allVarStreams << "// ------------------------------------------------------------------------" << std::endl;

    // Define and declare time variables
    definitionsVar << "EXPORT_VAR unsigned long long iT;" << std::endl;
    definitionsVar << "EXPORT_VAR " << model.getTimePrecision() << " t;" << std::endl;
    runnerVarDecl << "unsigned long long iT;" << std::endl;
    runnerVarDecl << model.getTimePrecision() << " t;" << std::endl;

    if(model.isRecordingInUse()) {
        runnerVarDecl << "unsigned long long numRecordingTimesteps = 0;" << std::endl;
    }
    // If backend requires a global device RNG to simulate (or initialize) this model
    if(backend.isGlobalDeviceRNGRequired(modelMerged)) {
        backend.genGlobalDeviceRNG(definitionsVar, definitionsInternalVar, runnerVarDecl, runnerVarAlloc, runnerVarFree, mem);
    }
    // If backend required a global host RNG to simulate (or initialize) this model, generate a standard Mersenne Twister
    if(backend.isGlobalHostRNGRequired(modelMerged)) {
        genGlobalHostRNG(definitionsVar, runnerVarDecl, runnerVarAlloc, model.getSeed(), mem);
    }
    allVarStreams << std::endl;

    // Generate preamble for the final stage of time step
    // **NOTE** this is done now as there can be timing logic here
    backend.genStepTimeFinalisePreamble(runnerStepTimeFinalise, modelMerged);

    allVarStreams << "// ------------------------------------------------------------------------" << std::endl;
    allVarStreams << "// timers" << std::endl;
    allVarStreams << "// ------------------------------------------------------------------------" << std::endl;

    // Build set containing union of all custom update groupsnames
    std::set<std::string> customUpdateGroups;
    std::transform(model.getCustomUpdates().cbegin(), model.getCustomUpdates().cend(),
                   std::inserter(customUpdateGroups, customUpdateGroups.end()),
                   [](const ModelSpec::CustomUpdateValueType &v) { return v.second.getUpdateGroupName(); });
    std::transform(model.getCustomWUUpdates().cbegin(), model.getCustomWUUpdates().cend(),
                   std::inserter(customUpdateGroups, customUpdateGroups.end()),
                   [](const ModelSpec::CustomUpdateWUValueType &v) { return v.second.getUpdateGroupName(); });

    // Generate variables to store total elapsed time
    // **NOTE** we ALWAYS generate these so usercode doesn't require #ifdefs around timing code
    genHostScalar(definitionsVar, runnerVarDecl, "double", "initTime", "0.0");
    genHostScalar(definitionsVar, runnerVarDecl, "double", "initSparseTime", "0.0");
    genHostScalar(definitionsVar, runnerVarDecl, "double", "neuronUpdateTime", "0.0");
    genHostScalar(definitionsVar, runnerVarDecl, "double", "presynapticUpdateTime", "0.0");
    genHostScalar(definitionsVar, runnerVarDecl, "double", "postsynapticUpdateTime", "0.0");
    genHostScalar(definitionsVar, runnerVarDecl, "double", "synapseDynamicsTime", "0.0");

    // Generate variables to store total elapsed time for each custom update group
    for(const auto &g : customUpdateGroups) {
        genHostScalar(definitionsVar, runnerVarDecl, "double", "customUpdate" + g + "Time", "0.0");
        genHostScalar(definitionsVar, runnerVarDecl, "double", "customUpdate" + g + "TransposeTime", "0.0");
    }
    
    // If timing is actually enabled
    if(model.isTimingEnabled()) {
        // Create neuron timer
        backend.genTimer(definitionsVar, definitionsInternalVar, runnerVarDecl, runnerVarAlloc, runnerVarFree,
                         runnerStepTimeFinalise, "neuronUpdate", true);

        // Add presynaptic update timer
        if(!modelMerged.getMergedPresynapticUpdateGroups().empty()) {
            backend.genTimer(definitionsVar, definitionsInternalVar, runnerVarDecl, runnerVarAlloc, runnerVarFree,
                             runnerStepTimeFinalise, "presynapticUpdate", true);
        }

        // Add postsynaptic update timer if required
        if(!modelMerged.getMergedPostsynapticUpdateGroups().empty()) {
            backend.genTimer(definitionsVar, definitionsInternalVar, runnerVarDecl, runnerVarAlloc, runnerVarFree,
                             runnerStepTimeFinalise, "postsynapticUpdate", true);
        }

        // Add synapse dynamics update timer if required
        if(!modelMerged.getMergedSynapseDynamicsGroups().empty()) {
            backend.genTimer(definitionsVar, definitionsInternalVar, runnerVarDecl, runnerVarAlloc, runnerVarFree,
                             runnerStepTimeFinalise, "synapseDynamics", true);
        }

        // Add timers for each custom update group
        for(const auto &g : customUpdateGroups) {
            backend.genTimer(definitionsVar, definitionsInternalVar, runnerVarDecl, runnerVarAlloc, runnerVarFree,
                             runnerStepTimeFinalise, "customUpdate" + g, false);
            backend.genTimer(definitionsVar, definitionsInternalVar, runnerVarDecl, runnerVarAlloc, runnerVarFree,
                             runnerStepTimeFinalise, "customUpdate" + g + "Transpose", false);
        }

        // Create init timer
        backend.genTimer(definitionsVar, definitionsInternalVar, runnerVarDecl, runnerVarAlloc, runnerVarFree,
                         runnerStepTimeFinalise, "init", false);

        // Add sparse initialisation timer
        if(!modelMerged.getMergedSynapseSparseInitGroups().empty()) {
            backend.genTimer(definitionsVar, definitionsInternalVar, runnerVarDecl, runnerVarAlloc, runnerVarFree,
                             runnerStepTimeFinalise, "initSparse", false);
        }

        allVarStreams << std::endl;
    }

    runnerVarDecl << "// ------------------------------------------------------------------------" << std::endl;
    runnerVarDecl << "// merged group arrays" << std::endl;
    runnerVarDecl << "// ------------------------------------------------------------------------" << std::endl;

    definitionsInternal << "// ------------------------------------------------------------------------" << std::endl;
    definitionsInternal << "// merged group structures" << std::endl;
    definitionsInternal << "// ------------------------------------------------------------------------" << std::endl;

    definitionsInternalVar << "// ------------------------------------------------------------------------" << std::endl;
    definitionsInternalVar << "// merged group arrays for host initialisation" << std::endl;
    definitionsInternalVar << "// ------------------------------------------------------------------------" << std::endl;

    definitionsInternalFunc << "// ------------------------------------------------------------------------" << std::endl;
    definitionsInternalFunc << "// copying merged group structures to device" << std::endl;
    definitionsInternalFunc << "// ------------------------------------------------------------------------" << std::endl;

    // Loop through merged synapse connectivity host initialisation groups
    for(const auto &m : modelMerged.getMergedSynapseConnectivityHostInitGroups()) {
        m.generateRunner(backend, definitionsInternal, definitionsInternalFunc, definitionsInternalVar,
                         runnerVarDecl, runnerMergedStructAlloc);
    }

    // Loop through merged synapse connectivity host init groups and generate host init code
    // **NOTE** this is done here so valid pointers get copied straight into subsequent structures and merged EGP system isn't required
    for(const auto &sg : modelMerged.getMergedSynapseConnectivityHostInitGroups()) {
        genSynapseConnectivityHostInit(backend, runnerMergedStructAlloc, sg, model.getPrecision());
    }

    // Generate merged neuron initialisation groups
    for(const auto &m : modelMerged.getMergedNeuronInitGroups()) {
        m.generateRunner(backend, definitionsInternal, definitionsInternalFunc, definitionsInternalVar,
                         runnerVarDecl, runnerMergedStructAlloc);
    }

    // Loop through merged synapse init groups
    for(const auto &m : modelMerged.getMergedSynapseInitGroups()) {
         m.generateRunner(backend, definitionsInternal, definitionsInternalFunc, definitionsInternalVar,
                          runnerVarDecl, runnerMergedStructAlloc);
    }

    // Loop through merged synapse connectivity initialisation groups
    for(const auto &m : modelMerged.getMergedSynapseConnectivityInitGroups()) {
        m.generateRunner(backend, definitionsInternal, definitionsInternalFunc, definitionsInternalVar,
                         runnerVarDecl, runnerMergedStructAlloc);
    }

    // Loop through merged sparse synapse init groups
    for(const auto &m : modelMerged.getMergedSynapseSparseInitGroups()) {
        m.generateRunner(backend, definitionsInternal, definitionsInternalFunc, definitionsInternalVar,
                         runnerVarDecl, runnerMergedStructAlloc);
    }

    // Generate merged custom update initialisation groups
    for(const auto &m : modelMerged.getMergedCustomUpdateInitGroups()) {
        m.generateRunner(backend, definitionsInternal, definitionsInternalFunc, definitionsInternalVar,
                         runnerVarDecl, runnerMergedStructAlloc);
    }

    // Generate merged custom WU update initialisation groups
    for(const auto &m : modelMerged.getMergedCustomWUUpdateInitGroups()) {
        m.generateRunner(backend, definitionsInternal, definitionsInternalFunc, definitionsInternalVar,
                         runnerVarDecl, runnerMergedStructAlloc);
    }

    // Generate merged custom sparse WU update initialisation groups
    for(const auto &m : modelMerged.getMergedCustomWUUpdateSparseInitGroups()) {
        m.generateRunner(backend, definitionsInternal, definitionsInternalFunc, definitionsInternalVar,
                         runnerVarDecl, runnerMergedStructAlloc);
    }

    // Loop through merged neuron update groups
    for(const auto &m : modelMerged.getMergedNeuronUpdateGroups()) {
        m.generateRunner(backend, definitionsInternal, definitionsInternalFunc, definitionsInternalVar,
                         runnerVarDecl, runnerMergedStructAlloc);
    }

    // Loop through merged presynaptic update groups
    for(const auto &m : modelMerged.getMergedPresynapticUpdateGroups()) {
        m.generateRunner(backend, definitionsInternal, definitionsInternalFunc, definitionsInternalVar,
                         runnerVarDecl, runnerMergedStructAlloc);
    }

    // Loop through merged postsynaptic update groups
    for(const auto &m : modelMerged.getMergedPostsynapticUpdateGroups()) {
        m.generateRunner(backend, definitionsInternal, definitionsInternalFunc, definitionsInternalVar,
                         runnerVarDecl, runnerMergedStructAlloc);
    }

    // Loop through synapse dynamics groups
    for(const auto &m : modelMerged.getMergedSynapseDynamicsGroups()) {
        m.generateRunner(backend, definitionsInternal, definitionsInternalFunc, definitionsInternalVar,
                         runnerVarDecl, runnerMergedStructAlloc);
    }

    // Loop through neuron groups whose previous spike times need resetting
    for(const auto &m : modelMerged.getMergedNeuronPrevSpikeTimeUpdateGroups()) {
        m.generateRunner(backend, definitionsInternal, definitionsInternalFunc, definitionsInternalVar,
                         runnerVarDecl, runnerMergedStructAlloc);
    }

    // Loop through neuron groups whose spike queues need resetting
    for(const auto &m : modelMerged.getMergedNeuronSpikeQueueUpdateGroups()) {
        m.generateRunner(backend, definitionsInternal, definitionsInternalFunc, definitionsInternalVar,
                         runnerVarDecl, runnerMergedStructAlloc);
    }

    // Loop through synapse groups whose dendritic delay pointers need updating
    for(const auto &m : modelMerged.getMergedSynapseDendriticDelayUpdateGroups()) {
       m.generateRunner(backend, definitionsInternal, definitionsInternalFunc, definitionsInternalVar,
                        runnerVarDecl, runnerMergedStructAlloc);
    }
    
    // Loop through custom variable update groups
    for(const auto &m : modelMerged.getMergedCustomUpdateGroups()) {
        m.generateRunner(backend, definitionsInternal, definitionsInternalFunc, definitionsInternalVar,
                         runnerVarDecl, runnerMergedStructAlloc);
    }

    // Loop through custom WU variable update groups
    for(const auto &m : modelMerged.getMergedCustomUpdateWUGroups()) {
        m.generateRunner(backend, definitionsInternal, definitionsInternalFunc, definitionsInternalVar,
                         runnerVarDecl, runnerMergedStructAlloc);
    }

    // Loop through custom WU transpose variable update groups
    for(const auto &m : modelMerged.getMergedCustomUpdateTransposeWUGroups()) {
        m.generateRunner(backend, definitionsInternal, definitionsInternalFunc, definitionsInternalVar,
                         runnerVarDecl, runnerMergedStructAlloc);
    }

    // Loop through custom update host reduction groups
    for(const auto &m : modelMerged.getMergedCustomUpdateHostReductionGroups()) {
        m.generateRunner(backend, definitionsInternal, definitionsInternalFunc, definitionsInternalVar,
                         runnerVarDecl, runnerMergedStructAlloc);
    }

    // Loop through custom weight update host reduction groups
    for(const auto &m : modelMerged.getMergedCustomWUUpdateHostReductionGroups()) {
        m.generateRunner(backend, definitionsInternal, definitionsInternalFunc, definitionsInternalVar,
                         runnerVarDecl, runnerMergedStructAlloc);
    }

    allVarStreams << "// ------------------------------------------------------------------------" << std::endl;
    allVarStreams << "// local neuron groups" << std::endl;
    allVarStreams << "// ------------------------------------------------------------------------" << std::endl;
    const unsigned int batchSize = model.getBatchSize();
    std::vector<std::string> currentSpikePullFunctions;
    std::vector<std::string> currentSpikeEventPullFunctions;
    std::vector<std::string> statePushPullFunctions;
    for(const auto &n : model.getNeuronGroups()) {
        // Write convenience macros to access spikes
        if(batchSize == 1) {
            genSpikeMacros(definitionsVar, n.second, true);
        }

        // True spike variables
        const size_t numNeuronDelaySlots = batchSize * (size_t)n.second.getNumNeurons() * (size_t)n.second.getNumDelaySlots();
        const size_t numSpikeCounts = n.second.isTrueSpikeRequired() ? (batchSize * n.second.getNumDelaySlots()) : batchSize;
        const size_t numSpikes = n.second.isTrueSpikeRequired() ? numNeuronDelaySlots : (batchSize * n.second.getNumNeurons());
        backend.genArray(definitionsVar, definitionsInternalVar, runnerVarDecl, runnerVarAlloc, runnerVarFree,
                         "unsigned int", "glbSpkCnt" + n.first, n.second.getSpikeLocation(), numSpikeCounts, mem);
        backend.genArray(definitionsVar, definitionsInternalVar, runnerVarDecl, runnerVarAlloc, runnerVarFree,
                         "unsigned int", "glbSpk" + n.first, n.second.getSpikeLocation(), numSpikes, mem);

        // True spike push and pull functions
        genVarPushPullScope(definitionsFunc, runnerPushFunc, runnerPullFunc, n.second.getSpikeLocation(),
                            backend.getPreferences().automaticCopy, n.first + "Spikes",
                            [&]()
                            {
                                backend.genVariablePushPull(runnerPushFunc, runnerPullFunc,
                                                            "unsigned int", "glbSpkCnt" + n.first, n.second.getSpikeLocation(), true, numSpikeCounts);
                                backend.genVariablePushPull(runnerPushFunc, runnerPullFunc,
                                                            "unsigned int", "glbSpk" + n.first, n.second.getSpikeLocation(), true, numSpikes);
                            });

        // Current true spike push and pull functions
        genVarPushPullScope(definitionsFunc, runnerPushFunc, runnerPullFunc, n.second.getSpikeLocation(),
                            backend.getPreferences().automaticCopy, n.first + "CurrentSpikes", currentSpikePullFunctions,
                            [&]()
                            {
                                backend.genCurrentTrueSpikePush(runnerPushFunc, n.second, batchSize);
                                backend.genCurrentTrueSpikePull(runnerPullFunc, n.second, batchSize);
                            });

        // Current true spike getter functions
        genSpikeGetters(definitionsFunc, runnerGetterFunc, n.second, true, batchSize);

        // If spike recording is enabled, define and declare variables and add free
        if(n.second.isSpikeRecordingEnabled()) {
            backend.genVariableDefinition(definitionsVar, definitionsInternalVar, "uint32_t*", "recordSpk" + n.first, VarLocation::HOST_DEVICE);
            backend.genVariableImplementation(runnerVarDecl, "uint32_t*", "recordSpk" + n.first, VarLocation::HOST_DEVICE);
            backend.genVariableFree(runnerVarFree, "recordSpk" + n.first, VarLocation::HOST_DEVICE);
        }

        // If neuron group needs to emit spike-like events
        if (n.second.isSpikeEventRequired()) {
            // Write convenience macros to access spike-like events
            if(batchSize == 1) {
                genSpikeMacros(definitionsVar, n.second, false);
            }

            // Spike-like event variables
            backend.genArray(definitionsVar, definitionsInternalVar, runnerVarDecl, runnerVarAlloc, runnerVarFree,
                             "unsigned int", "glbSpkCntEvnt" + n.first, n.second.getSpikeEventLocation(),
                             batchSize * n.second.getNumDelaySlots(), mem);
            backend.genArray(definitionsVar, definitionsInternalVar, runnerVarDecl, runnerVarAlloc, runnerVarFree,
                             "unsigned int", "glbSpkEvnt" + n.first, n.second.getSpikeEventLocation(),
                              numNeuronDelaySlots, mem);

            // Spike-like event push and pull functions
            genVarPushPullScope(definitionsFunc, runnerPushFunc, runnerPullFunc, n.second.getSpikeEventLocation(),
                                backend.getPreferences().automaticCopy, n.first + "SpikeEvents",
                                [&]()
                                {
                                    backend.genVariablePushPull(runnerPushFunc, runnerPullFunc, "unsigned int", "glbSpkCntEvnt" + n.first, 
                                                                n.second.getSpikeLocation(), true, batchSize * n.second.getNumDelaySlots());
                                    backend.genVariablePushPull(runnerPushFunc, runnerPullFunc, "unsigned int", "glbSpkEvnt" + n.first, 
                                                                n.second.getSpikeLocation(), true, numNeuronDelaySlots);
                                });

            // Current spike-like event push and pull functions
            genVarPushPullScope(definitionsFunc, runnerPushFunc, runnerPullFunc, n.second.getSpikeEventLocation(),
                                backend.getPreferences().automaticCopy, n.first + "CurrentSpikeEvents", currentSpikeEventPullFunctions,
                                [&]()
                                {
                                    backend.genCurrentSpikeLikeEventPush(runnerPushFunc, n.second, batchSize);
                                    backend.genCurrentSpikeLikeEventPull(runnerPullFunc, n.second, batchSize);
                                });

            // Current true spike getter functions
            genSpikeGetters(definitionsFunc, runnerGetterFunc, n.second, false, batchSize);

            // If spike recording is enabled, define and declare variables and add free
            if(n.second.isSpikeEventRecordingEnabled()) {
                backend.genVariableDefinition(definitionsVar, definitionsInternalVar, "uint32_t*", "recordSpkEvent" + n.first, VarLocation::HOST_DEVICE);
                backend.genVariableImplementation(runnerVarDecl, "uint32_t*", "recordSpkEvent" + n.first, VarLocation::HOST_DEVICE);
                backend.genVariableFree(runnerVarFree, "recordSpkEvent" + n.first, VarLocation::HOST_DEVICE);
            }
        }

        // If neuron group has axonal delays
        if (n.second.isDelayRequired()) {
            genHostDeviceScalar(backend, definitionsVar, definitionsInternalVar, runnerVarDecl, runnerVarAlloc, runnerVarFree,
                                "unsigned int", "spkQuePtr" + n.first, "0", mem);
        }

        // If neuron group needs to record its spike times
        if (n.second.isSpikeTimeRequired()) {
            backend.genArray(definitionsVar, definitionsInternalVar, runnerVarDecl, runnerVarAlloc, runnerVarFree,
                             model.getTimePrecision(), "sT" + n.first, n.second.getSpikeTimeLocation(),
                             numNeuronDelaySlots, mem);

            // Generate push and pull functions
            genVarPushPullScope(definitionsFunc, runnerPushFunc, runnerPullFunc, n.second.getSpikeTimeLocation(),
                                backend.getPreferences().automaticCopy, n.first + "SpikeTimes",
                                [&]()
                                {
                                    backend.genVariablePushPull(runnerPushFunc, runnerPullFunc, model.getTimePrecision(),
                                                                "sT" + n.first, n.second.getSpikeTimeLocation(), true, 
                                                                numNeuronDelaySlots);
                                });
        }

        // If neuron group needs to record its previous spike times
        if (n.second.isPrevSpikeTimeRequired()) {
            backend.genArray(definitionsVar, definitionsInternalVar, runnerVarDecl, runnerVarAlloc, runnerVarFree,
                             model.getTimePrecision(), "prevST" + n.first, n.second.getPrevSpikeTimeLocation(),
                             numNeuronDelaySlots, mem);

            // Generate push and pull functions
            genVarPushPullScope(definitionsFunc, runnerPushFunc, runnerPullFunc, n.second.getPrevSpikeTimeLocation(),
                                backend.getPreferences().automaticCopy, n.first + "PreviousSpikeTimes",
                                [&]()
                                {
                                    backend.genVariablePushPull(runnerPushFunc, runnerPullFunc, model.getTimePrecision(),
                                                                "prevST" + n.first, n.second.getPrevSpikeTimeLocation(), true,
                                                                numNeuronDelaySlots);
                                });
        }

        // If neuron group needs to record its spike-like-event times
        if (n.second.isSpikeEventTimeRequired()) {
            backend.genArray(definitionsVar, definitionsInternalVar, runnerVarDecl, runnerVarAlloc, runnerVarFree,
                             model.getTimePrecision(), "seT" + n.first, n.second.getSpikeEventTimeLocation(),
                             numNeuronDelaySlots, mem);

            // Generate push and pull functions
            genVarPushPullScope(definitionsFunc, runnerPushFunc, runnerPullFunc, n.second.getSpikeTimeLocation(),
                                backend.getPreferences().automaticCopy, n.first + "SpikeEventTimes",
                                [&]()
                                {
                                    backend.genVariablePushPull(runnerPushFunc, runnerPullFunc, model.getTimePrecision(),
                                                                "seT" + n.first, n.second.getSpikeEventTimeLocation(), true, 
                                                                numNeuronDelaySlots);
                                });
        }

        // If neuron group needs to record its previous spike-like-event times
        if (n.second.isPrevSpikeEventTimeRequired()) {
            backend.genArray(definitionsVar, definitionsInternalVar, runnerVarDecl, runnerVarAlloc, runnerVarFree,
                             model.getTimePrecision(), "prevSET" + n.first, n.second.getPrevSpikeEventTimeLocation(),
                             numNeuronDelaySlots, mem);

            // Generate push and pull functions
            genVarPushPullScope(definitionsFunc, runnerPushFunc, runnerPullFunc, n.second.getPrevSpikeEventTimeLocation(),
                                backend.getPreferences().automaticCopy, n.first + "PreviousSpikeEventTimes",
                                [&]()
                                {
                                    backend.genVariablePushPull(runnerPushFunc, runnerPullFunc, model.getTimePrecision(),
                                                                "prevSET" + n.first, n.second.getPrevSpikeEventTimeLocation(), true, 
                                                                numNeuronDelaySlots);
                                });
        }

        // If neuron group needs per-neuron RNGs
        if(n.second.isSimRNGRequired()) {
            backend.genPopulationRNG(definitionsVar, definitionsInternalVar, runnerVarDecl, runnerVarAlloc, runnerVarFree,
                                     "rng" + n.first, batchSize * n.second.getNumNeurons(), mem);
        }

        // Neuron state variables
        const auto neuronModel = n.second.getNeuronModel();
        std::vector<std::string> neuronStatePushPullFunctions;
<<<<<<< HEAD
        for(const auto &var : neuronModel->getVars()) {
            const auto *varInitSnippet = n.second.getVarInitialisers().at(var.name).getSnippet();
            const unsigned int numCopies = getNumCopies(var.access, batchSize);
            const size_t count = n.second.isVarQueueRequired(var.name) ? numCopies * n.second.getNumNeurons() * n.second.getNumDelaySlots() : numCopies * n.second.getNumNeurons();
=======
        for(size_t i = 0; i < vars.size(); i++) {
            const auto *varInitSnippet = n.second.getVarInitialisers()[i].getSnippet();
            const unsigned int numCopies = getNumVarCopies(vars[i].access, batchSize);
            const unsigned int numElements = getNumVarElements(vars[i].access, n.second.getNumNeurons());
            const size_t count = n.second.isVarQueueRequired(i) ? numCopies * numElements * n.second.getNumDelaySlots() : numCopies * numElements;
>>>>>>> dc50d255
            const bool autoInitialized = !varInitSnippet->getCode().empty();
            genVariable(backend, definitionsVar, definitionsFunc, definitionsInternalVar, runnerVarDecl, runnerVarAlloc, runnerVarFree,
                        runnerPushFunc, runnerPullFunc, var.type, var.name + n.first,
                        n.second.getVarLocation(var.name), autoInitialized, count, mem, neuronStatePushPullFunctions);

            // Current variable push and pull functions
            genVarPushPullScope(definitionsFunc, runnerPushFunc, runnerPullFunc, n.second.getVarLocation(var.name),
                                backend.getPreferences().automaticCopy, "Current" + var.name + n.first,
                                [&]()
                                {
                                    backend.genCurrentVariablePushPull(runnerPushFunc, runnerPullFunc, n.second, var.type,
                                                                       var.name, n.second.getVarLocation(var.name), numCopies);
                                });

            // Write getter to get access to correct pointer
            const bool delayRequired = (n.second.isVarQueueRequired(var.name) &&  n.second.isDelayRequired());
            genVarGetterScope(definitionsFunc, runnerGetterFunc, n.second.getVarLocation(var.name),
                              "Current" + var.name + n.first, var.type + "*",
                              [&]()
                              {
                                  runnerGetterFunc << "return " << var.name << n.first;
                                  if(delayRequired) {
                                      runnerGetterFunc << " + (spkQuePtr" << n.first << " * " << n.second.getNumNeurons() << ")";
                                      if(numCopies > 1) {
                                          runnerGetterFunc << " + (batch * " << (n.second.getNumNeurons() * n.second.getNumDelaySlots()) << ")";
                                      }
                                  }
                                  else if(numCopies > 1) {
                                      runnerGetterFunc << " + (batch * " << n.second.getNumNeurons() << ")";
                                  }
                                  runnerGetterFunc << ";" << std::endl;
                              });

            // Loop through EGPs required to initialize neuron variable
            for(const auto &e : varInitSnippet->getExtraGlobalParams()) {
                genExtraGlobalParam(modelMerged, backend, definitionsVar, definitionsFunc, definitionsInternalVar, 
                                    runnerVarDecl, runnerExtraGlobalParamFunc, 
                                    e.type, e.name + var.name + n.first,
                                    true, VarLocation::HOST_DEVICE);
            }
        }

        // Add helper function to push and pull entire neuron state
        if(!backend.getPreferences().automaticCopy) {
            genStatePushPull(definitionsFunc, runnerPushFunc, runnerPullFunc, 
                             n.first, backend.getPreferences().generateEmptyStatePushPull, 
                             neuronStatePushPullFunctions, statePushPullFunctions);
        }

        for(const auto &e : neuronModel->getExtraGlobalParams()) {
            genExtraGlobalParam(modelMerged, backend, definitionsVar, definitionsFunc, definitionsInternalVar,
                                runnerVarDecl, runnerExtraGlobalParamFunc, 
                                e.type, e.name + n.first,
                                true, n.second.getExtraGlobalParamLocation(e.name));
        }

        if(!n.second.getCurrentSources().empty()) {
            allVarStreams << "// current source variables" << std::endl;
        }
        for (auto const *cs : n.second.getCurrentSources()) {
            const auto csModel = cs->getCurrentSourceModel();
            const auto csVars = csModel->getVars();

            std::vector<std::string> currentSourceStatePushPullFunctions;
            for(const auto &csVar : csModel->getVars()) {
                const auto *varInitSnippet = cs->getVarInitialisers().at(csVar.name).getSnippet();
                const bool autoInitialized = !varInitSnippet->getCode().empty();
                genVariable(backend, definitionsVar, definitionsFunc, definitionsInternalVar, runnerVarDecl, runnerVarAlloc, runnerVarFree,
<<<<<<< HEAD
                            runnerPushFunc, runnerPullFunc, csVar.type, csVar.name + cs->getName(), cs->getVarLocation(csVar.name),
                            autoInitialized, getNumCopies(csVar.access, batchSize) * n.second.getNumNeurons(), mem, currentSourceStatePushPullFunctions);
=======
                            runnerPushFunc, runnerPullFunc, csVars[i].type, csVars[i].name + cs->getName(), cs->getVarLocation(i),
                            autoInitialized, getVarSize(csVars[i].access, n.second.getNumNeurons(), batchSize), mem, currentSourceStatePushPullFunctions);
>>>>>>> dc50d255

                // Loop through EGPs required to initialize current source variable
                for(const auto &e : varInitSnippet->getExtraGlobalParams()) {
                    genExtraGlobalParam(modelMerged, backend, definitionsVar, definitionsFunc, definitionsInternalVar,
                                        runnerVarDecl, runnerExtraGlobalParamFunc, 
                                        e.type, e.name + csVar.name + cs->getName(),
                                        true, VarLocation::HOST_DEVICE);
                }
            }

            // Add helper function to push and pull entire current source state
            if(!backend.getPreferences().automaticCopy) {
                genStatePushPull(definitionsFunc, runnerPushFunc, runnerPullFunc, 
                                 cs->getName(), backend.getPreferences().generateEmptyStatePushPull, 
                                 currentSourceStatePushPullFunctions, statePushPullFunctions);
            }

            for(const auto &e : csModel->getExtraGlobalParams()) {
                genExtraGlobalParam(modelMerged, backend, definitionsVar, definitionsFunc, definitionsInternalVar,
                                    runnerVarDecl, runnerExtraGlobalParamFunc, 
                                    e.type, e.name + cs->getName(),
                                    true, cs->getExtraGlobalParamLocation(e.name ));
            }
        }
    }
    allVarStreams << std::endl;

    allVarStreams << "// ------------------------------------------------------------------------" << std::endl;
    allVarStreams << "// custom update variables" << std::endl;
    allVarStreams << "// ------------------------------------------------------------------------" << std::endl;
    genCustomUpdate(modelMerged, backend,
                    definitionsVar, definitionsFunc, definitionsInternalVar,
                    runnerVarDecl, runnerVarAlloc, runnerVarFree, runnerExtraGlobalParamFunc,
                    runnerPushFunc, runnerPullFunc, model.getCustomUpdates(),
                    mem, statePushPullFunctions, [](const CustomUpdateInternal &c) { return c.getSize(); });

    genCustomUpdate(modelMerged, backend,
                    definitionsVar, definitionsFunc, definitionsInternalVar,
                    runnerVarDecl, runnerVarAlloc, runnerVarFree, runnerExtraGlobalParamFunc,
                    runnerPushFunc, runnerPullFunc, model.getCustomWUUpdates(),
                    mem, statePushPullFunctions, 
                    [&backend](const CustomUpdateWUInternal &c) 
                    { 
                        const SynapseGroupInternal *sg = c.getSynapseGroup();
                        if (sg->getMatrixType() & SynapseMatrixWeight::KERNEL) {
                            return sg->getKernelSizeFlattened();
                        }
                        else {
                            return sg->getSrcNeuronGroup()->getNumNeurons() * backend.getSynapticMatrixRowStride(*sg);
                        }
                    });
    allVarStreams << std::endl;

    allVarStreams << "// ------------------------------------------------------------------------" << std::endl;
    allVarStreams << "// pre and postsynaptic variables" << std::endl;
    allVarStreams << "// ------------------------------------------------------------------------" << std::endl;
    for(const auto &n : model.getNeuronGroups()) {
        // Loop through merged postsynaptic models of incoming synaptic populations
        for(const auto *sg : n.second.getFusedPSMInSyn()) {
            backend.genArray(definitionsVar, definitionsInternalVar, runnerVarDecl, runnerVarAlloc, runnerVarFree,
                             model.getPrecision(), "inSyn" + sg->getFusedPSVarSuffix(), sg->getInSynLocation(),
                             sg->getTrgNeuronGroup()->getNumNeurons() * batchSize, mem);

            if (sg->isDendriticDelayRequired()) {
                backend.genArray(definitionsVar, definitionsInternalVar, runnerVarDecl, runnerVarAlloc, runnerVarFree,
                                 model.getPrecision(), "denDelay" + sg->getFusedPSVarSuffix(), sg->getDendriticDelayLocation(),
                                 (size_t)sg->getMaxDendriticDelayTimesteps() * (size_t)sg->getTrgNeuronGroup()->getNumNeurons() * batchSize, mem);
                genHostDeviceScalar(backend, definitionsVar, definitionsInternalVar, runnerVarDecl, runnerVarAlloc, runnerVarFree,
                                    "unsigned int", "denDelayPtr" + sg->getFusedPSVarSuffix(), "0", mem);
            }

<<<<<<< HEAD
            for(const auto &psmVar : sg->getPSModel()->getVars()) {
                backend.genArray(definitionsVar, definitionsInternalVar, runnerVarDecl, runnerVarAlloc, runnerVarFree,
                                    psmVar.type, psmVar.name + sg->getFusedPSVarSuffix(), sg->getPSVarLocation(psmVar.name),
                                    sg->getTrgNeuronGroup()->getNumNeurons() * getNumCopies(psmVar.access, batchSize), mem);

                // Loop through EGPs required to initialize PSM variable
                const auto extraGlobalParams = sg->getPSVarInitialisers().at(psmVar.name).getSnippet()->getExtraGlobalParams();
                for(const auto &e : extraGlobalParams) {
                    genExtraGlobalParam(modelMerged, backend, definitionsVar, definitionsFunc, definitionsInternalVar,
                                        runnerVarDecl, runnerExtraGlobalParamFunc, 
                                        e.type, e.name + psmVar.name + sg->getFusedPSVarSuffix(),
                                        true, VarLocation::HOST_DEVICE);
=======
            if (sg->getMatrixType() & SynapseMatrixWeight::INDIVIDUAL_PSM) {
                const auto psmVars = sg->getPSModel()->getVars();
                for(size_t v = 0; v < psmVars.size(); v++) {
                    backend.genArray(definitionsVar, definitionsInternalVar, runnerVarDecl, runnerVarAlloc, runnerVarFree,
                                     psmVars[v].type, psmVars[v].name + sg->getFusedPSVarSuffix(), sg->getPSVarLocation(v),
                                     getVarSize(psmVars[v].access, sg->getTrgNeuronGroup()->getNumNeurons(), batchSize), mem);

                    // Loop through EGPs required to initialize PSM variable
                    const auto extraGlobalParams = sg->getPSVarInitialisers()[v].getSnippet()->getExtraGlobalParams();
                    for(size_t e = 0; e < extraGlobalParams.size(); e++) {
                        genExtraGlobalParam(modelMerged, backend, definitionsVar, definitionsFunc, definitionsInternalVar,
                                            runnerVarDecl, runnerExtraGlobalParamFunc, 
                                            extraGlobalParams[e].type, extraGlobalParams[e].name + psmVars[v].name + sg->getFusedPSVarSuffix(),
                                            true, VarLocation::HOST_DEVICE);
                    }
>>>>>>> dc50d255
                }
            }
        }
        // Loop through fused outgoing synapse populations with weightupdate models that have presynaptic output 
        for(const auto *sg : n.second.getFusedPreOutputOutSyn()) {
            backend.genArray(definitionsVar, definitionsInternalVar, runnerVarDecl, runnerVarAlloc, runnerVarFree,
                             model.getPrecision(), "revInSyn" + sg->getFusedPreOutputSuffix(), sg->getInSynLocation(),
                             sg->getSrcNeuronGroup()->getNumNeurons() * batchSize, mem);
        }
        
        // Loop through merged postsynaptic weight updates of incoming synaptic populations
        for(const auto *sg: n.second.getFusedWUPreOutSyn()) {
            // Loop through presynaptic W.U.M. variables
<<<<<<< HEAD
            const size_t preSize = (sg->getDelaySteps() == NO_DELAY)
                    ? sg->getSrcNeuronGroup()->getNumNeurons()
                    : sg->getSrcNeuronGroup()->getNumNeurons() * sg->getSrcNeuronGroup()->getNumDelaySlots();
            for(const auto &wuPreVar : sg->getWUModel()->getPreVars()) {
                const auto *varInitSnippet = sg->getWUPreVarInitialisers().at(wuPreVar.name).getSnippet();
                backend.genArray(definitionsVar, definitionsInternalVar, runnerVarDecl, runnerVarAlloc, runnerVarFree,
                                 wuPreVar.type, wuPreVar.name + sg->getFusedWUPreVarSuffix(),
                                 sg->getWUPreVarLocation(wuPreVar.name), preSize * getNumCopies(wuPreVar.access, batchSize), mem);
=======
            const unsigned int preDelaySlots = (sg->getDelaySteps() == NO_DELAY) ? 1 : sg->getSrcNeuronGroup()->getNumDelaySlots();
            const auto wuPreVars = sg->getWUModel()->getPreVars();
            for(size_t i = 0; i < wuPreVars.size(); i++) {
                const auto *varInitSnippet = sg->getWUPreVarInitialisers()[i].getSnippet();
                backend.genArray(definitionsVar, definitionsInternalVar, runnerVarDecl, runnerVarAlloc, runnerVarFree,
                                 wuPreVars[i].type, wuPreVars[i].name + sg->getFusedWUPreVarSuffix(), sg->getWUPreVarLocation(i), 
                                 getVarSize(wuPreVars[i].access, sg->getSrcNeuronGroup()->getNumNeurons(), batchSize, preDelaySlots), mem);
>>>>>>> dc50d255

                // Loop through EGPs required to initialize WUM variable
                for(const auto &e : varInitSnippet->getExtraGlobalParams()) {
                    genExtraGlobalParam(modelMerged, backend, definitionsVar, definitionsFunc, definitionsInternalVar,
                                        runnerVarDecl, runnerExtraGlobalParamFunc, 
                                        e.type, e.name + wuPreVar.name + sg->getFusedWUPreVarSuffix(),
                                        true, VarLocation::HOST_DEVICE);
                }
            }

        }
        
        // Loop through merged postsynaptic weight updates of incoming synaptic populations
        for(const auto *sg: n.second.getFusedWUPostInSyn()) { 
            // Loop through postsynaptic W.U.M. variables
<<<<<<< HEAD
            const size_t postSize = (sg->getBackPropDelaySteps() == NO_DELAY)
                    ? sg->getTrgNeuronGroup()->getNumNeurons()
                    : sg->getTrgNeuronGroup()->getNumNeurons() * sg->getTrgNeuronGroup()->getNumDelaySlots();
            for(const auto &wuPostVar : sg->getWUModel()->getPostVars()) {
                backend.genArray(definitionsVar, definitionsInternalVar, runnerVarDecl, runnerVarAlloc, runnerVarFree,
                                 wuPostVar.type, wuPostVar.name + sg->getFusedWUPostVarSuffix(), sg->getWUPostVarLocation(wuPostVar.name),
                                 postSize * getNumCopies(wuPostVar.access, batchSize), mem);
=======
            const unsigned int postDelaySlots = (sg->getBackPropDelaySteps() == NO_DELAY) ? 1 : sg->getTrgNeuronGroup()->getNumDelaySlots();
            const auto wuPostVars = sg->getWUModel()->getPostVars();
            for(size_t i = 0; i < wuPostVars.size(); i++) {
                backend.genArray(definitionsVar, definitionsInternalVar, runnerVarDecl, runnerVarAlloc, runnerVarFree,
                                 wuPostVars[i].type, wuPostVars[i].name + sg->getFusedWUPostVarSuffix(), sg->getWUPostVarLocation(i),
                                 getVarSize(wuPostVars[i].access, sg->getTrgNeuronGroup()->getNumNeurons(), batchSize, postDelaySlots), mem);
>>>>>>> dc50d255
                
                // Loop through EGPs required to initialize WUM variable
                const auto *varInitSnippet = sg->getWUPostVarInitialisers().at(wuPostVar.name).getSnippet();
                const auto extraGlobalParams = varInitSnippet->getExtraGlobalParams();
                for(const auto &e : extraGlobalParams) {
                    genExtraGlobalParam(modelMerged, backend, definitionsVar, definitionsFunc, definitionsInternalVar,
                                        runnerVarDecl, runnerExtraGlobalParamFunc, 
                                        e.type, e.name + wuPostVar.name + sg->getFusedWUPostVarSuffix(),
                                        true, VarLocation::HOST_DEVICE);
                }
            }
        }
        
        
    }
    allVarStreams << std::endl;

    allVarStreams << "// ------------------------------------------------------------------------" << std::endl;
    allVarStreams << "// synapse connectivity" << std::endl;
    allVarStreams << "// ------------------------------------------------------------------------" << std::endl;
    std::vector<std::string> connectivityPushPullFunctions;
    for(const auto &s : model.getSynapseGroups()) {
        const auto *snippet = s.second.getConnectivityInitialiser().getSnippet();
        const bool autoInitialized = !snippet->getRowBuildCode().empty() || !snippet->getColBuildCode().empty();

        if(s.second.getMatrixType() & SynapseMatrixConnectivity::BITMASK) {
            const size_t gpSize = ceilDivide((size_t)s.second.getSrcNeuronGroup()->getNumNeurons() * backend.getSynapticMatrixRowStride(s.second), 32);
            backend.genArray(definitionsVar, definitionsInternalVar, runnerVarDecl, runnerVarAlloc, runnerVarFree,
                                "uint32_t", "gp" + s.second.getName(), s.second.getSparseConnectivityLocation(), gpSize, mem);

            // Generate push and pull functions for bitmask
            genVarPushPullScope(definitionsFunc, runnerPushFunc, runnerPullFunc, s.second.getSparseConnectivityLocation(),
                                backend.getPreferences().automaticCopy, s.second.getName() + "Connectivity", connectivityPushPullFunctions,
                                [&]()
                                {
                                    // Row lengths
                                    backend.genVariablePushPull(runnerPushFunc, runnerPullFunc, "uint32_t", "gp" + s.second.getName(),
                                                                s.second.getSparseConnectivityLocation(), autoInitialized, gpSize);
                                });
        }
        else if(s.second.getMatrixType() & SynapseMatrixConnectivity::SPARSE) {
            const VarLocation varLoc = s.second.getSparseConnectivityLocation();
            const size_t size = s.second.getSrcNeuronGroup()->getNumNeurons() * backend.getSynapticMatrixRowStride(s.second);

            // Maximum row length constant
            definitionsVar << "EXPORT_VAR const unsigned int maxRowLength" << s.second.getName() << ";" << std::endl;
            runnerVarDecl << "const unsigned int maxRowLength" << s.second.getName() << " = " << backend.getSynapticMatrixRowStride(s.second) << ";" << std::endl;

            // Row lengths
            backend.genArray(definitionsVar, definitionsInternalVar, runnerVarDecl, runnerVarAlloc, runnerVarFree,
                                "unsigned int", "rowLength" + s.second.getName(), varLoc, s.second.getSrcNeuronGroup()->getNumNeurons(), mem);

            // Target indices
            backend.genArray(definitionsVar, definitionsInternalVar, runnerVarDecl, runnerVarAlloc, runnerVarFree,
                                s.second.getSparseIndType(), "ind" + s.second.getName(), varLoc, size, mem);

            // **TODO** remap is not always required
            if(backend.isPostsynapticRemapRequired() && !s.second.getWUModel()->getLearnPostCode().empty()) {
                const size_t postSize = (size_t)s.second.getTrgNeuronGroup()->getNumNeurons() * (size_t)s.second.getMaxSourceConnections();

                // Allocate column lengths
                backend.genArray(definitionsVar, definitionsInternalVar, runnerVarDecl, runnerVarAlloc, runnerVarFree,
                                    "unsigned int", "colLength" + s.second.getName(), VarLocation::DEVICE, s.second.getTrgNeuronGroup()->getNumNeurons(), mem);

                // Allocate remap
                backend.genArray(definitionsVar, definitionsInternalVar, runnerVarDecl, runnerVarAlloc, runnerVarFree,
                                    "unsigned int", "remap" + s.second.getName(), VarLocation::DEVICE, postSize, mem);
            }

            // Generate push and pull functions for sparse connectivity
            genVarPushPullScope(definitionsFunc, runnerPushFunc, runnerPullFunc, s.second.getSparseConnectivityLocation(),
                                backend.getPreferences().automaticCopy, s.second.getName() + "Connectivity", connectivityPushPullFunctions,
                                [&]()
                                {
                                    // Row lengths
                                    backend.genVariablePushPull(runnerPushFunc, runnerPullFunc, "unsigned int", "rowLength" + s.second.getName(), 
                                                                s.second.getSparseConnectivityLocation(), autoInitialized, s.second.getSrcNeuronGroup()->getNumNeurons());

                                    // Target indices
                                    backend.genVariablePushPull(runnerPushFunc, runnerPullFunc,  s.second.getSparseIndType(), "ind" + s.second.getName(), 
                                                                s.second.getSparseConnectivityLocation(), autoInitialized, size);
                                });
        }
    }
    allVarStreams << std::endl;

    allVarStreams << "// ------------------------------------------------------------------------" << std::endl;
    allVarStreams << "// synapse variables" << std::endl;
    allVarStreams << "// ------------------------------------------------------------------------" << std::endl;
    for(const auto &s : model.getSynapseGroups()) {
        const auto *wu = s.second.getWUModel();
        const auto *psm = s.second.getPSModel();

        // If group isn't a weight sharing slave and per-synapse variables should be individual
        const bool individualWeights = (s.second.getMatrixType() & SynapseMatrixWeight::INDIVIDUAL);
        const bool kernelWeights = (s.second.getMatrixType() & SynapseMatrixWeight::KERNEL);
        const bool proceduralWeights = (s.second.getMatrixType() & SynapseMatrixWeight::PROCEDURAL);
        std::vector<std::string> synapseGroupStatePushPullFunctions;
        if (individualWeights || proceduralWeights || kernelWeights) {
            for(const auto &wuVar : wu->getVars()) {
                const auto *varInitSnippet = s.second.getWUVarInitialisers().at(wuVar.name).getSnippet();
                const bool autoInitialized = !varInitSnippet->getCode().empty();
                if(individualWeights) {
                    const size_t size = (size_t)s.second.getSrcNeuronGroup()->getNumNeurons() * (size_t)backend.getSynapticMatrixRowStride(s.second);
                    genVariable(backend, definitionsVar, definitionsFunc, definitionsInternalVar, runnerVarDecl, runnerVarAlloc, runnerVarFree,
<<<<<<< HEAD
                                runnerPushFunc, runnerPullFunc, wuVar.type, wuVar.name + s.second.getName(), s.second.getWUVarLocation(wuVar.name),
                                autoInitialized, size * getNumCopies(wuVar.access, batchSize), mem, synapseGroupStatePushPullFunctions);
                }
                else if(kernelWeights) {
                     // Calculate size of kernel
                     const size_t size = s.second.getKernelSizeFlattened() * getNumCopies(wuVar.access, batchSize);
=======
                                runnerPushFunc, runnerPullFunc, wuVars[i].type, wuVars[i].name + s.second.getName(), s.second.getWUVarLocation(i),
                                autoInitialized, size * getNumVarCopies(wuVars[i].access, batchSize), mem, synapseGroupStatePushPullFunctions);
                }
                else if(kernelWeights) {
                     // Calculate size of kernel
                     const size_t size = s.second.getKernelSizeFlattened() * getNumVarCopies(wuVars[i].access, batchSize);
>>>>>>> dc50d255
                     
                     // Generate variable
                     genVariable(backend, definitionsVar, definitionsFunc, definitionsInternalVar, runnerVarDecl, runnerVarAlloc, runnerVarFree,
                                 runnerPushFunc, runnerPullFunc, wuVar.type, wuVar.name + s.second.getName(), s.second.getWUVarLocation(wuVar.name),
                                 autoInitialized, size, mem, synapseGroupStatePushPullFunctions);
                }

                // Loop through EGPs required to initialize WUM 
                for(const auto &e : varInitSnippet->getExtraGlobalParams()) {
                    genExtraGlobalParam(modelMerged, backend, definitionsVar, definitionsFunc, definitionsInternalVar,
                                        runnerVarDecl, runnerExtraGlobalParamFunc, 
                                        e.type, e.name + wuVar.name + s.second.getName(),
                                        true, VarLocation::HOST_DEVICE);
                }
            }
        }

        // If this synapse group's postsynaptic models hasn't been merged (which makes pulling them somewhat ambiguous)
        // **NOTE** we generated initialisation and declaration code earlier - here we just generate push and pull as we want this per-synapse group
        if(!s.second.isPSModelFused()) {
            // Add code to push and pull inSyn
            genVarPushPullScope(definitionsFunc, runnerPushFunc, runnerPullFunc, s.second.getInSynLocation(),
                                backend.getPreferences().automaticCopy, "inSyn" + s.second.getName(), synapseGroupStatePushPullFunctions,
                                [&]()
                                {
                                    backend.genVariablePushPull(runnerPushFunc, runnerPullFunc, model.getPrecision(), "inSyn" + s.second.getName(), s.second.getInSynLocation(),
                                                                true, s.second.getTrgNeuronGroup()->getNumNeurons() * batchSize);
                                });

<<<<<<< HEAD
            for(const auto &psmVar : psm->getVars()) {
                const bool autoInitialized = !s.second.getPSVarInitialisers().at(psmVar.name).getSnippet()->getCode().empty();
                genVarPushPullScope(definitionsFunc, runnerPushFunc, runnerPullFunc, s.second.getPSVarLocation(psmVar.name),
                                    backend.getPreferences().automaticCopy, psmVar.name + s.second.getName(), synapseGroupStatePushPullFunctions,
                                    [&]()
                                    {
                                        backend.genVariablePushPull(runnerPushFunc, runnerPullFunc, psmVar.type, psmVar.name + s.second.getName(), s.second.getPSVarLocation(psmVar.name),
                                                                    autoInitialized, s.second.getTrgNeuronGroup()->getNumNeurons() * getNumCopies(psmVar.access, batchSize));
                                    });
=======
            // If this synapse group has individual postsynaptic model variables
            if (s.second.getMatrixType() & SynapseMatrixWeight::INDIVIDUAL_PSM) {
                const auto psmVars = psm->getVars();
                for(size_t i = 0; i < psmVars.size(); i++) {
                    const bool autoInitialized = !s.second.getPSVarInitialisers()[i].getSnippet()->getCode().empty();
                    genVarPushPullScope(definitionsFunc, runnerPushFunc, runnerPullFunc, s.second.getPSVarLocation(i),
                                        backend.getPreferences().automaticCopy, psmVars[i].name + s.second.getName(), synapseGroupStatePushPullFunctions,
                                        [&]()
                                        {
                                            backend.genVariablePushPull(runnerPushFunc, runnerPullFunc, psmVars[i].type, psmVars[i].name + s.second.getName(), s.second.getPSVarLocation(i),
                                                                        autoInitialized, getVarSize(psmVars[i].access, s.second.getTrgNeuronGroup()->getNumNeurons(), batchSize));
                                        });
                }
>>>>>>> dc50d255
            }
        }
        
        // If this synapse group's presynaptic weight updates hasn't been merged (which makes pulling them somewhat ambiguous)
        // **NOTE** we generated initialisation and declaration code earlier - here we just generate push and pull as we want this per-synapse group
        if(!s.second.isWUPreModelFused()) {
<<<<<<< HEAD
            const size_t preSize = (s.second.getDelaySteps() == NO_DELAY)
                ? s.second.getSrcNeuronGroup()->getNumNeurons()
                : s.second.getSrcNeuronGroup()->getNumNeurons() * s.second.getSrcNeuronGroup()->getNumDelaySlots();

            for(const auto &wuPreVar : wu->getPreVars()) {
                const bool autoInitialized = !s.second.getWUPreVarInitialisers().at(wuPreVar.name).getSnippet()->getCode().empty();
                genVarPushPullScope(definitionsFunc, runnerPushFunc, runnerPullFunc, s.second.getWUPreVarLocation(wuPreVar.name),
                                    backend.getPreferences().automaticCopy, wuPreVar.name + s.second.getName(), synapseGroupStatePushPullFunctions,
                                    [&]()
                                    {
                                        backend.genVariablePushPull(runnerPushFunc, runnerPullFunc, wuPreVar.type, wuPreVar.name + s.second.getName(), s.second.getWUPreVarLocation(wuPreVar.name),
                                                                    autoInitialized, preSize * getNumCopies(wuPreVar.access, batchSize));
=======
            const unsigned int preDelaySlots = (s.second.getDelaySteps() == NO_DELAY) ? 1 : s.second.getSrcNeuronGroup()->getNumDelaySlots();
                
            const auto wuPreVars = wu->getPreVars();
            for(size_t i = 0; i < wuPreVars.size(); i++) {
                const bool autoInitialized = !s.second.getWUPreVarInitialisers()[i].getSnippet()->getCode().empty();
                genVarPushPullScope(definitionsFunc, runnerPushFunc, runnerPullFunc, s.second.getWUPreVarLocation(i),
                                    backend.getPreferences().automaticCopy, wuPreVars[i].name + s.second.getName(), synapseGroupStatePushPullFunctions,
                                    [&]()
                                    {
                                        backend.genVariablePushPull(runnerPushFunc, runnerPullFunc, wuPreVars[i].type, wuPreVars[i].name + s.second.getName(), s.second.getWUPreVarLocation(i),
                                                                    autoInitialized, getVarSize(wuPreVars[i].access, s.second.getSrcNeuronGroup()->getNumNeurons(), batchSize, preDelaySlots));
>>>>>>> dc50d255
                                    });
            }
            
        }
        
        // If this synapse group's postsynaptic weight updates hasn't been merged (which makes pulling them somewhat ambiguous)
        // **NOTE** we generated initialisation and declaration code earlier - here we just generate push and pull as we want this per-synapse group
        if(!s.second.isWUPostModelFused()) {
<<<<<<< HEAD
            const size_t postSize = (s.second.getBackPropDelaySteps() == NO_DELAY)
                    ? s.second.getTrgNeuronGroup()->getNumNeurons()
                    : s.second.getTrgNeuronGroup()->getNumNeurons() * s.second.getTrgNeuronGroup()->getNumDelaySlots();
            for(const auto &wuPostVar : s.second.getWUModel()->getPostVars()) {
                const bool autoInitialized = !s.second.getWUPostVarInitialisers().at(wuPostVar.name).getSnippet()->getCode().empty();
                genVarPushPullScope(definitionsFunc, runnerPushFunc, runnerPullFunc, s.second.getWUPostVarLocation(wuPostVar.name),
                                    backend.getPreferences().automaticCopy, wuPostVar.name + s.second.getName(), synapseGroupStatePushPullFunctions,
                                    [&]()
                                    {
                                        backend.genVariablePushPull(runnerPushFunc, runnerPullFunc, wuPostVar.type, wuPostVar.name + s.second.getName(), s.second.getWUPostVarLocation(wuPostVar.name),
                                                                    autoInitialized, postSize * getNumCopies(wuPostVar.access, batchSize));
=======
            const unsigned int postDelaySlots = (s.second.getBackPropDelaySteps() == NO_DELAY) ? 1 : s.second.getTrgNeuronGroup()->getNumDelaySlots();
            const auto wuPostVars = s.second.getWUModel()->getPostVars();
            for(size_t i = 0; i < wuPostVars.size(); i++) {
                const bool autoInitialized = !s.second.getWUPostVarInitialisers()[i].getSnippet()->getCode().empty();
                genVarPushPullScope(definitionsFunc, runnerPushFunc, runnerPullFunc, s.second.getWUPostVarLocation(i),
                                    backend.getPreferences().automaticCopy, wuPostVars[i].name + s.second.getName(), synapseGroupStatePushPullFunctions,
                                    [&]()
                                    {
                                        backend.genVariablePushPull(runnerPushFunc, runnerPullFunc, wuPostVars[i].type, wuPostVars[i].name + s.second.getName(), s.second.getWUPostVarLocation(i),
                                                                    autoInitialized, getVarSize(wuPostVars[i].access, s.second.getTrgNeuronGroup()->getNumNeurons(), batchSize, postDelaySlots));
>>>>>>> dc50d255
                                    });
            }
            
        }
        
        // Add helper function to push and pull entire synapse group state
        if(!backend.getPreferences().automaticCopy) {
            genStatePushPull(definitionsFunc, runnerPushFunc, runnerPullFunc, 
                             s.second.getName(), backend.getPreferences().generateEmptyStatePushPull, 
                             synapseGroupStatePushPullFunctions, statePushPullFunctions);
        }

        // **NOTE** postsynaptic models aren't allowed in merged groups so it's fine to do this here
        for(const auto &e : psm->getExtraGlobalParams()) {
            genExtraGlobalParam(modelMerged, backend, definitionsVar, definitionsFunc, definitionsInternalVar,
                                runnerVarDecl, runnerExtraGlobalParamFunc, 
                                e.type, e.name + s.second.getName(),
                                true, s.second.getPSExtraGlobalParamLocation(e.name));
        }

        for(const auto &e : wu->getExtraGlobalParams()) {
            genExtraGlobalParam(modelMerged, backend, definitionsVar, definitionsFunc, definitionsInternalVar,
                                runnerVarDecl, runnerExtraGlobalParamFunc, 
                                e.type, e.name + s.second.getName(),
                                true, s.second.getWUExtraGlobalParamLocation(e.name));
        }

        const auto sparseConnExtraGlobalParams = s.second.getConnectivityInitialiser().getSnippet()->getExtraGlobalParams();
        for(const auto &e : sparseConnExtraGlobalParams) {
            genExtraGlobalParam(modelMerged, backend, definitionsVar, definitionsFunc, definitionsInternalVar,
                                runnerVarDecl, runnerExtraGlobalParamFunc, 
                                e.type, e.name + s.second.getName(),
                                s.second.getConnectivityInitialiser().getSnippet()->getHostInitCode().empty(),
                                s.second.getSparseConnectivityExtraGlobalParamLocation(e.name));
        }
    }
    allVarStreams << std::endl;

    // End extern C block around variable declarations
    runnerVarDecl << "}  // extern \"C\"" << std::endl;
 
    // Write pre-amble to runner
    backend.genRunnerPreamble(runner, modelMerged, mem);

    // Write variable declarations to runner
    runner << runnerVarDeclStream.str();

    // Write extra global parameter functions to runner
    runner << "// ------------------------------------------------------------------------" << std::endl;
    runner << "// extra global params" << std::endl;
    runner << "// ------------------------------------------------------------------------" << std::endl;
    runner << runnerExtraGlobalParamFuncStream.str();
    runner << std::endl;

    // Write push function declarations to runner
    runner << "// ------------------------------------------------------------------------" << std::endl;
    runner << "// copying things to device" << std::endl;
    runner << "// ------------------------------------------------------------------------" << std::endl;
    runner << runnerPushFuncStream.str();
    runner << std::endl;

    // Write pull function declarations to runner
    runner << "// ------------------------------------------------------------------------" << std::endl;
    runner << "// copying things from device" << std::endl;
    runner << "// ------------------------------------------------------------------------" << std::endl;
    runner << runnerPullFuncStream.str();
    runner << std::endl;

    runner << "// ------------------------------------------------------------------------" << std::endl;
    runner << "// helper getter functions" << std::endl;
    runner << "// ------------------------------------------------------------------------" << std::endl;
    runner << runnerGetterFuncStream.str();
    runner << std::endl;

    if(!backend.getPreferences().automaticCopy) {
        // ---------------------------------------------------------------------
        // Function for copying all state to device
        runner << "void copyStateToDevice(bool uninitialisedOnly)";
        {
            CodeStream::Scope b(runner);
            for(const auto &g : statePushPullFunctions) {
                runner << "push" << g << "StateToDevice(uninitialisedOnly);" << std::endl;
            }
        }
        runner << std::endl;

        // ---------------------------------------------------------------------
        // Function for copying all connectivity to device
        runner << "void copyConnectivityToDevice(bool uninitialisedOnly)";
        {
            CodeStream::Scope b(runner);
            for(const auto &func : connectivityPushPullFunctions) {
                runner << "push" << func << "ToDevice(uninitialisedOnly);" << std::endl;
            }
        }
        runner << std::endl;

        // ---------------------------------------------------------------------
        // Function for copying all state from device
        runner << "void copyStateFromDevice()";
        {
            CodeStream::Scope b(runner);
            for(const auto &g : statePushPullFunctions) {
                runner << "pull" << g << "StateFromDevice();" << std::endl;
            }
        }
        runner << std::endl;

        // ---------------------------------------------------------------------
        // Function for copying all current spikes from device
        runner << "void copyCurrentSpikesFromDevice()";
        {
            CodeStream::Scope b(runner);
            for(const auto &func : currentSpikePullFunctions) {
                runner << "pull" << func << "FromDevice();" << std::endl;
            }
        }
        runner << std::endl;

        // ---------------------------------------------------------------------
        // Function for copying all current spikes events from device
        runner << "void copyCurrentSpikeEventsFromDevice()";
        {
            CodeStream::Scope b(runner);
            for(const auto &func : currentSpikeEventPullFunctions) {
                runner << "pull" << func << "FromDevice();" << std::endl;
            }
        }
        runner << std::endl;
    }

    // If model uses recording
    if(model.isRecordingInUse()) {
        runner << "void allocateRecordingBuffers(unsigned int timesteps)";
        {
            CodeStream::Scope b(runner);

            // Cache number of recording timesteps in global variable
            runner << "numRecordingTimesteps = timesteps;" << std::endl;

            // Loop through neuron groups
            for(const auto &n : model.getNeuronGroups()) {
                CodeStream::Scope b(runner);

                // Calculate number of words required for spike/spike event buffers
                if(n.second.isSpikeRecordingEnabled() || n.second.isSpikeEventRecordingEnabled()) {
                    runner << "const unsigned int numWords = " << (ceilDivide(n.second.getNumNeurons(), 32) * model.getBatchSize()) << " * timesteps;" << std::endl;
                }

                // Allocate spike array if required
                // **YUCK** maybe this should be renamed genDynamicArray
                if(n.second.isSpikeRecordingEnabled()) {
                    CodeStream::Scope b(runner);
                    backend.genExtraGlobalParamAllocation(runner, "uint32_t*", "recordSpk" + n.first, VarLocation::HOST_DEVICE, "numWords");

                    // Get destinations in merged structures, this EGP 
                    // needs to be copied to and call push function
                    const auto &mergedDestinations = modelMerged.getMergedEGPDestinations("recordSpk" + n.first, backend);
                    for(const auto &v : mergedDestinations) {
                        runner << "pushMerged" << v.first << v.second.mergedGroupIndex << v.second.fieldName << "ToDevice(";
                        runner << v.second.groupIndex << ", " << backend.getDeviceVarPrefix() << "recordSpk" + n.first << ");" << std::endl;
                    }
                }

                // Allocate spike event array if required
                // **YUCK** maybe this should be renamed genDynamicArray
                if(n.second.isSpikeEventRecordingEnabled()) {
                    CodeStream::Scope b(runner);
                    backend.genExtraGlobalParamAllocation(runner, "uint32_t*", "recordSpkEvent" + n.first, VarLocation::HOST_DEVICE, "numWords");

                    // Get destinations in merged structures, this EGP 
                    // needs to be copied to and call push function
                    const auto &mergedDestinations = modelMerged.getMergedEGPDestinations("recordSpkEvent" + n.first, backend);
                    for(const auto &v : mergedDestinations) {
                        runner << "pushMerged" << v.first << v.second.mergedGroupIndex << v.second.fieldName << "ToDevice(";
                        runner << v.second.groupIndex << ", " << backend.getDeviceVarPrefix() << "recordSpkEvent" + n.first << ");" << std::endl;
                    }
                }
            }
        }
        runner << std::endl;

        runner << "void pullRecordingBuffersFromDevice()";
        {
            CodeStream::Scope b(runner);
            
            // Check recording buffer has been allocated
            runner << "if(numRecordingTimesteps == 0)";
            {
                CodeStream::Scope b(runner);
                runner << "throw std::runtime_error(\"Recording buffer not allocated - cannot pull from device\");" << std::endl;
            }

            // Loop through neuron groups
            // **THINK** could use asynchronous copies and sync on last one
            for(const auto &n : model.getNeuronGroups()) {
                CodeStream::Scope b(runner);

                // Calculate number of words required for spike/spike event buffers
                if(n.second.isSpikeRecordingEnabled() || n.second.isSpikeEventRecordingEnabled()) {
                    runner << "const unsigned int numWords = " << (ceilDivide(n.second.getNumNeurons(), 32) * model.getBatchSize()) << " * numRecordingTimesteps;" << std::endl;
                }

                // Pull spike array if required
                // **YUCK** maybe this should be renamed pullDynamicArray
                if(n.second.isSpikeRecordingEnabled()) {
                    CodeStream::Scope b(runner);
                    backend.genExtraGlobalParamPull(runner, "uint32_t*", "recordSpk" + n.first, VarLocation::HOST_DEVICE, "numWords");
                }
                // AllocaPullte spike event array if required
                // **YUCK** maybe this should be renamed pullDynamicArray
                if(n.second.isSpikeEventRecordingEnabled()) {
                    CodeStream::Scope b(runner);
                    backend.genExtraGlobalParamPull(runner, "uint32_t*", "recordSpkEvent" + n.first, VarLocation::HOST_DEVICE, "numWords");
                }
            }
        }
        runner << std::endl;
    }

    // ---------------------------------------------------------------------
    // Function for setting the device and the host's global variables.
    // Also estimates memory usage on device ...
    runner << "void allocateMem(" << backend.getAllocateMemParams(modelMerged) << ")";
    {
        CodeStream::Scope b(runner);

        // Generate preamble - this is the first bit of generated code called by user simulations
        // so global initialisation is often performed here
        backend.genAllocateMemPreamble(runner, modelMerged, mem);

        // Write variable allocations to runner
        runner << runnerVarAllocStream.str();

        // Write merged struct allocations to runner
        runner << runnerMergedStructAllocStream.str();
    }
    runner << std::endl;

    // ------------------------------------------------------------------------
    // Function to free all global memory structures
    runner << "void freeMem()";
    {
        CodeStream::Scope b(runner);

        // Generate backend-specific preamble
        backend.genFreeMemPreamble(runner, modelMerged);

        // Write variable frees to runner
        runner << runnerVarFreeStream.str();
    }
    runner << std::endl;

    // ------------------------------------------------------------------------
    // Function to return amount of free device memory in bytes
    runner << "size_t getFreeDeviceMemBytes()";
    {
        CodeStream::Scope b(runner);

        // Generate code to return free memory
        backend.genReturnFreeDeviceMemoryBytes(runner);
    }
    runner << std::endl;

    // ------------------------------------------------------------------------
    // Function to free all global memory structures
    runner << "void stepTime()";
    {
        CodeStream::Scope b(runner);

        // Update synaptic state
        runner << "updateSynapses(t);" << std::endl;

        // Generate code to advance host-side spike queues
   
        for(const auto &n : model.getNeuronGroups()) {
            if (n.second.isDelayRequired()) {
                runner << "spkQuePtr" << n.first << " = (spkQuePtr" << n.first << " + 1) % " << n.second.getNumDelaySlots() << ";" << std::endl;
            }
        }

        // Update neuronal state
        runner << "updateNeurons(t";
        if(model.isRecordingInUse()) {
            runner << ", (unsigned int)(iT % numRecordingTimesteps)";
        }
        runner << "); " << std::endl;

        // Generate code to advance host side dendritic delay buffers
        for(const auto &n : model.getNeuronGroups()) {
            // Loop through incoming synaptic populations
            for(const auto *sg : n.second.getFusedPSMInSyn()) {
                if(sg->isDendriticDelayRequired()) {
                    runner << "denDelayPtr" << sg->getFusedPSVarSuffix() << " = (denDelayPtr" << sg->getFusedPSVarSuffix() << " + 1) % " << sg->getMaxDendriticDelayTimesteps() << ";" << std::endl;
                }
            }
        }
        // Advance time
        runner << "iT++;" << std::endl;
        runner << "t = iT*DT;" << std::endl;

        // Write step time finalize logic to runner
        runner << runnerStepTimeFinaliseStream.str();
    }
    runner << std::endl;

    // Write variable and function definitions to header
    definitions << definitionsVarStream.str();
    definitions << definitionsFuncStream.str();
    definitionsInternal << definitionsInternalVarStream.str();
    definitionsInternal << definitionsInternalFuncStream.str();

    // ---------------------------------------------------------------------
    // Function definitions
    definitions << "// Runner functions" << std::endl;
    if(!backend.getPreferences().automaticCopy) {
        definitions << "EXPORT_FUNC void copyStateToDevice(bool uninitialisedOnly = false);" << std::endl;
        definitions << "EXPORT_FUNC void copyConnectivityToDevice(bool uninitialisedOnly = false);" << std::endl;
        definitions << "EXPORT_FUNC void copyStateFromDevice();" << std::endl;
        definitions << "EXPORT_FUNC void copyCurrentSpikesFromDevice();" << std::endl;
        definitions << "EXPORT_FUNC void copyCurrentSpikeEventsFromDevice();" << std::endl;
    }

    if(model.isRecordingInUse()) {
        definitions << "EXPORT_FUNC void allocateRecordingBuffers(unsigned int timesteps);" << std::endl;
        definitions << "EXPORT_FUNC void pullRecordingBuffersFromDevice();" << std::endl;
    }
    definitions << "EXPORT_FUNC void allocateMem(" << backend.getAllocateMemParams(modelMerged) << ");" << std::endl;
    definitions << "EXPORT_FUNC void freeMem();" << std::endl;
    definitions << "EXPORT_FUNC size_t getFreeDeviceMemBytes();" << std::endl;
    definitions << "EXPORT_FUNC void stepTime();" << std::endl;
    definitions << std::endl;
    definitions << "// Functions generated by backend" << std::endl;
    definitions << "EXPORT_FUNC void updateNeurons(" << model.getTimePrecision() << " t";
    if(model.isRecordingInUse()) {
        definitions << ", unsigned int recordingTimestep";
    }
    definitions << "); " << std::endl;
    definitions << "EXPORT_FUNC void updateSynapses(" << model.getTimePrecision() << " t);" << std::endl;
    definitions << "EXPORT_FUNC void initialize();" << std::endl;
    definitions << "EXPORT_FUNC void initializeSparse();" << std::endl;
    
    // Generate function definitions for each custom update
    for(const auto &g : customUpdateGroups) {
        definitions << "EXPORT_FUNC void update" << g << "();" << std::endl;
    }
#ifdef MPI_ENABLE
    definitions << "// MPI functions" << std::endl;
    definitions << "EXPORT_FUNC void generateMPI();" << std::endl;
#endif

    // End extern C block around definitions
    definitions << "}  // extern \"C\"" << std::endl;
    definitionsInternal << "}  // extern \"C\"" << std::endl;

    return mem;
}<|MERGE_RESOLUTION|>--- conflicted
+++ resolved
@@ -441,24 +441,14 @@
         const auto cuModel = c.second.getCustomUpdateModel();
   
         std::vector<std::string> customUpdateStatePushPullFunctions;
-<<<<<<< HEAD
         for(const auto &cuVar : cuModel->getVars()) {
             const auto *varInitSnippet = c.second.getVarInitialisers().at(cuVar.name).getSnippet();
-            const unsigned int numCopies = c.second.isBatched() ? getNumCopies(cuVar.access, modelMerged.getModel().getBatchSize()) : 1;
+            const unsigned int size = getVarSize(cuVar.access, getSizeFn(c.second), modelMerged.getModel().getBatchSize(),
+                                                 1, c.second.isBatched());
             const bool autoInitialized = !varInitSnippet->getCode().empty();
             genVariable(backend, definitionsVar, definitionsFunc, definitionsInternalVar, runnerVarDecl, runnerVarAlloc, runnerVarFree,
                         runnerPushFunc, runnerPullFunc, cuVar.type, cuVar.name + c.first, c.second.getVarLocation(cuVar.name),
-                        autoInitialized, numCopies * getSizeFn(c.second), mem, customUpdateStatePushPullFunctions);
-=======
-        for(size_t i = 0; i < cuVars.size(); i++) {
-            const auto *varInitSnippet = c.second.getVarInitialisers()[i].getSnippet();
-            const unsigned int size = getVarSize(cuVars[i].access, getSizeFn(c.second), modelMerged.getModel().getBatchSize(),
-                                                 1, c.second.isBatched());
-            const bool autoInitialized = !varInitSnippet->getCode().empty();
-            genVariable(backend, definitionsVar, definitionsFunc, definitionsInternalVar, runnerVarDecl, runnerVarAlloc, runnerVarFree,
-                        runnerPushFunc, runnerPullFunc, cuVars[i].type, cuVars[i].name + c.first, c.second.getVarLocation(i),
                         autoInitialized, size, mem, customUpdateStatePushPullFunctions);
->>>>>>> dc50d255
 
             // Loop through EGPs required to initialize custom update variable
             for(const auto &e : varInitSnippet->getExtraGlobalParams()) {
@@ -1009,18 +999,11 @@
         // Neuron state variables
         const auto neuronModel = n.second.getNeuronModel();
         std::vector<std::string> neuronStatePushPullFunctions;
-<<<<<<< HEAD
         for(const auto &var : neuronModel->getVars()) {
             const auto *varInitSnippet = n.second.getVarInitialisers().at(var.name).getSnippet();
-            const unsigned int numCopies = getNumCopies(var.access, batchSize);
-            const size_t count = n.second.isVarQueueRequired(var.name) ? numCopies * n.second.getNumNeurons() * n.second.getNumDelaySlots() : numCopies * n.second.getNumNeurons();
-=======
-        for(size_t i = 0; i < vars.size(); i++) {
-            const auto *varInitSnippet = n.second.getVarInitialisers()[i].getSnippet();
-            const unsigned int numCopies = getNumVarCopies(vars[i].access, batchSize);
-            const unsigned int numElements = getNumVarElements(vars[i].access, n.second.getNumNeurons());
-            const size_t count = n.second.isVarQueueRequired(i) ? numCopies * numElements * n.second.getNumDelaySlots() : numCopies * numElements;
->>>>>>> dc50d255
+            const unsigned int numCopies = getNumVarCopies(var.access, batchSize);
+            const unsigned int numElements = getNumVarElements(var.access, n.second.getNumNeurons());
+            const size_t count = n.second.isVarQueueRequired(var.name) ? numCopies * numElements * n.second.getNumDelaySlots() : numCopies * n.second.getNumNeurons();
             const bool autoInitialized = !varInitSnippet->getCode().empty();
             genVariable(backend, definitionsVar, definitionsFunc, definitionsInternalVar, runnerVarDecl, runnerVarAlloc, runnerVarFree,
                         runnerPushFunc, runnerPullFunc, var.type, var.name + n.first,
@@ -1089,13 +1072,8 @@
                 const auto *varInitSnippet = cs->getVarInitialisers().at(csVar.name).getSnippet();
                 const bool autoInitialized = !varInitSnippet->getCode().empty();
                 genVariable(backend, definitionsVar, definitionsFunc, definitionsInternalVar, runnerVarDecl, runnerVarAlloc, runnerVarFree,
-<<<<<<< HEAD
                             runnerPushFunc, runnerPullFunc, csVar.type, csVar.name + cs->getName(), cs->getVarLocation(csVar.name),
-                            autoInitialized, getNumCopies(csVar.access, batchSize) * n.second.getNumNeurons(), mem, currentSourceStatePushPullFunctions);
-=======
-                            runnerPushFunc, runnerPullFunc, csVars[i].type, csVars[i].name + cs->getName(), cs->getVarLocation(i),
-                            autoInitialized, getVarSize(csVars[i].access, n.second.getNumNeurons(), batchSize), mem, currentSourceStatePushPullFunctions);
->>>>>>> dc50d255
+                            autoInitialized, getVarSize(csVar.access, n.second.getNumNeurons(), batchSize), mem, currentSourceStatePushPullFunctions);
 
                 // Loop through EGPs required to initialize current source variable
                 for(const auto &e : varInitSnippet->getExtraGlobalParams()) {
@@ -1167,11 +1145,10 @@
                                     "unsigned int", "denDelayPtr" + sg->getFusedPSVarSuffix(), "0", mem);
             }
 
-<<<<<<< HEAD
             for(const auto &psmVar : sg->getPSModel()->getVars()) {
                 backend.genArray(definitionsVar, definitionsInternalVar, runnerVarDecl, runnerVarAlloc, runnerVarFree,
-                                    psmVar.type, psmVar.name + sg->getFusedPSVarSuffix(), sg->getPSVarLocation(psmVar.name),
-                                    sg->getTrgNeuronGroup()->getNumNeurons() * getNumCopies(psmVar.access, batchSize), mem);
+                                 psmVar.type, psmVar.name + sg->getFusedPSVarSuffix(), sg->getPSVarLocation(psmVar.name),
+                                 getVarSize(psmVar.access, sg->getTrgNeuronGroup()->getNumNeurons(), batchSize), mem);
 
                 // Loop through EGPs required to initialize PSM variable
                 const auto extraGlobalParams = sg->getPSVarInitialisers().at(psmVar.name).getSnippet()->getExtraGlobalParams();
@@ -1180,23 +1157,6 @@
                                         runnerVarDecl, runnerExtraGlobalParamFunc, 
                                         e.type, e.name + psmVar.name + sg->getFusedPSVarSuffix(),
                                         true, VarLocation::HOST_DEVICE);
-=======
-            if (sg->getMatrixType() & SynapseMatrixWeight::INDIVIDUAL_PSM) {
-                const auto psmVars = sg->getPSModel()->getVars();
-                for(size_t v = 0; v < psmVars.size(); v++) {
-                    backend.genArray(definitionsVar, definitionsInternalVar, runnerVarDecl, runnerVarAlloc, runnerVarFree,
-                                     psmVars[v].type, psmVars[v].name + sg->getFusedPSVarSuffix(), sg->getPSVarLocation(v),
-                                     getVarSize(psmVars[v].access, sg->getTrgNeuronGroup()->getNumNeurons(), batchSize), mem);
-
-                    // Loop through EGPs required to initialize PSM variable
-                    const auto extraGlobalParams = sg->getPSVarInitialisers()[v].getSnippet()->getExtraGlobalParams();
-                    for(size_t e = 0; e < extraGlobalParams.size(); e++) {
-                        genExtraGlobalParam(modelMerged, backend, definitionsVar, definitionsFunc, definitionsInternalVar,
-                                            runnerVarDecl, runnerExtraGlobalParamFunc, 
-                                            extraGlobalParams[e].type, extraGlobalParams[e].name + psmVars[v].name + sg->getFusedPSVarSuffix(),
-                                            true, VarLocation::HOST_DEVICE);
-                    }
->>>>>>> dc50d255
                 }
             }
         }
@@ -1210,24 +1170,12 @@
         // Loop through merged postsynaptic weight updates of incoming synaptic populations
         for(const auto *sg: n.second.getFusedWUPreOutSyn()) {
             // Loop through presynaptic W.U.M. variables
-<<<<<<< HEAD
-            const size_t preSize = (sg->getDelaySteps() == NO_DELAY)
-                    ? sg->getSrcNeuronGroup()->getNumNeurons()
-                    : sg->getSrcNeuronGroup()->getNumNeurons() * sg->getSrcNeuronGroup()->getNumDelaySlots();
+            const unsigned int preDelaySlots = (sg->getDelaySteps() == NO_DELAY) ? 1 : sg->getSrcNeuronGroup()->getNumDelaySlots();
             for(const auto &wuPreVar : sg->getWUModel()->getPreVars()) {
                 const auto *varInitSnippet = sg->getWUPreVarInitialisers().at(wuPreVar.name).getSnippet();
                 backend.genArray(definitionsVar, definitionsInternalVar, runnerVarDecl, runnerVarAlloc, runnerVarFree,
-                                 wuPreVar.type, wuPreVar.name + sg->getFusedWUPreVarSuffix(),
-                                 sg->getWUPreVarLocation(wuPreVar.name), preSize * getNumCopies(wuPreVar.access, batchSize), mem);
-=======
-            const unsigned int preDelaySlots = (sg->getDelaySteps() == NO_DELAY) ? 1 : sg->getSrcNeuronGroup()->getNumDelaySlots();
-            const auto wuPreVars = sg->getWUModel()->getPreVars();
-            for(size_t i = 0; i < wuPreVars.size(); i++) {
-                const auto *varInitSnippet = sg->getWUPreVarInitialisers()[i].getSnippet();
-                backend.genArray(definitionsVar, definitionsInternalVar, runnerVarDecl, runnerVarAlloc, runnerVarFree,
-                                 wuPreVars[i].type, wuPreVars[i].name + sg->getFusedWUPreVarSuffix(), sg->getWUPreVarLocation(i), 
-                                 getVarSize(wuPreVars[i].access, sg->getSrcNeuronGroup()->getNumNeurons(), batchSize, preDelaySlots), mem);
->>>>>>> dc50d255
+                                 wuPreVar.type, wuPreVar.name + sg->getFusedWUPreVarSuffix(), sg->getWUPreVarLocation(wuPreVar.name), 
+                                 getVarSize(wuPreVar.access, sg->getSrcNeuronGroup()->getNumNeurons(), batchSize), mem);
 
                 // Loop through EGPs required to initialize WUM variable
                 for(const auto &e : varInitSnippet->getExtraGlobalParams()) {
@@ -1243,22 +1191,11 @@
         // Loop through merged postsynaptic weight updates of incoming synaptic populations
         for(const auto *sg: n.second.getFusedWUPostInSyn()) { 
             // Loop through postsynaptic W.U.M. variables
-<<<<<<< HEAD
-            const size_t postSize = (sg->getBackPropDelaySteps() == NO_DELAY)
-                    ? sg->getTrgNeuronGroup()->getNumNeurons()
-                    : sg->getTrgNeuronGroup()->getNumNeurons() * sg->getTrgNeuronGroup()->getNumDelaySlots();
+            const unsigned int postDelaySlots = (sg->getBackPropDelaySteps() == NO_DELAY) ? 1 : sg->getTrgNeuronGroup()->getNumDelaySlots();
             for(const auto &wuPostVar : sg->getWUModel()->getPostVars()) {
                 backend.genArray(definitionsVar, definitionsInternalVar, runnerVarDecl, runnerVarAlloc, runnerVarFree,
                                  wuPostVar.type, wuPostVar.name + sg->getFusedWUPostVarSuffix(), sg->getWUPostVarLocation(wuPostVar.name),
-                                 postSize * getNumCopies(wuPostVar.access, batchSize), mem);
-=======
-            const unsigned int postDelaySlots = (sg->getBackPropDelaySteps() == NO_DELAY) ? 1 : sg->getTrgNeuronGroup()->getNumDelaySlots();
-            const auto wuPostVars = sg->getWUModel()->getPostVars();
-            for(size_t i = 0; i < wuPostVars.size(); i++) {
-                backend.genArray(definitionsVar, definitionsInternalVar, runnerVarDecl, runnerVarAlloc, runnerVarFree,
-                                 wuPostVars[i].type, wuPostVars[i].name + sg->getFusedWUPostVarSuffix(), sg->getWUPostVarLocation(i),
-                                 getVarSize(wuPostVars[i].access, sg->getTrgNeuronGroup()->getNumNeurons(), batchSize, postDelaySlots), mem);
->>>>>>> dc50d255
+                                 getVarSize(wuPostVar.access, sg->getTrgNeuronGroup()->getNumNeurons(), batchSize), mem);
                 
                 // Loop through EGPs required to initialize WUM variable
                 const auto *varInitSnippet = sg->getWUPostVarInitialisers().at(wuPostVar.name).getSnippet();
@@ -1364,21 +1301,12 @@
                 if(individualWeights) {
                     const size_t size = (size_t)s.second.getSrcNeuronGroup()->getNumNeurons() * (size_t)backend.getSynapticMatrixRowStride(s.second);
                     genVariable(backend, definitionsVar, definitionsFunc, definitionsInternalVar, runnerVarDecl, runnerVarAlloc, runnerVarFree,
-<<<<<<< HEAD
                                 runnerPushFunc, runnerPullFunc, wuVar.type, wuVar.name + s.second.getName(), s.second.getWUVarLocation(wuVar.name),
-                                autoInitialized, size * getNumCopies(wuVar.access, batchSize), mem, synapseGroupStatePushPullFunctions);
+                                autoInitialized, size * getNumVarCopies(wuVar.access, batchSize), mem, synapseGroupStatePushPullFunctions);
                 }
                 else if(kernelWeights) {
                      // Calculate size of kernel
-                     const size_t size = s.second.getKernelSizeFlattened() * getNumCopies(wuVar.access, batchSize);
-=======
-                                runnerPushFunc, runnerPullFunc, wuVars[i].type, wuVars[i].name + s.second.getName(), s.second.getWUVarLocation(i),
-                                autoInitialized, size * getNumVarCopies(wuVars[i].access, batchSize), mem, synapseGroupStatePushPullFunctions);
-                }
-                else if(kernelWeights) {
-                     // Calculate size of kernel
-                     const size_t size = s.second.getKernelSizeFlattened() * getNumVarCopies(wuVars[i].access, batchSize);
->>>>>>> dc50d255
+                     const size_t size = s.second.getKernelSizeFlattened() * getNumVarCopies(wuVar.access, batchSize);
                      
                      // Generate variable
                      genVariable(backend, definitionsVar, definitionsFunc, definitionsInternalVar, runnerVarDecl, runnerVarAlloc, runnerVarFree,
@@ -1408,7 +1336,6 @@
                                                                 true, s.second.getTrgNeuronGroup()->getNumNeurons() * batchSize);
                                 });
 
-<<<<<<< HEAD
             for(const auto &psmVar : psm->getVars()) {
                 const bool autoInitialized = !s.second.getPSVarInitialisers().at(psmVar.name).getSnippet()->getCode().empty();
                 genVarPushPullScope(definitionsFunc, runnerPushFunc, runnerPullFunc, s.second.getPSVarLocation(psmVar.name),
@@ -1416,33 +1343,15 @@
                                     [&]()
                                     {
                                         backend.genVariablePushPull(runnerPushFunc, runnerPullFunc, psmVar.type, psmVar.name + s.second.getName(), s.second.getPSVarLocation(psmVar.name),
-                                                                    autoInitialized, s.second.getTrgNeuronGroup()->getNumNeurons() * getNumCopies(psmVar.access, batchSize));
+                                                                    autoInitialized, getVarSize(psmVar.access, s.second.getTrgNeuronGroup()->getNumNeurons(), batchSize));
                                     });
-=======
-            // If this synapse group has individual postsynaptic model variables
-            if (s.second.getMatrixType() & SynapseMatrixWeight::INDIVIDUAL_PSM) {
-                const auto psmVars = psm->getVars();
-                for(size_t i = 0; i < psmVars.size(); i++) {
-                    const bool autoInitialized = !s.second.getPSVarInitialisers()[i].getSnippet()->getCode().empty();
-                    genVarPushPullScope(definitionsFunc, runnerPushFunc, runnerPullFunc, s.second.getPSVarLocation(i),
-                                        backend.getPreferences().automaticCopy, psmVars[i].name + s.second.getName(), synapseGroupStatePushPullFunctions,
-                                        [&]()
-                                        {
-                                            backend.genVariablePushPull(runnerPushFunc, runnerPullFunc, psmVars[i].type, psmVars[i].name + s.second.getName(), s.second.getPSVarLocation(i),
-                                                                        autoInitialized, getVarSize(psmVars[i].access, s.second.getTrgNeuronGroup()->getNumNeurons(), batchSize));
-                                        });
-                }
->>>>>>> dc50d255
             }
         }
         
         // If this synapse group's presynaptic weight updates hasn't been merged (which makes pulling them somewhat ambiguous)
         // **NOTE** we generated initialisation and declaration code earlier - here we just generate push and pull as we want this per-synapse group
         if(!s.second.isWUPreModelFused()) {
-<<<<<<< HEAD
-            const size_t preSize = (s.second.getDelaySteps() == NO_DELAY)
-                ? s.second.getSrcNeuronGroup()->getNumNeurons()
-                : s.second.getSrcNeuronGroup()->getNumNeurons() * s.second.getSrcNeuronGroup()->getNumDelaySlots();
+            const unsigned int preDelaySlots = (s.second.getDelaySteps() == NO_DELAY) ? 1 : s.second.getSrcNeuronGroup()->getNumDelaySlots();
 
             for(const auto &wuPreVar : wu->getPreVars()) {
                 const bool autoInitialized = !s.second.getWUPreVarInitialisers().at(wuPreVar.name).getSnippet()->getCode().empty();
@@ -1451,20 +1360,7 @@
                                     [&]()
                                     {
                                         backend.genVariablePushPull(runnerPushFunc, runnerPullFunc, wuPreVar.type, wuPreVar.name + s.second.getName(), s.second.getWUPreVarLocation(wuPreVar.name),
-                                                                    autoInitialized, preSize * getNumCopies(wuPreVar.access, batchSize));
-=======
-            const unsigned int preDelaySlots = (s.second.getDelaySteps() == NO_DELAY) ? 1 : s.second.getSrcNeuronGroup()->getNumDelaySlots();
-                
-            const auto wuPreVars = wu->getPreVars();
-            for(size_t i = 0; i < wuPreVars.size(); i++) {
-                const bool autoInitialized = !s.second.getWUPreVarInitialisers()[i].getSnippet()->getCode().empty();
-                genVarPushPullScope(definitionsFunc, runnerPushFunc, runnerPullFunc, s.second.getWUPreVarLocation(i),
-                                    backend.getPreferences().automaticCopy, wuPreVars[i].name + s.second.getName(), synapseGroupStatePushPullFunctions,
-                                    [&]()
-                                    {
-                                        backend.genVariablePushPull(runnerPushFunc, runnerPullFunc, wuPreVars[i].type, wuPreVars[i].name + s.second.getName(), s.second.getWUPreVarLocation(i),
-                                                                    autoInitialized, getVarSize(wuPreVars[i].access, s.second.getSrcNeuronGroup()->getNumNeurons(), batchSize, preDelaySlots));
->>>>>>> dc50d255
+                                                                    autoInitialized, getVarSize(wuPreVar.access, s.second.getSrcNeuronGroup()->getNumNeurons(), batchSize, preDelaySlots));
                                     });
             }
             
@@ -1473,10 +1369,7 @@
         // If this synapse group's postsynaptic weight updates hasn't been merged (which makes pulling them somewhat ambiguous)
         // **NOTE** we generated initialisation and declaration code earlier - here we just generate push and pull as we want this per-synapse group
         if(!s.second.isWUPostModelFused()) {
-<<<<<<< HEAD
-            const size_t postSize = (s.second.getBackPropDelaySteps() == NO_DELAY)
-                    ? s.second.getTrgNeuronGroup()->getNumNeurons()
-                    : s.second.getTrgNeuronGroup()->getNumNeurons() * s.second.getTrgNeuronGroup()->getNumDelaySlots();
+            const unsigned int postDelaySlots = (s.second.getBackPropDelaySteps() == NO_DELAY) ? 1 : s.second.getTrgNeuronGroup()->getNumDelaySlots();
             for(const auto &wuPostVar : s.second.getWUModel()->getPostVars()) {
                 const bool autoInitialized = !s.second.getWUPostVarInitialisers().at(wuPostVar.name).getSnippet()->getCode().empty();
                 genVarPushPullScope(definitionsFunc, runnerPushFunc, runnerPullFunc, s.second.getWUPostVarLocation(wuPostVar.name),
@@ -1484,19 +1377,7 @@
                                     [&]()
                                     {
                                         backend.genVariablePushPull(runnerPushFunc, runnerPullFunc, wuPostVar.type, wuPostVar.name + s.second.getName(), s.second.getWUPostVarLocation(wuPostVar.name),
-                                                                    autoInitialized, postSize * getNumCopies(wuPostVar.access, batchSize));
-=======
-            const unsigned int postDelaySlots = (s.second.getBackPropDelaySteps() == NO_DELAY) ? 1 : s.second.getTrgNeuronGroup()->getNumDelaySlots();
-            const auto wuPostVars = s.second.getWUModel()->getPostVars();
-            for(size_t i = 0; i < wuPostVars.size(); i++) {
-                const bool autoInitialized = !s.second.getWUPostVarInitialisers()[i].getSnippet()->getCode().empty();
-                genVarPushPullScope(definitionsFunc, runnerPushFunc, runnerPullFunc, s.second.getWUPostVarLocation(i),
-                                    backend.getPreferences().automaticCopy, wuPostVars[i].name + s.second.getName(), synapseGroupStatePushPullFunctions,
-                                    [&]()
-                                    {
-                                        backend.genVariablePushPull(runnerPushFunc, runnerPullFunc, wuPostVars[i].type, wuPostVars[i].name + s.second.getName(), s.second.getWUPostVarLocation(i),
-                                                                    autoInitialized, getVarSize(wuPostVars[i].access, s.second.getTrgNeuronGroup()->getNumNeurons(), batchSize, postDelaySlots));
->>>>>>> dc50d255
+                                                                    autoInitialized, getVarSize(wuPostVar.access, s.second.getTrgNeuronGroup()->getNumNeurons(), batchSize, postDelaySlots));
                                     });
             }
             
