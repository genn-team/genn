--- conflicted
+++ resolved
@@ -1217,7 +1217,7 @@
     }
 
     // ---------------------------------------------------------------------
-    // Function for setting the CUDA/OpenCL device and the host's global variables.
+    // Function for setting the device and the host's global variables.
     // Also estimates memory usage on device ...
     runner << "void allocateMem()";
     {
@@ -1230,13 +1230,12 @@
         // Write variable allocations to runner
         runner << runnerVarAllocStream.str();
 
-<<<<<<< HEAD
+
         // Write merged struct allocations to runner
         runner << runnerMergedStructAllocStream.str();
-=======
+
         // Generate postamble
-        backend.genAllocateMemPostamble(runner, model);
->>>>>>> 05940b61
+        backend.genAllocateMemPostamble(runner, modelMerged);
     }
     runner << std::endl;
 
