#include "code_generator/generateNeuronUpdate.h"

// Standard C++ includes
#include <iostream>
#include <string>

// PLOG includes
#include <plog/Log.h>

// GeNN includes
#include "models.h"

// GeNN code generator includes
#include "code_generator/codeStream.h"
#include "code_generator/modelSpecMerged.h"
#include "code_generator/substitutions.h"
#include "code_generator/teeStream.h"

//--------------------------------------------------------------------------
// Anonymous namespace
//--------------------------------------------------------------------------
namespace
{
void addNeuronModelSubstitutions(CodeGenerator::Substitutions &substitution, const CodeGenerator::NeuronUpdateGroupMerged &ng,
                                 const std::string &sourceSuffix = "", const std::string &destSuffix = "")
{
    const NeuronModels::Base *nm = ng.getArchetype().getNeuronModel();
    substitution.addVarNameSubstitution(nm->getVars(), sourceSuffix, "l", destSuffix);
    substitution.addParamValueSubstitution(nm->getParamNames(), ng.getArchetype().getParams(), 
                                           [&ng](size_t i) { return ng.isParamHeterogeneous(i);  },
                                           sourceSuffix, "group.");
    substitution.addVarValueSubstitution(nm->getDerivedParams(), ng.getArchetype().getDerivedParams(), 
                                         [&ng](size_t i) { return ng.isDerivedParamHeterogeneous(i);  },
                                         sourceSuffix, "group.");
    substitution.addVarNameSubstitution(nm->getExtraGlobalParams(), sourceSuffix, "group.");
}
//--------------------------------------------------------------------------
void generateWUVarUpdate(CodeGenerator::CodeStream &os, const CodeGenerator::Substitutions &popSubs,
                         const CodeGenerator::NeuronUpdateGroupMerged &ng, const std::string &fieldPrefixStem,
                         const std::string &precision, const std::string &sourceSuffix,
                         const std::vector<SynapseGroupInternal*> &archetypeSyn,
                         unsigned int(SynapseGroupInternal::*getDelaySteps)(void) const,
                         Models::Base::VarVec(WeightUpdateModels::Base::*getVars)(void) const,
                         std::string(WeightUpdateModels::Base::*getCode)(void) const,
                         bool(CodeGenerator::NeuronUpdateGroupMerged::*isParamHeterogeneous)(size_t, size_t) const,
                         bool(CodeGenerator::NeuronUpdateGroupMerged::*isDerivedParamHeterogeneous)(size_t, size_t) const)
{
    using namespace CodeGenerator;

    // Loop through synaptic populations
    for(size_t i = 0; i < archetypeSyn.size(); i++) {
        const SynapseGroupInternal *sg = archetypeSyn[i];
        Substitutions subs(&popSubs);
        CodeStream::Scope b(os);

        // Fetch variables from global memory
        os << "// perform WUM update required for merged" << i << std::endl;
        const auto vars = (sg->getWUModel()->*getVars)();
        const bool delayed = ((sg->*getDelaySteps)() != NO_DELAY);
        for(const auto &v : vars) {
            if(v.access == VarAccess::READ_ONLY) {
                os << "const ";
            }
            os << v.type << " l" << v.name << " = group." << v.name << fieldPrefixStem << i << "[";
            if(delayed) {
                os << "readDelayOffset + ";
            }
            os << subs["id"] << "];" << std::endl;
        }

        subs.addParamValueSubstitution(sg->getWUModel()->getParamNames(), sg->getWUParams(),
                                       [i, isParamHeterogeneous , &ng](size_t k) { return (ng.*isParamHeterogeneous)(i, k); },
                                       "", "group.", fieldPrefixStem + std::to_string(i));
        subs.addVarValueSubstitution(sg->getWUModel()->getDerivedParams(), sg->getWUDerivedParams(),
                                     [i, isDerivedParamHeterogeneous , &ng](size_t k) { return (ng.*isDerivedParamHeterogeneous)(i, k); },
                                     "", "group.", fieldPrefixStem + std::to_string(i));
        subs.addVarNameSubstitution(sg->getWUModel()->getExtraGlobalParams(), "", "group.", fieldPrefixStem + std::to_string(i));
        subs.addVarNameSubstitution(vars, "", "l");

        const std::string offset = ng.getArchetype().isDelayRequired() ? "readDelayOffset + " : "";
        neuronSubstitutionsInSynapticCode(subs, &ng.getArchetype(), offset, "", subs["id"], sourceSuffix, "", "", "",
                                          [&ng](size_t paramIndex) { return ng.isParamHeterogeneous(paramIndex); },
                                          [&ng](size_t derivedParamIndex) { return ng.isDerivedParamHeterogeneous(derivedParamIndex); });

        // Perform standard substitutions
        std::string code = (sg->getWUModel()->*getCode)();
        subs.applyCheckUnreplaced(code, "spikeCode : merged" + std::to_string(i));
        code = ensureFtype(code, precision);
        os << code;

        // Write back presynaptic variables into global memory
        for(const auto &v : vars) {
            // If state variables is read/write - meaning that it may have been updated - or it is delayed -
            // meaning that it needs to be copied into next delay slot whatever - copy neuron state variables
            // back to global state variables dd_V etc 
            if((v.access == VarAccess::READ_WRITE) || delayed) {
                os << "group." << v.name << fieldPrefixStem << i << "[";
                if(delayed) {
                    os << "writeDelayOffset + ";
                }
                os << popSubs["id"] << "] = l" << v.name << ";" << std::endl;
            }
        }
    }
}
}   // Anonymous namespace

//--------------------------------------------------------------------------
// CodeGenerator
//--------------------------------------------------------------------------
void CodeGenerator::generateNeuronUpdate(CodeStream &os, const MergedStructData &mergedStructData, BackendBase::MemorySpaces &memorySpaces,
                                         const ModelSpecMerged &modelMerged, const BackendBase &backend)
{
    os << "#include \"definitionsInternal.h\"" << std::endl;
    os << "#include \"supportCode.h\"" << std::endl;
    os << std::endl;

    // Generate functions to push merged neuron group structures
    genMergedGroupPush(os, modelMerged.getMergedNeuronSpikeQueueUpdateGroups(), mergedStructData, "NeuronSpikeQueueUpdate",
                       backend, memorySpaces);
    genMergedGroupPush(os, modelMerged.getMergedNeuronUpdateGroups(), mergedStructData, "NeuronUpdate",
                       backend, memorySpaces);

    // Neuron update kernel
    backend.genNeuronUpdate(os, modelMerged,
        // Sim handler
        [&backend, &modelMerged](CodeStream &os, const NeuronUpdateGroupMerged &ng, Substitutions &popSubs,
                                 BackendBase::GroupHandler<NeuronUpdateGroupMerged> genEmitTrueSpike,
                                 BackendBase::GroupHandler<NeuronUpdateGroupMerged> genEmitSpikeLikeEvent)
        {
            const ModelSpecInternal &model = modelMerged.getModel();
            const NeuronModels::Base *nm = ng.getArchetype().getNeuronModel();

            // Generate code to copy neuron state into local variable
            for(const auto &v : nm->getVars()) {
                if(v.access == VarAccess::READ_ONLY) {
                    os << "const ";
                }
                os << v.type << " l" << v.name << " = ";
                os << "group." << v.name << "[";
                if (ng.getArchetype().isVarQueueRequired(v.name) && ng.getArchetype().isDelayRequired()) {
                    os << "readDelayOffset + ";
                }
                os << popSubs["id"] << "];" << std::endl;
            }
    
            // Also read spike time into local variable
            if(ng.getArchetype().isSpikeTimeRequired()) {
                os << model.getTimePrecision() << " lsT = group.sT[";
                if (ng.getArchetype().isDelayRequired()) {
                    os << "readDelayOffset + ";
                }
                os << popSubs["id"] << "];" << std::endl;
            }
            os << std::endl;

            // If neuron model sim code references ISyn (could still be the case if there are no incoming synapses)
            // OR any incoming synapse groups have post synaptic models which reference $(Isyn), declare it
            if (nm->getSimCode().find("$(Isyn)") != std::string::npos ||
                std::any_of(ng.getArchetype().getMergedInSyn().cbegin(), ng.getArchetype().getMergedInSyn().cend(),
                            [](const std::pair<SynapseGroupInternal*, std::vector<SynapseGroupInternal*>> &p)
                            {
                                return (p.first->getPSModel()->getApplyInputCode().find("$(Isyn)") != std::string::npos
                                        || p.first->getPSModel()->getDecayCode().find("$(Isyn)") != std::string::npos);
                            }))
            {
                os << model.getPrecision() << " Isyn = 0;" << std::endl;
            }

            Substitutions neuronSubs(&popSubs);
            neuronSubs.addVarSubstitution("Isyn", "Isyn");
            neuronSubs.addVarSubstitution("sT", "lsT");
            neuronSubs.addVarNameSubstitution(nm->getAdditionalInputVars());
            addNeuronModelSubstitutions(neuronSubs, ng);

            // Initialise any additional input variables supported by neuron model
            for (const auto &a : nm->getAdditionalInputVars()) {
                // Apply substitutions to value
                std::string value = a.value;
                neuronSubs.applyCheckUnreplaced(value, "neuron additional input var : merged" + std::to_string(ng.getIndex()));

                os << a.type << " " << a.name << " = " << value << ";" << std::endl;
            }

            // Loop through incoming synapse groups
            for(size_t i = 0; i < ng.getArchetype().getMergedInSyn().size(); i++) {
                CodeStream::Scope b(os);

                const auto *sg = ng.getArchetype().getMergedInSyn()[i].first;;
                const auto *psm = sg->getPSModel();

                os << "// pull inSyn values in a coalesced access" << std::endl;
                os << model.getPrecision() << " linSyn = group.inSynInSyn" << i << "[" << popSubs["id"] << "];" << std::endl;

                // If dendritic delay is required
                if (sg->isDendriticDelayRequired()) {
                    // Get reference to dendritic delay buffer input for this timestep
<<<<<<< HEAD
                    os << model.getPrecision() << " &denDelayFront = ";
                    os << "group.denDelayInSyn" << i << "[(*group.denDelayPtrInSyn" << i << " * group.numNeurons) + " << popSubs["id"] << "];" << std::endl;

                    // Add delayed input from buffer into inSyn
                    os << "linSyn += denDelayFront;" << std::endl;

                    // Zero delay buffer slot
                    os << "denDelayFront = " << model.scalarExpr(0.0) << ";" << std::endl;
=======
                    os << backend.getPointerPrefix() << model.getPrecision() << " *denDelayFront" << sg->getPSModelTargetName() << " = ";
                    os << "&" << backend.getVarPrefix() << "denDelay" + sg->getPSModelTargetName() + "[" + sg->getDendriticDelayOffset(backend.getVarPrefix()) + popSubs["id"] + "];" << std::endl;

                    // Add delayed input from buffer into inSyn
                    os << "linSyn" + sg->getPSModelTargetName() + " += *denDelayFront" << sg->getPSModelTargetName() << ";" << std::endl;

                    // Zero delay buffer slot
                    os << "*denDelayFront" << sg->getPSModelTargetName() << " = " << model.scalarExpr(0.0) << ";" << std::endl;
>>>>>>> 05940b61
                }

                // If synapse group has individual postsynaptic variables, also pull these in a coalesced access
                if (sg->getMatrixType() & SynapseMatrixWeight::INDIVIDUAL_PSM) {
                    // **TODO** base behaviour from Models::Base
                    for (const auto &v : psm->getVars()) {
                        if(v.access == VarAccess::READ_ONLY) {
                            os << "const ";
                        }
                        os << v.type << " lps" << v.name;
                        os << " = group." << v.name << "InSyn" << i << "[" << neuronSubs["id"] << "];" << std::endl;
                    }
                }

                Substitutions inSynSubs(&neuronSubs);
                inSynSubs.addVarSubstitution("inSyn", "linSyn");

                if (sg->getMatrixType() & SynapseMatrixWeight::INDIVIDUAL_PSM) {
                    inSynSubs.addVarNameSubstitution(psm->getVars(), "", "lps");
                }
                else {
                    inSynSubs.addVarValueSubstitution(psm->getVars(), sg->getPSConstInitVals(),
                                                      [i, &ng](size_t p) { return ng.isPSMGlobalVarHeterogeneous(i, p); },
                                                      "", "group.", "InSyn" + std::to_string(i));
                }

                inSynSubs.addParamValueSubstitution(psm->getParamNames(), sg->getPSParams(),
                                                    [i, &ng](size_t p) { return ng.isPSMParamHeterogeneous(i, p);  },
                                                    "", "group.", "InSyn" + std::to_string(i));
                inSynSubs.addVarValueSubstitution(psm->getDerivedParams(), sg->getPSDerivedParams(),
                                                  [i, &ng](size_t p) { return ng.isPSMDerivedParamHeterogeneous(i, p);  },
                                                  "", "group.", "InSyn" + std::to_string(i));
                inSynSubs.addVarNameSubstitution(psm->getExtraGlobalParams(), "", "group.", "InSyn" + std::to_string(i));

                // Apply substitutions to current converter code
                std::string psCode = psm->getApplyInputCode();
                inSynSubs.applyCheckUnreplaced(psCode, "postSyntoCurrent : merged " + std::to_string(i));
                psCode = ensureFtype(psCode, model.getPrecision());

                // Apply substitutions to decay code
                std::string pdCode = psm->getDecayCode();
                inSynSubs.applyCheckUnreplaced(pdCode, "decayCode : merged " + std::to_string(i));
                pdCode = ensureFtype(pdCode, model.getPrecision());

                if (!psm->getSupportCode().empty()) {
                    os << "using namespace " << modelMerged.getPostsynapticDynamicsSupportCodeNamespace(psm->getSupportCode()) <<  ";" << std::endl;
                }

                os << psCode << std::endl;
                os << pdCode << std::endl;

                if (!psm->getSupportCode().empty()) {
                    os << CodeStream::CB(29) << " // namespace bracket closed" << std::endl;
                }

                // Write back linSyn
                os << "group.inSynInSyn"  << i << "[" << inSynSubs["id"] << "] = linSyn;" << std::endl;

                // Copy any non-readonly postsynaptic model variables back to global state variables dd_V etc
                for (const auto &v : psm->getVars()) {
                    if(v.access == VarAccess::READ_WRITE) {
                        os << "group." << v.name << "InSyn" << i << "[" << inSynSubs["id"] << "]" << " = lps" << v.name << ";" << std::endl;
                    }
                }
            }

            // Loop through all of neuron group's current sources
            for(size_t i = 0; i < ng.getArchetype().getCurrentSources().size(); i++) {
                const auto *cs = ng.getArchetype().getCurrentSources()[i];

                os << "// current source " << i << std::endl;
                CodeStream::Scope b(os);

                const auto *csm = cs->getCurrentSourceModel();

                // Read current source variables into registers
                for(const auto &v : csm->getVars()) {
                    if(v.access == VarAccess::READ_ONLY) {
                        os << "const ";
                    }
                    os << v.type << " lcs" << v.name << " = " << "group." << v.name << "CS" << i <<"[" << popSubs["id"] << "];" << std::endl;
                }

                Substitutions currSourceSubs(&popSubs);
                currSourceSubs.addFuncSubstitution("injectCurrent", 1, "Isyn += $(0)");
                currSourceSubs.addVarNameSubstitution(csm->getVars(), "", "lcs");
                currSourceSubs.addParamValueSubstitution(csm->getParamNames(), cs->getParams(),
                                                         [&ng, i](size_t p) { return ng.isCurrentSourceParamHeterogeneous(i, p);  },
                                                         "", "group.", "CS" + std::to_string(i));
                currSourceSubs.addVarValueSubstitution(csm->getDerivedParams(), cs->getDerivedParams(),
                                                       [&ng, i](size_t p) { return ng.isCurrentSourceDerivedParamHeterogeneous(i, p);  },
                                                       "", "group.", "CS" + std::to_string(i));
                currSourceSubs.addVarNameSubstitution(csm->getExtraGlobalParams(), "", "group.", "CS" + std::to_string(i));

                std::string iCode = csm->getInjectionCode();
                currSourceSubs.applyCheckUnreplaced(iCode, "injectionCode : merged" + std::to_string(i));
                iCode = ensureFtype(iCode, model.getPrecision());
                os << iCode << std::endl;

                // Write read/write variables back to global memory
                for(const auto &v : csm->getVars()) {
                    if(v.access == VarAccess::READ_WRITE) {
                        os << "group." << v.name << "CS" << i << "[" << currSourceSubs["id"] << "] = lcs" << v.name << ";" << std::endl;
                    }
                }
            }

            if (!nm->getSupportCode().empty()) {
                os << "using namespace " << modelMerged.getNeuronUpdateSupportCodeNamespace(nm->getSupportCode()) <<  ";" << std::endl;
            }

            // If a threshold condition is provided
            std::string thCode = nm->getThresholdConditionCode();
            if (!thCode.empty()) {
                os << "// test whether spike condition was fulfilled previously" << std::endl;

                neuronSubs.applyCheckUnreplaced(thCode, "thresholdConditionCode : merged" + std::to_string(ng.getIndex()));
                thCode= ensureFtype(thCode, model.getPrecision());

                if (nm->isAutoRefractoryRequired()) {
                    os << "const bool oldSpike= (" << thCode << ");" << std::endl;
                }
            }
            // Otherwise, if any outgoing synapse groups have spike-processing code
            /*else if(std::any_of(ng.getOutSyn().cbegin(), ng.getOutSyn().cend(),
                                [](const SynapseGroupInternal *sg){ return !sg->getWUModel()->getSimCode().empty(); }))
            {
                LOGW_CODE_GEN << "No thresholdConditionCode for neuron type " << typeid(*nm).name() << " used for population \"" << ng.getName() << "\" was provided. There will be no spikes detected in this population!";
            }*/

            os << "// calculate membrane potential" << std::endl;
            std::string sCode = nm->getSimCode();
            neuronSubs.applyCheckUnreplaced(sCode, "simCode : merged" + std::to_string(ng.getIndex()));
            sCode = ensureFtype(sCode, model.getPrecision());

            os << sCode << std::endl;

            // look for spike type events first.
            if (ng.getArchetype().isSpikeEventRequired()) {
                // Create local variable
                os << "bool spikeLikeEvent = false;" << std::endl;

                // Loop through outgoing synapse populations that will contribute to event condition code
                size_t i = 0;
                for(const auto &spkEventCond : ng.getArchetype().getSpikeEventCondition()) {
                    // Replace of parameters, derived parameters and extraglobalsynapse parameters
                    Substitutions spkEventCondSubs(&popSubs);

                    // If this spike event condition requires EGPS, substitute them
                    if(spkEventCond.egpInThresholdCode) {
                        spkEventCondSubs.addVarNameSubstitution(spkEventCond.synapseGroup->getWUModel()->getExtraGlobalParams(), "", "group.", "EventThresh" + std::to_string(i));
                        i++;
                    }
                    addNeuronModelSubstitutions(spkEventCondSubs, ng, "_pre");

                    std::string eCode = spkEventCond.eventThresholdCode;
                    spkEventCondSubs.applyCheckUnreplaced(eCode, "neuronSpkEvntCondition : merged" + std::to_string(ng.getIndex()));
                    eCode = ensureFtype(eCode, model.getPrecision());

                    // Open scope for spike-like event test
                    os << CodeStream::OB(31);

                    // Use presynaptic update namespace if required
                    if (!spkEventCond.supportCode.empty()) {
                        os << " using namespace " << modelMerged.getPresynapticUpdateSupportCodeNamespace(spkEventCond.supportCode) << ";" << std::endl;
                    }

                    // Combine this event threshold test with
                    os << "spikeLikeEvent |= (" << eCode << ");" << std::endl;

                    // Close scope for spike-like event test
                    os << CodeStream::CB(31);
                }

                os << "// register a spike-like event" << std::endl;
                os << "if (spikeLikeEvent)";
                {
                    CodeStream::Scope b(os);
                    genEmitSpikeLikeEvent(os, ng, popSubs);
                }
            }

            // test for true spikes if condition is provided
            if (!thCode.empty()) {
                os << "// test for and register a true spike" << std::endl;
                if (nm->isAutoRefractoryRequired()) {
                    os << "if ((" << thCode << ") && !(oldSpike))";
                }
                else {
                    os << "if (" << thCode << ")";
                }
                {
                    CodeStream::Scope b(os);
                    genEmitTrueSpike(os, ng, popSubs);

                    // add after-spike reset if provided
                    if (!nm->getResetCode().empty()) {
                        std::string rCode = nm->getResetCode();
                        neuronSubs.applyCheckUnreplaced(rCode, "resetCode : merged" + std::to_string(ng.getIndex()));
                        rCode = ensureFtype(rCode, model.getPrecision());

                        os << "// spike reset code" << std::endl;
                        os << rCode << std::endl;
                    }
                }

                // Spike triggered variables don't need to be copied
                // if delay isn't required as there's only one copy of them
                if(ng.getArchetype().isDelayRequired()) {
                    const auto outSynWithPreCode = ng.getArchetype().getOutSynWithPreCode();
                    const auto inSynWithPostCode = ng.getArchetype().getInSynWithPostCode();

                    // Are there any outgoing synapse groups with axonal delay and presynaptic WUM variables?
                    const bool preVars = std::any_of(outSynWithPreCode.cbegin(), outSynWithPreCode.cend(),
                                                     [](const SynapseGroupInternal *sg){ return (sg->getDelaySteps() != NO_DELAY); });

                    // Are there any incoming synapse groups with back-propagation delay and postsynaptic WUM variables?
                    const bool postVars = std::any_of(inSynWithPostCode.cbegin(), inSynWithPostCode.cend(),
                                                      [](const SynapseGroupInternal *sg){ return (sg->getBackPropDelaySteps() != NO_DELAY); });

                    // If spike times, presynaptic variables or postsynaptic variables are required, add if clause
                    if(ng.getArchetype().isSpikeTimeRequired() || preVars || postVars) {
                        os << "else";
                        CodeStream::Scope b(os);

                        // If spike timing is required, copy spike time from register
                        if(ng.getArchetype().isSpikeTimeRequired()) {
                            os << "group.sT[writeDelayOffset + " << popSubs["id"] << "] = lsT;" << std::endl;
                        }

                        // Copy presynaptic WUM variables between delay slots
                        for(size_t i = 0; i < outSynWithPreCode.size(); i++) {
                            const auto *sg = outSynWithPreCode[i];
                            if(sg->getDelaySteps() != NO_DELAY) {
                                for(const auto &v : sg->getWUModel()->getPreVars()) {
                                    os << "group." << v.name << "WUPre" << i << "[writeDelayOffset + " << popSubs["id"] <<  "] = ";
                                    os << "group." << v.name << "WUPre" << i << "[readDelayOffset + " << popSubs["id"] << "];" << std::endl;
                                }
                            }
                        }


                        // Copy postsynaptic WUM variables between delay slots
                        for(size_t i = 0; i < inSynWithPostCode.size(); i++) {
                            const auto *sg = inSynWithPostCode[i];
                            if(sg->getBackPropDelaySteps() != NO_DELAY) {
                                for(const auto &v : sg->getWUModel()->getPostVars()) {
                                    os << "group." << v.name << "WUPost" << i << "[writeDelayOffset + " << popSubs["id"] <<  "] = ";
                                    os << "group." << v.name << "WUPost" << i << "[readDelayOffset + " << popSubs["id"] << "];" << std::endl;
                                }
                            }
                        }
                    }
                }
            }

            // Loop through neuron state variables
            for(const auto &v : nm->getVars()) {
                // If state variables is read/writes - meaning that it may have been updated - or it is delayed -
                // meaning that it needs to be copied into next delay slot whatever - copy neuron state variables
                // back to global state variables dd_V etc  
                const bool delayed = (ng.getArchetype().isVarQueueRequired(v.name) && ng.getArchetype().isDelayRequired());
                if((v.access == VarAccess::READ_WRITE) || delayed) {
                    os << "group." << v.name << "[";

                    if (delayed) {
                        os << "writeDelayOffset + ";
                    }
                    os << popSubs["id"] << "] = l" << v.name << ";" << std::endl;
                }
            }
        },
        // WU var update handler
        [&backend, &modelMerged](CodeStream &os, const NeuronUpdateGroupMerged &ng, Substitutions &popSubs)
        {
            // Generate var update for outgoing synaptic populations with presynaptic update code
            generateWUVarUpdate(os, popSubs, ng, "WUPre", modelMerged.getModel().getPrecision(), "_pre",
                                ng.getArchetype().getOutSynWithPreCode(), &SynapseGroupInternal::getDelaySteps,
                                &WeightUpdateModels::Base::getPreVars, &WeightUpdateModels::Base::getPreSpikeCode,
                                &NeuronUpdateGroupMerged::isOutSynWUMParamHeterogeneous, 
                                &NeuronUpdateGroupMerged::isOutSynWUMDerivedParamHeterogeneous);
            

            // Generate var update for incoming synaptic populations with postsynaptic code
            generateWUVarUpdate(os, popSubs, ng, "WUPost", modelMerged.getModel().getPrecision(), "_post",
                                ng.getArchetype().getInSynWithPostCode(), &SynapseGroupInternal::getBackPropDelaySteps,
                                &WeightUpdateModels::Base::getPostVars, &WeightUpdateModels::Base::getPostSpikeCode,
                                &NeuronUpdateGroupMerged::isInSynWUMParamHeterogeneous,
                                &NeuronUpdateGroupMerged::isInSynWUMDerivedParamHeterogeneous);
        },
        // Push EGP handler
        [&backend, &mergedStructData](CodeStream &os)
        {
            genScalarEGPPush(os, mergedStructData, "NeuronUpdate", backend);
        });
}<|MERGE_RESOLUTION|>--- conflicted
+++ resolved
@@ -195,25 +195,14 @@
                 // If dendritic delay is required
                 if (sg->isDendriticDelayRequired()) {
                     // Get reference to dendritic delay buffer input for this timestep
-<<<<<<< HEAD
-                    os << model.getPrecision() << " &denDelayFront = ";
-                    os << "group.denDelayInSyn" << i << "[(*group.denDelayPtrInSyn" << i << " * group.numNeurons) + " << popSubs["id"] << "];" << std::endl;
+                    os << backend.getPointerPrefix() << model.getPrecision() << " *denDelayFront = ";
+                    os << "&group.denDelayInSyn" << i << "[(*group.denDelayPtrInSyn" << i << " * group.numNeurons) + " << popSubs["id"] << "];" << std::endl;
 
                     // Add delayed input from buffer into inSyn
-                    os << "linSyn += denDelayFront;" << std::endl;
+                    os << "linSyn += *denDelayFront;" << std::endl;
 
                     // Zero delay buffer slot
-                    os << "denDelayFront = " << model.scalarExpr(0.0) << ";" << std::endl;
-=======
-                    os << backend.getPointerPrefix() << model.getPrecision() << " *denDelayFront" << sg->getPSModelTargetName() << " = ";
-                    os << "&" << backend.getVarPrefix() << "denDelay" + sg->getPSModelTargetName() + "[" + sg->getDendriticDelayOffset(backend.getVarPrefix()) + popSubs["id"] + "];" << std::endl;
-
-                    // Add delayed input from buffer into inSyn
-                    os << "linSyn" + sg->getPSModelTargetName() + " += *denDelayFront" << sg->getPSModelTargetName() << ";" << std::endl;
-
-                    // Zero delay buffer slot
-                    os << "*denDelayFront" << sg->getPSModelTargetName() << " = " << model.scalarExpr(0.0) << ";" << std::endl;
->>>>>>> 05940b61
+                    os << "*denDelayFront = " << model.scalarExpr(0.0) << ";" << std::endl;
                 }
 
                 // If synapse group has individual postsynaptic variables, also pull these in a coalesced access
