--- conflicted
+++ resolved
@@ -247,13 +247,8 @@
             /*else if(std::any_of(ng.getOutSyn().cbegin(), ng.getOutSyn().cend(),
                                 [](const SynapseGroupInternal *sg){ return !sg->getWUModel()->getSimCode().empty(); }))
             {
-<<<<<<< HEAD
                 LOGW_CODE_GEN << "No thresholdConditionCode for neuron type " << typeid(*nm).name() << " used for population \"" << ng.getName() << "\" was provided. There will be no spikes detected in this population!";
-            }
-=======
-                LOGW << "No thresholdConditionCode for neuron type " << typeid(*nm).name() << " used for population \"" << ng.getName() << "\" was provided. There will be no spikes detected in this population!";
             }*/
->>>>>>> 417e19e7
 
             os << "// calculate membrane potential" << std::endl;
             std::string sCode = nm->getSimCode();
