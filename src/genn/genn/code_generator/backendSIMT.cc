--- conflicted
+++ resolved
@@ -197,13 +197,8 @@
     for(const auto &n : modelMerged.getMergedNeuronSpikeQueueUpdateGroups()) {
         os << "// merged" << n.getIndex() << std::endl;
         
-<<<<<<< HEAD
-        // If group requires spike times resetting here i.e. each group requires multiple threads
-        if((n.getArchetype().isSpikeTimeRequired() || n.getArchetype().isSpikeEventTimeRequired()) && n.getArchetype().shouldResetSpikeTimesAfterUpdate()) {
-=======
         // If group requires previous spike times resetting here i.e. each group requires multiple threads
         if(n.getArchetype().isPrevSpikeTimeRequired()) {
->>>>>>> 85e4a5f4
             // Sum padded sizes of each group within merged group
             const size_t paddedSize = std::accumulate(
                     n.getGroups().cbegin(), n.getGroups().cend(), size_t{0},
@@ -228,28 +223,6 @@
 
                 // If neuron group requires delays
                 if(n.getArchetype().isDelayRequired()) {
-<<<<<<< HEAD
-                    os << "const unsigned int lastTimestepDelayOffset = *group->spkQuePtr * group->numNeurons;" << std::endl;
-
-                    // If there is a spike for this thread, update spike time to time of last timestep
-                    // **NOTE** spkQuePtr is updated below so this is already for 
-                    if(n.getArchetype().isSpikeTimeRequired()) {
-                        os << "if(" << popSubs["id"] << " < group->spkCnt[*group->spkQuePtr])";
-                        {
-                            CodeStream::Scope b(os);
-                            os << "group->sT[lastTimestepDelayOffset + group->spk[lastTimestepDelayOffset + " << popSubs["id"] << "]] = " << popSubs["t"] << " - DT;" << std::endl;
-                        }
-                    }
-
-                    // If there is a spike-like-event for this thread, update spike-like-event time to time of last timestep
-                    // **NOTE** spkQuePtr is updated below so this is already for 
-                    if(n.getArchetype().isSpikeEventTimeRequired()) {
-                        os << "if(" << popSubs["id"] << " < group->spkCntEvnt[*group->spkQuePtr])";
-                        {
-                            CodeStream::Scope b(os);
-                            os << "group->seT[lastTimestepDelayOffset + group->spkEvnt[lastTimestepDelayOffset + " << popSubs["id"] << "]] = " << popSubs["t"] << " - DT;" << std::endl;
-                        }
-=======
                     // If there is a spike for this thread, set previous spike time to time of last timestep
                     // **NOTE** spkQuePtr is updated below so this already points to last timestep
                     os << "if(" << popSubs["id"] << " < group->spkCnt[*group->spkQuePtr])";
@@ -257,35 +230,15 @@
                         CodeStream::Scope b(os);
                         os << "const unsigned int lastTimestepDelayOffset = *group->spkQuePtr * group->numNeurons;" << std::endl;
                         os << "group->prevST[lastTimestepDelayOffset + group->spk[lastTimestepDelayOffset + " << popSubs["id"] << "]] = " << popSubs["t"] << " - DT;" << std::endl;
->>>>>>> 85e4a5f4
                     }
                 }
                 // Otherwise
                 else {
-<<<<<<< HEAD
-                    // If there is a spike for this thread, update spike time to time of last timestep
-                    if(n.getArchetype().isSpikeTimeRequired()) {
-                        os << "if(" << popSubs["id"] << " < group->spkCnt[0])";
-                        {
-                            CodeStream::Scope b(os);
-                            os << "group->sT[group->spk[" << popSubs["id"] << "]] = " << popSubs["t"] << " - DT;" << std::endl;
-                        }
-                    }
-                    
-                    // If there is a spike-like-event for this thread, update spike-like-event time to time of last timestep
-                    if(n.getArchetype().isSpikeEventTimeRequired()) {
-                        os << "if(" << popSubs["id"] << " < group->spkCntEvnt[0])";
-                        {
-                            CodeStream::Scope b(os);
-                            os << "group->seT[group->spkEvnt[" << popSubs["id"] << "]] = " << popSubs["t"] << " - DT;" << std::endl;
-                        }
-=======
                     // If there is a spike for this thread, set previous spike time to time of last timestep
                     os << "if(" << popSubs["id"] << " < group->spkCnt[0])";
                     {
                         CodeStream::Scope b(os);
                         os << "group->prevST[group->spk[" << popSubs["id"] << "]] = " << popSubs["t"] << " - DT;" << std::endl;
->>>>>>> 85e4a5f4
                     }
                 }
                 os << std::endl;
@@ -470,7 +423,7 @@
                     os << "const unsigned int n = shSpkEvnt[" << getThreadID() << "];" << std::endl;
 
                     os << "group->spkEvnt[" << queueOffset << "shPosSpkEvnt + " << getThreadID() << "] = n;" << std::endl;
-                    if(!ng.getArchetype().shouldResetSpikeTimesAfterUpdate() && ng.getArchetype().isSpikeEventTimeRequired()) {
+                    if(ng.getArchetype().isSpikeEventTimeRequired()) {
                         os << "group->sleT[" << queueOffset << "n] = t;" << std::endl;
                     }
                 }
@@ -491,11 +444,7 @@
                     wuVarUpdateHandler(os, ng, wuSubs);
 
                     os << "group->spk[" << queueOffsetTrueSpk << "shPosSpk + " << getThreadID() << "] = n;" << std::endl;
-<<<<<<< HEAD
-                    if(!ng.getArchetype().shouldResetSpikeTimesAfterUpdate() && ng.getArchetype().isSpikeTimeRequired()) {
-=======
                     if(ng.getArchetype().isSpikeTimeRequired()) {
->>>>>>> 85e4a5f4
                         os << "group->sT[" << queueOffset << "n] = t;" << std::endl;
                     }
                 }
@@ -624,13 +573,8 @@
                 os << "const unsigned int preReadDelaySlot = " << sg.getPresynapticAxonalDelaySlot() << ";" << std::endl;
                 os << "const unsigned int preReadDelayOffset = preReadDelaySlot * group->numSrcNeurons;" << std::endl;
 
-<<<<<<< HEAD
-                if(sg.getArchetype().getWUModel()->isPreSpikeTimeRequired() || sg.getArchetype().getWUModel()->isPreSpikeEventTimeRequired()) {
-                    os << "const unsigned int preSpikeTimeReadDelayOffset = " << sg.getPresynapticSpikeTimeAxonalDelaySlot() << " * group->numSrcNeurons;" << std::endl;
-=======
                 if(sg.getArchetype().getWUModel()->isPrevPreSpikeTimeRequired()) {
                     os << "const unsigned int prevPreSpikeTimeReadDelayOffset = " << sg.getPrevPresynapticSpikeTimeAxonalDelaySlot() << " * group->numSrcNeurons;" << std::endl;
->>>>>>> 85e4a5f4
                 }
             }
 
@@ -690,13 +634,8 @@
             if(sg.getArchetype().getSrcNeuronGroup()->isDelayRequired()) {
                 os << "const unsigned int preReadDelayOffset = " << sg.getPresynapticAxonalDelaySlot() << " * group->numSrcNeurons;" << std::endl;
 
-<<<<<<< HEAD
-                if(sg.getArchetype().getWUModel()->isPreSpikeTimeRequired() || sg.getArchetype().getWUModel()->isPreSpikeEventTimeRequired()) {
-                    os << "const unsigned int preSpikeTimeReadDelayOffset = " << sg.getPresynapticSpikeTimeAxonalDelaySlot() << " * group->numSrcNeurons;" << std::endl;
-=======
                 if(sg.getArchetype().getWUModel()->isPrevPreSpikeTimeRequired()) {
                     os << "const unsigned int prevPreSpikeTimeReadDelayOffset = " << sg.getPrevPresynapticSpikeTimeAxonalDelaySlot() << " * group->numSrcNeurons;" << std::endl;
->>>>>>> 85e4a5f4
                 }
             }
 
