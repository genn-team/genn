#include "code_generator/initGroupMerged.h"

// GeNN code generator includes
#include "code_generator/modelSpecMerged.h"
#include "code_generator/standardLibrary.h"

// GeNN transpiler includes
#include "transpiler/errorHandler.h"
#include "transpiler/parser.h"
#include "transpiler/prettyPrinter.h"
#include "transpiler/scanner.h"
#include "transpiler/typeChecker.h"

using namespace GeNN;
using namespace GeNN::CodeGenerator;
using namespace GeNN::Transpiler;

//--------------------------------------------------------------------------
// Anonymous namespace
//--------------------------------------------------------------------------
namespace
{
void genVariableFill(EnvironmentExternalBase &env, const std::string &target, const std::string &value, const std::string &idx, const std::string &stride,
                     VarAccessDim varDims, unsigned int batchSize, bool delay = false, unsigned int numDelaySlots = 1)
{
    // Determine number of values to fill in each thread
    const unsigned int numValues = ((varDims & VarAccessDim::BATCH) ? batchSize : 1) * ((delay ? numDelaySlots : 1));

    // If there's only one, don't generate a loop
    if(numValues == 1) {
        env.printLine("$(" + target + ")[$(" + idx + ")] = " + value + ";");
    }
    // Otherwise
    else {
        env.getStream() << "for(unsigned int d = 0; d < " << numValues << "; d++)";
        {
            CodeStream::Scope b(env.getStream());
            env.printLine("$(" + target + ")[(d * " + stride + ") + $(" + idx + ")] = " + value + ";");
        }
    }
}
//--------------------------------------------------------------------------
void genScalarFill(EnvironmentExternalBase &env, const std::string &target, const std::string &value,
                   VarAccessDim varDims, unsigned int batchSize, bool delay = false, unsigned int numDelaySlots = 1)
{
    // Determine number of values to fill in each thread
    const unsigned int numValues = ((varDims & VarAccessDim::BATCH) ? batchSize : 1) * ((delay ? numDelaySlots : 1));

    // If there's only one, don't generate a loop
    if(numValues == 1) {
        env.printLine("$(" + target + ")[0] = " + value + ";");
    }
    // Otherwise
    else {
        env.getStream() << "for(unsigned int d = 0; d < " << numValues << "; d++)";
        {
            CodeStream::Scope b(env.getStream());
            env.printLine("$(" + target + ")[d] = " + value + ";");
        }
    }
}
//--------------------------------------------------------------------------
template<typename G>
void genInitEvents(const BackendBase &backend, EnvironmentGroupMergedField<G, NeuronInitGroupMerged> &env, 
                   NeuronInitGroupMerged &ng, const std::string &fieldSuffix, bool trueSpike, unsigned int batchSize)
{
    // Add spike count
    const std::string suffix = trueSpike ? "" : "Event";
    env.addField(Type::Uint32.createPointer(), "_event_cnt", "spkCnt" + suffix + fieldSuffix,
                 [&ng, suffix](const auto &runtime, const auto &g, size_t i) { return runtime.getFusedEventArray(ng, i, g, "SpkCnt" + suffix); });
    
    env.addField(Type::Uint32.createPointer(), "_event", "spk" + suffix + fieldSuffix,
                 [&ng, suffix](const auto &runtime, const auto &g, size_t i) { return runtime.getFusedEventArray(ng, i, g, "Spk" + suffix); });

    // Generate code to zero spikes across all delay slots and batches
    backend.genVariableInit(env, "num_neurons", "id",
        [batchSize, &ng] (EnvironmentExternalBase &varEnv)
        {
            genVariableFill(varEnv, "_event", "0", "id", "$(num_neurons)", VarAccessDim::BATCH | VarAccessDim::ELEMENT,
                            batchSize, ng.getArchetype().isDelayRequired(), ng.getArchetype().getNumDelaySlots());
        });
    
    // Generate code to zero spike count across all delay slots and batches
    backend.genPopVariableInit(env,
        [batchSize, &ng] (EnvironmentExternalBase &spikeCountEnv)
        {
            genScalarFill(spikeCountEnv, "_event_cnt", "0", VarAccessDim::BATCH | VarAccessDim::ELEMENT, 
                          batchSize, ng.getArchetype().isDelayRequired(), ng.getArchetype().getNumDelaySlots());
        });
}
//------------------------------------------------------------------------
template<typename G>
void genInitEventTime(const BackendBase &backend, EnvironmentExternalBase &env, G &group, NeuronInitGroupMerged &fieldGroup, 
                      const std::string &fieldSuffix, const std::string &varName, unsigned int batchSize)
{
    EnvironmentGroupMergedField<G, NeuronInitGroupMerged> timeEnv(env, group, fieldGroup);
    timeEnv.addField(group.getTimeType().createPointer(), "_time", varName + fieldSuffix,
                     [&fieldGroup, varName](const auto &runtime, const auto &g, size_t i) { return runtime.getFusedEventArray(fieldGroup, i, g, varName); });


<<<<<<< HEAD
            Substitutions varSubs(&popSubs);
            varSubs.addVarSubstitution("num_batch", std::to_string(batchSize));
            varSubs.addVarSubstitution("num", count);
=======
    // Generate variable initialisation code
    backend.genVariableInit(timeEnv, "num_neurons", "id",
        [batchSize, varName, &fieldGroup] (EnvironmentExternalBase &varEnv)
        {
            genVariableFill(varEnv, "_time", "-TIME_MAX", "id", "$(num_neurons)", VarAccessDim::BATCH | VarAccessDim::ELEMENT, 
                            batchSize, fieldGroup.getArchetype().isDelayRequired(), fieldGroup.getArchetype().getNumDelaySlots());
        });
}
//------------------------------------------------------------------------
void genInitEventTime(const BackendBase &backend, EnvironmentExternalBase &env, NeuronInitGroupMerged &group, 
                      const std::string &varName, unsigned int batchSize)
{
    // Generate variable initialisation code
    backend.genVariableInit(env, "num_neurons", "id",
        [batchSize, varName, &group] (EnvironmentExternalBase &varEnv)
        {
            genVariableFill(varEnv, varName, "-TIME_MAX", "id", "$(num_neurons)", VarAccessDim::BATCH | VarAccessDim::ELEMENT, 
                            batchSize, group.getArchetype().isDelayRequired(), group.getArchetype().getNumDelaySlots());
        });
}
//------------------------------------------------------------------------
template<typename A, typename F, typename G>
void genInitNeuronVarCode(const BackendBase &backend, EnvironmentExternalBase &env,
                          G &group, F &fieldGroup, const std::string &fieldSuffix, 
                          const std::string &count, unsigned int numDelaySlots, unsigned int batchSize)
{
    A adaptor(group.getArchetype());
    for (const auto &var : adaptor.getDefs()) {
        // If there is any initialisation code
        const auto resolvedType = var.type.resolve(group.getTypeContext());
        const auto &varInit = adaptor.getInitialisers().at(var.name);
        if (!Utils::areTokensEmpty(varInit.getCodeTokens())) {
            CodeStream::Scope b(env.getStream());
>>>>>>> 1bbd4d8d

            // Substitute in parameters and derived parameters for initialising variables
            EnvironmentGroupMergedField<G, F> varEnv(env, group, fieldGroup);
            varEnv.template addVarInitParams<A>(&G::isVarInitParamHeterogeneous, var.name, fieldSuffix);
            varEnv.template addVarInitDerivedParams<A>(&G::isVarInitDerivedParamHeterogeneous, var.name, fieldSuffix);
            varEnv.addExtraGlobalParams(varInit.getSnippet()->getExtraGlobalParams(), var.name, fieldSuffix);

            // Add field for variable itself
            varEnv.addField(resolvedType.createPointer(), "_value", var.name + fieldSuffix,
                            [var](const auto &runtime, const auto &g, size_t) 
                            { 
                                return runtime.getArray(g, var.name); 
                            });

            // If variable has NEURON axis
            const VarAccessDim varDims = adaptor.getVarDims(var);
            if (varDims & VarAccessDim::ELEMENT) {
                backend.genVariableInit(
                    varEnv, count, "id",
                    [&adaptor, &fieldGroup, &fieldSuffix, &group, &var, &resolvedType, &varInit, batchSize, count, numDelaySlots, varDims]
                    (EnvironmentExternalBase &env)
                    {
                        // Generate initial value into temporary variable
                        EnvironmentGroupMergedField<G, F> varInitEnv(env, group, fieldGroup);
                        varInitEnv.getStream() << resolvedType.getName() << " initVal;" << std::endl;
                        varInitEnv.add(resolvedType, "value", "initVal");
                        
                        // Pretty print variable initialisation code
                        Transpiler::ErrorHandler errorHandler("Group '" + group.getArchetype().getName() + "' variable '" + var.name + "' init code");
                        prettyPrintStatements(varInit.getCodeTokens(), group.getTypeContext(), varInitEnv, errorHandler);

                        // Fill value across all delay slots and batches
                        genVariableFill(varInitEnv, "_value", "$(value)", "id", "$(" + count + ")",
                                        varDims, batchSize, adaptor.isVarDelayed(var.name), numDelaySlots);
                    });
            }
            // Otherwise
            else {
                backend.genPopVariableInit(
                    varEnv,
                    [&adaptor, &fieldGroup, &fieldSuffix, &group, &resolvedType, &var, &varInit, batchSize, numDelaySlots, varDims]
                    (EnvironmentExternalBase &env)
                    {
                        // Generate initial value into temporary variable
                        EnvironmentGroupMergedField<G, F> varInitEnv(env, group, fieldGroup);
                        varInitEnv.getStream() << resolvedType.getName() << " initVal;" << std::endl;
                        varInitEnv.add(resolvedType, "value", "initVal");
                        
                        // Pretty print variable initialisation code
                        Transpiler::ErrorHandler errorHandler("Group '" + group.getArchetype().getName() + "' variable '" + var.name + "' init code");
                        prettyPrintStatements(varInit.getCodeTokens(), group.getTypeContext(), varInitEnv, errorHandler);
                        
                        // Fill value across all delay slots and batches
                        genScalarFill(varInitEnv, "_value", "$(value)", varDims,
                                      batchSize, adaptor.isVarDelayed(var.name), numDelaySlots);
                    });
            }
        }
            
    }
}
//------------------------------------------------------------------------
template<typename A, typename G>
void genInitNeuronVarCode(const BackendBase &backend, EnvironmentExternalBase &env,
                          G &group, const std::string &fieldSuffix, 
                          const std::string &count, unsigned int numDelaySlots, unsigned int batchSize)
{
    genInitNeuronVarCode<A, G, G>(backend, env, group, group, fieldSuffix, count, numDelaySlots, batchSize);
}
//------------------------------------------------------------------------
// Initialise one row of weight update model variables
template<typename A, typename G, typename V>
void genInitWUVarCode(EnvironmentExternalBase &env, G &group,
                      const std::string &stride, unsigned int batchSize, bool kernel,
                      V genSynapseVariableRowInitFn)
{
    A adaptor(group.getArchetype());
    for (const auto &var : adaptor.getDefs()) {
        // If this variable has any initialisation code and doesn't require a kernel (in this case it will be initialised elsewhere)
        const auto resolvedType = var.type.resolve(group.getTypeContext());
        const auto &varInit = adaptor.getInitialisers().at(var.name);
        if(!Utils::areTokensEmpty(varInit.getCodeTokens()) && (varInit.isKernelRequired() == kernel)) {
            CodeStream::Scope b(env.getStream());

<<<<<<< HEAD
        // If this variable has any initialisation code and doesn't require a kernel
        if(!varInit.getSnippet()->getCode().empty() && !varInit.getSnippet()->requiresKernel()) {
            CodeStream::Scope b(os);
            
            Substitutions varSubs(&popSubs);
            varSubs.addVarSubstitution("num_batch", std::to_string(batchSize));
            varSubs.addVarSubstitution("num_pre", "group->numSrcNeurons");
            varSubs.addVarSubstitution("num_post", "group->numTrgNeurons");

            // Generate target-specific code to initialise variable
            genSynapseVariableRowInitFn(os, varSubs,
                [&vars, &varInit, &ftype, &stride, batchSize, k, groupIndex, isParamHeterogeneousFn, isDerivedParamHeterogeneousFn]
                (CodeStream &os, Substitutions &varInitSubs)
                {
                    varInitSubs.addParamValueSubstitution(varInit.getSnippet()->getParamNames(), varInit.getParams(),
                                                          [k, isParamHeterogeneousFn](size_t p) { return isParamHeterogeneousFn(k, p); },
                                                          "", "group->", vars[k].name);
                    varInitSubs.addVarValueSubstitution(varInit.getSnippet()->getDerivedParams(), varInit.getDerivedParams(),
                                                        [k, isDerivedParamHeterogeneousFn](size_t p) { return isDerivedParamHeterogeneousFn(k, p); },
                                                        "", "group->", vars[k].name);
                    varInitSubs.addVarNameSubstitution(varInit.getSnippet()->getExtraGlobalParams(),
                                                       "", "group->", vars[k].name);

                    // Generate initial value into temporary variable
                    os << vars[k].type << " initVal;" << std::endl;
                    varInitSubs.addVarSubstitution("value", "initVal");
                    std::string code = varInit.getSnippet()->getCode();
                    varInitSubs.applyCheckUnreplaced(code, "initVar : merged" + vars[k].name + std::to_string(groupIndex));
                    code = ensureFtype(code, ftype);
                    os << code << std::endl;

                    // Fill value across all batches
                    genVariableFill(os,  vars[k].name, "initVal", varInitSubs["id_syn"], stride,
                                    getVarAccessDuplication(vars[k].access), batchSize);
=======
            // Substitute in parameters and derived parameters for initialising variables
            EnvironmentGroupMergedField<G> varEnv(env, group);
            varEnv.template addVarInitParams<A>(&G::isVarInitParamHeterogeneous, var.name);
            varEnv.template addVarInitDerivedParams<A>(&G::isVarInitDerivedParamHeterogeneous, var.name);
            varEnv.addExtraGlobalParams(varInit.getSnippet()->getExtraGlobalParams(), var.name);

            // Add field for variable itself
            varEnv.addField(resolvedType.createPointer(), "_value", var.name,
                            [var](const auto &runtime, const auto &g, size_t) 
                            { 
                                return runtime.getArray(g, var.name); 
                            });

            // Generate target-specific code to initialise variable
            genSynapseVariableRowInitFn(varEnv,
                [&adaptor, &group, &resolvedType, &stride, &var, &varInit, batchSize]
                (EnvironmentExternalBase &env)
                {
                    // Generate initial value into temporary variable
                    EnvironmentGroupMergedField<G> varInitEnv(env, group);
                    varInitEnv.getStream() << resolvedType.getName() << " initVal;" << std::endl;
                    varInitEnv.add(resolvedType, "value", "initVal");

                    // Pretty print variable initialisation code
                    Transpiler::ErrorHandler errorHandler("Variable '" + var.name + "' init code" + std::to_string(group.getIndex()));
                    prettyPrintStatements(varInit.getCodeTokens(), group.getTypeContext(), varInitEnv, errorHandler);

                    // Fill value across all batches
                    genVariableFill(varInitEnv, "_value", "$(value)", "id_syn", stride,
                                    adaptor.getVarDims(var), batchSize);
>>>>>>> 1bbd4d8d
                });
        }
    }
}
}   // Anonymous namespace

//----------------------------------------------------------------------------
// GeNN::CodeGenerator::NeuronInitGroupMerged::CurrentSource
//----------------------------------------------------------------------------
void NeuronInitGroupMerged::CurrentSource::generate(const BackendBase &backend, EnvironmentExternalBase &env, 
                                                    NeuronInitGroupMerged &ng, unsigned int batchSize)
{
    genInitNeuronVarCode<CurrentSourceVarAdapter, NeuronInitGroupMerged>(
        backend, env, *this, ng, "CS" + std::to_string(getIndex()), 
        "num_neurons", 0, batchSize);
}

//----------------------------------------------------------------------------
// GeNN::CodeGenerator::NeuronInitGroupMerged::SynSpike
//----------------------------------------------------------------------------
void NeuronInitGroupMerged::SynSpike::generate(const BackendBase &backend, EnvironmentExternalBase &env, 
                                               NeuronInitGroupMerged &ng, unsigned int batchSize)
{
    const std::string fieldSuffix =  "SynSpike" + std::to_string(getIndex());

    // Create environment for group
    EnvironmentGroupMergedField<SynSpike, NeuronInitGroupMerged> groupEnv(env, *this, ng);

    // Initialise spikes
    genInitEvents(backend, groupEnv, ng, fieldSuffix, true, batchSize);
}

//----------------------------------------------------------------------------
// GeNN::CodeGenerator::NeuronInitGroupMerged::SynSpikeEvent
//----------------------------------------------------------------------------
void NeuronInitGroupMerged::SynSpikeEvent::generate(const BackendBase &backend, EnvironmentExternalBase &env, 
                                                    NeuronInitGroupMerged &ng, unsigned int batchSize)
{
    const std::string fieldSuffix =  "SynSpikeEvent" + std::to_string(getIndex());

    // Create environment for group
    EnvironmentGroupMergedField<SynSpikeEvent, NeuronInitGroupMerged> groupEnv(env, *this, ng);

    // Initialise spike-like events
    genInitEvents(backend, groupEnv, ng, fieldSuffix, false, batchSize);

    // Initialize spike-like-event times
    if(ng.getArchetype().isSpikeEventTimeRequired()) {
        genInitEventTime(backend, groupEnv, *this, ng, fieldSuffix, "SET", batchSize);
    }

    // Initialize previous spike-like-event times
    if(ng.getArchetype().isPrevSpikeEventTimeRequired()) {
        genInitEventTime(backend, groupEnv, *this, ng, fieldSuffix, "PrevSET", batchSize);
    }
}

//----------------------------------------------------------------------------
// GeNN::CodeGenerator::NeuronInitGroupMerged::InSynPSM
//----------------------------------------------------------------------------
void NeuronInitGroupMerged::InSynPSM::generate(const BackendBase &backend, EnvironmentExternalBase &env, 
                                               NeuronInitGroupMerged &ng, unsigned int batchSize)
{
    const std::string fieldSuffix =  "InSyn" + std::to_string(getIndex());

    // Create environment for group
    EnvironmentGroupMergedField<InSynPSM, NeuronInitGroupMerged> groupEnv(env, *this, ng);

    // Add field for InSyn and zero
    groupEnv.addField(getScalarType().createPointer(), "_out_post", "outPost" + fieldSuffix,
                      [](const auto &runtime, const auto &g, size_t) { return runtime.getArray(g, "outPost"); });
    backend.genVariableInit(groupEnv, "num_neurons", "id",
        [batchSize, this] (EnvironmentExternalBase &varEnv)
        {
            genVariableFill(varEnv, "_out_post", Type::writeNumeric(0.0, getScalarType()), 
                            "id", "$(num_neurons)", VarAccessDim::BATCH | VarAccessDim::ELEMENT, batchSize);

        });

    // If dendritic delays are required
    if(getArchetype().isDendriticDelayRequired()) {
        // Add field for dendritic delay buffer and zero
        groupEnv.addField(getScalarType().createPointer(), "_den_delay", "denDelay" + fieldSuffix,
                          [](const auto &runtime, const auto &g, size_t) { return runtime.getArray(g, "denDelay"); });
        backend.genVariableInit(groupEnv, "num_neurons", "id",
            [batchSize, this](EnvironmentExternalBase &varEnv)
            {
                genVariableFill(varEnv, "_den_delay", Type::writeNumeric(0.0, getScalarType()),
                                "id", "$(num_neurons)", VarAccessDim::BATCH | VarAccessDim::ELEMENT, 
                                batchSize, true, getArchetype().getMaxDendriticDelayTimesteps());
            });

        // Add field for dendritic delay pointer and zero
        groupEnv.addField(Type::Uint32.createPointer(), "_den_delay_ptr", "denDelayPtr" + fieldSuffix,
                          [](const auto &runtime, const auto &g, size_t) { return runtime.getArray(g, "denDelayPtr"); });
        backend.genPopVariableInit(groupEnv,
            [](EnvironmentExternalBase &varEnv)
            {
                varEnv.getStream() << "*" << varEnv["_den_delay_ptr"] << " = 0;" << std::endl;
            });
    }

    genInitNeuronVarCode<SynapsePSMVarAdapter, NeuronInitGroupMerged>(
        backend, groupEnv, *this, ng, fieldSuffix, "num_neurons", 0, batchSize);
}

//----------------------------------------------------------------------------
// GeNN::CodeGenerator::NeuronInitGroupMerged::OutSynPreOutput
//----------------------------------------------------------------------------
void NeuronInitGroupMerged::OutSynPreOutput::generate(const BackendBase &backend, EnvironmentExternalBase &env, 
                                                      NeuronInitGroupMerged &ng, unsigned int batchSize)
{
    // Create environment for group
    EnvironmentGroupMergedField<OutSynPreOutput, NeuronInitGroupMerged> groupEnv(env, *this, ng);

    // Add 
    groupEnv.addField(getScalarType().createPointer(), "_out_pre", "outPreOutSyn" + std::to_string(getIndex()),
                      [](const auto &runtime, const auto &g, size_t) { return runtime.getArray(g, "outPre"); });
    backend.genVariableInit(groupEnv, "num_neurons", "id",
                            [batchSize, this] (EnvironmentExternalBase &varEnv)
                            {
                                genVariableFill(varEnv, "_out_pre", Type::writeNumeric(0.0, getScalarType()),
                                                "id", "$(num_neurons)", VarAccessDim::BATCH | VarAccessDim::ELEMENT, batchSize);
                            });
}

//----------------------------------------------------------------------------
// GeNN::CodeGenerator::NeuronInitGroupMerged::InSynWUMPostVars
//----------------------------------------------------------------------------
void NeuronInitGroupMerged::InSynWUMPostVars::generate(const BackendBase &backend, EnvironmentExternalBase &env, 
                                                       NeuronInitGroupMerged &ng, unsigned int batchSize)
{
    genInitNeuronVarCode<SynapseWUPostVarAdapter, NeuronInitGroupMerged>(
        backend, env, *this, ng, "InSynWUMPost" + std::to_string(getIndex()), "num_neurons", 
        getArchetype().getTrgNeuronGroup()->getNumDelaySlots(), batchSize);
}

//----------------------------------------------------------------------------
// GeNN::CodeGenerator::NeuronInitGroupMerged::OutSynWUMPreVars
//----------------------------------------------------------------------------
void NeuronInitGroupMerged::OutSynWUMPreVars::generate(const BackendBase &backend, EnvironmentExternalBase &env, 
                                                       NeuronInitGroupMerged &ng, unsigned int batchSize)
{
    genInitNeuronVarCode<SynapseWUPreVarAdapter, NeuronInitGroupMerged>(
        backend, env, *this, ng, "OutSynWUMPre" + std::to_string(getIndex()), "num_neurons", 
        getArchetype().getSrcNeuronGroup()->getNumDelaySlots(), batchSize);
}

//----------------------------------------------------------------------------
// GeNN::CodeGenerator::NeuronInitGroupMerged
//----------------------------------------------------------------------------
const std::string NeuronInitGroupMerged::name = "NeuronInit";
//----------------------------------------------------------------------------
NeuronInitGroupMerged::NeuronInitGroupMerged(size_t index, const Type::TypeContext &typeContext,
                                             const std::vector<std::reference_wrapper<const NeuronGroupInternal>> &groups)
:   InitGroupMergedBase<NeuronGroupMergedBase, NeuronVarAdapter>(index, typeContext, groups)
{
    // Build vector of child group's merged in syns, ordered to match those of the archetype group
    orderNeuronGroupChildren(m_MergedInSynPSMGroups, typeContext,
                             &NeuronGroupInternal::getFusedPSMInSyn,
                             &SynapseGroupInternal::getPSInitHashDigest );

    // Build vector of child group's merged out syns with pre output, ordered to match those of the archetype group
    orderNeuronGroupChildren(m_MergedOutSynPreOutputGroups, typeContext,
                             &NeuronGroupInternal::getFusedPreOutputOutSyn,
                             &SynapseGroupInternal::getPreOutputInitHashDigest );

    // Build vector of child group's current sources, ordered to match those of the archetype group
    orderNeuronGroupChildren(m_MergedCurrentSourceGroups, typeContext,
                             &NeuronGroupInternal::getCurrentSources,
                             &CurrentSourceInternal::getInitHashDigest );

    // Build vector of child group's spikes
    orderNeuronGroupChildren(m_MergedSpikeGroups, getTypeContext(), 
                             &NeuronGroupInternal::getFusedSpike, 
                             &SynapseGroupInternal::getSpikeHashDigest);

    // Build vector of child group's spike events
    // **TODO** correct hash
    orderNeuronGroupChildren(m_MergedSpikeEventGroups, getTypeContext(), 
                             &NeuronGroupInternal::getFusedSpikeEvent,
                             &SynapseGroupInternal::getWUSpikeEventHashDigest);

    // Build vector of child group's incoming synapse groups
    // with postsynaptic weight update model variable, ordered to match those of the archetype group
    orderNeuronGroupChildren(m_MergedInSynWUMPostVarGroups, typeContext,
                             &NeuronGroupInternal::getFusedInSynWithPostVars,
                             &SynapseGroupInternal::getWUPrePostInitHashDigest);

    // Build vector of child group's outgoing synapse groups
    // with presynaptic weight update model variables, ordered to match those of the archetype group
    orderNeuronGroupChildren(m_MergedOutSynWUMPreVarGroups, typeContext,
                             &NeuronGroupInternal::getFusedOutSynWithPreVars,
                             &SynapseGroupInternal::getWUPrePostInitHashDigest); 
}
//----------------------------------------------------------------------------
boost::uuids::detail::sha1::digest_type NeuronInitGroupMerged::getHashDigest() const
{
    boost::uuids::detail::sha1 hash;

    // Update hash with standard archetype hash and var init parameters and derived parameters
    updateBaseHash(hash);

    // Update hash with each group's neuron count
    updateHash([](const NeuronGroupInternal &g) { return g.getNumNeurons(); }, hash);

    // Update hash with archetype's hash digest
    Utils::updateHash(getArchetype().getInitHashDigest(), hash);

    // Update hash with child groups
    for (const auto &cs : getMergedCurrentSourceGroups()) {
        cs.updateHash(hash);
    }
    for(const auto &sg : getMergedInSynPSMGroups()) {
        sg.updateHash(hash);
    }
    for (const auto &sg : getMergedInSynWUMPostVarGroups()) {
        sg.updateHash(hash);
    }
    for (const auto &sg : getMergedOutSynWUMPreVarGroups()) {
        sg.updateHash(hash);
    }

    return hash.get_digest();
}
//----------------------------------------------------------------------------
void NeuronInitGroupMerged::generateInit(const BackendBase &backend, EnvironmentExternalBase &env, unsigned int batchSize)
{
    // Create environment for group
    EnvironmentGroupMergedField<NeuronInitGroupMerged> groupEnv(env, *this);
  
    // If neuron group requires delays
    if(getArchetype().isDelayRequired()) {
        // Add spike queue pointer field and zero
        groupEnv.addField(Type::Uint32.createPointer(), "_spk_que_ptr", "spkQuePtr",
                          [](const auto &runtime, const auto &g, size_t) { return runtime.getArray(g, "spkQuePtr"); });
        backend.genPopVariableInit(groupEnv,
            [](EnvironmentExternalBase &varEnv)
            {
                varEnv.printLine("*$(_spk_que_ptr) = 0;");
            });
    }

    // Initialize spike times
    if(getArchetype().isSpikeTimeRequired()) {
        genInitEventTime(backend, groupEnv, *this, "_st", batchSize);
    }

    // Initialize previous spike times
    if(getArchetype().isPrevSpikeTimeRequired()) {
        genInitEventTime(backend, groupEnv, *this, "_prev_st", batchSize);
    }
    
    // Initialise neuron variables
    genInitNeuronVarCode<NeuronVarAdapter>(backend, groupEnv, *this, "", "num_neurons", 
                                           getArchetype().getNumDelaySlots(), batchSize);

    // Generate initialisation code for child groups
    for (auto &cs : m_MergedCurrentSourceGroups) {
        cs.generate(backend, groupEnv, *this, batchSize);
    }
    for (auto &sg : m_MergedSpikeGroups) {
        sg.generate(backend, groupEnv, *this, batchSize);
    }
    for (auto &sg : m_MergedSpikeEventGroups) {
        sg.generate(backend, groupEnv, *this, batchSize);
    }
    for(auto &sg : m_MergedInSynPSMGroups) {
        sg.generate(backend, groupEnv, *this, batchSize);
    }
    for (auto &sg : m_MergedOutSynPreOutputGroups) {
        sg.generate(backend, groupEnv, *this, batchSize);
    }  
    for (auto &sg : m_MergedOutSynWUMPreVarGroups) {
        sg.generate(backend, groupEnv, *this, batchSize);
    }
    for (auto &sg : m_MergedInSynWUMPostVarGroups) {
        sg.generate(backend, groupEnv, *this, batchSize);
    }
}

//----------------------------------------------------------------------------
// GeNN::CodeGenerator::SynapseInitGroupMerged
//----------------------------------------------------------------------------
const std::string SynapseInitGroupMerged::name = "SynapseInit";
//----------------------------------------------------------------------------
boost::uuids::detail::sha1::digest_type SynapseInitGroupMerged::getHashDigest() const
{
    boost::uuids::detail::sha1 hash;

    // Update hash with standard archetype hash and var init parameters and derived parameters
    updateBaseHash(hash);

    // Update hash with archetype's hash digest
    Utils::updateHash(getArchetype().getWUInitHashDigest(), hash);

    // Update hash with number of neurons in pre and postsynaptic population
    updateHash([](const SynapseGroupInternal &g) { return g.getSrcNeuronGroup()->getNumNeurons(); }, hash);
    updateHash([](const SynapseGroupInternal &g) { return g.getTrgNeuronGroup()->getNumNeurons(); }, hash);
    updateHash([](const SynapseGroupInternal &g) { return g.getMaxConnections(); }, hash);
    updateHash([](const SynapseGroupInternal &g) { return g.getMaxSourceConnections(); }, hash);

    return hash.get_digest();
}
//----------------------------------------------------------------------------
void SynapseInitGroupMerged::generateInit(const BackendBase &backend, EnvironmentExternalBase &env, unsigned int batchSize)
{
    // Create environment for group
    EnvironmentGroupMergedField<SynapseInitGroupMerged> groupEnv(env, *this);

    // If we're using non-kernel weights, generate loop over source neurons
    const bool kernel = (getArchetype().getMatrixType() & SynapseMatrixWeight::KERNEL);
    if (!kernel) {
        groupEnv.print("for(unsigned int i = 0; i < $(num_pre); i++)");
        groupEnv.getStream() << CodeStream::OB(1);    
        groupEnv.add(Type::Uint32.addConst(), "id_pre", "i");
    }

    // Generate initialisation code
    const std::string stride = kernel ? "$(_kernel_size)" : "$(num_pre) * $(_row_stride)";
    genInitWUVarCode<SynapseWUVarAdapter>(groupEnv, *this, stride, batchSize, false,
                                          [&backend, kernel, this](EnvironmentExternalBase &varInitEnv, BackendBase::HandlerEnv handler)
                                          {
                                              if (kernel) {
                                                  backend.genKernelSynapseVariableInit(varInitEnv, *this, handler);
                                              }
                                              else {
                                                  backend.genDenseSynapseVariableRowInit(varInitEnv, handler);
                                              }
                                          });

    // If we're using non-kernel weights, close loop
    if (!kernel) {
        groupEnv.getStream() << CodeStream::CB(1);
    }
}

//----------------------------------------------------------------------------
// GeNN::CodeGenerator::SynapseSparseInitGroupMerged
//----------------------------------------------------------------------------
const std::string SynapseSparseInitGroupMerged::name = "SynapseSparseInit";
//----------------------------------------------------------------------------
boost::uuids::detail::sha1::digest_type SynapseSparseInitGroupMerged::getHashDigest() const
{
    boost::uuids::detail::sha1 hash;

    // Update hash with standard archetype hash and var init parameters and derived parameters
    updateBaseHash(hash);

    // Update hash with archetype's hash digest
    Utils::updateHash(getArchetype().getWUInitHashDigest(), hash);

    // Update hash with number of neurons in pre and postsynaptic population
    updateHash([](const SynapseGroupInternal &g) { return g.getSrcNeuronGroup()->getNumNeurons(); }, hash);
    updateHash([](const SynapseGroupInternal &g) { return g.getTrgNeuronGroup()->getNumNeurons(); }, hash);
    updateHash([](const SynapseGroupInternal &g) { return g.getMaxConnections(); }, hash);
    updateHash([](const SynapseGroupInternal &g) { return g.getMaxSourceConnections(); }, hash);

    return hash.get_digest();
}
//----------------------------------------------------------------------------
void SynapseSparseInitGroupMerged::generateInit(const BackendBase &backend, EnvironmentExternalBase &env, unsigned int batchSize)
{
    // Create environment for group
    genInitWUVarCode<SynapseWUVarAdapter>(
        env, *this, "$(num_pre) * $(_row_stride)", batchSize, false,
        [&backend](EnvironmentExternalBase &varInitEnv, BackendBase::HandlerEnv handler)
        {
            backend.genSparseSynapseVariableRowInit(varInitEnv, handler); 
        });
}

// ----------------------------------------------------------------------------
// GeNN::CodeGenerator::SynapseConnectivityInitGroupMerged
//----------------------------------------------------------------------------
const std::string SynapseConnectivityInitGroupMerged::name = "SynapseConnectivityInit";
//----------------------------------------------------------------------------
boost::uuids::detail::sha1::digest_type SynapseConnectivityInitGroupMerged::getHashDigest() const
{
    boost::uuids::detail::sha1 hash;

    // Update hash with archetype connectivity initialisation hash
    Utils::updateHash(getArchetype().getConnectivityInitHashDigest(), hash);

    // Update hash with number of neurons in pre and postsynaptic population
    updateHash([](const SynapseGroupInternal &g) { return g.getSrcNeuronGroup()->getNumNeurons(); }, hash);
    updateHash([](const SynapseGroupInternal &g) { return g.getTrgNeuronGroup()->getNumNeurons(); }, hash);
    updateHash([](const SynapseGroupInternal &g) { return g.getMaxConnections(); }, hash);
    updateHash([](const SynapseGroupInternal &g) { return g.getMaxSourceConnections(); }, hash);

    // Update hash with connectivity parameters and derived parameters
    updateParamHash([](const SynapseGroupInternal &sg) { return sg.getSparseConnectivityInitialiser().getParams(); }, hash);
    updateParamHash([](const SynapseGroupInternal &sg) { return sg.getSparseConnectivityInitialiser().getDerivedParams(); }, hash);

    if(!getArchetype().getKernelSize().empty()) {
        updateHash([](const SynapseGroupInternal &g) { return g.getKernelSize(); }, hash);

        // Update hash with each group's variable initialisation parameters and derived parameters
        updateVarInitParamHash<SynapseWUVarAdapter>(hash);
        updateVarInitDerivedParamHash<SynapseWUVarAdapter>(hash);
    }   
    return hash.get_digest();
}
//----------------------------------------------------------------------------
void SynapseConnectivityInitGroupMerged::generateSparseRowInit(EnvironmentExternalBase &env)
{
    genInitConnectivity(env, true);
}
//----------------------------------------------------------------------------
void SynapseConnectivityInitGroupMerged::generateSparseColumnInit(EnvironmentExternalBase &env)
{
    genInitConnectivity(env, false);
}
//----------------------------------------------------------------------------
void SynapseConnectivityInitGroupMerged::generateKernelInit(EnvironmentExternalBase &env, unsigned int batchSize)
{
    // Create environment for group
    EnvironmentGroupMergedField<SynapseConnectivityInitGroupMerged> groupEnv(env, *this);

    // Add substitution
    // **TODO** dependencies on kernel fields
    groupEnv.add(Type::Uint32, "id_kernel", "kernelInd", 
                 {groupEnv.addInitialiser("const unsigned int kernelInd = " + getKernelIndex(*this) + ";")});

    // Initialise single (hence empty lambda function) synapse variable
    genInitWUVarCode<SynapseWUVarAdapter>(
        groupEnv, *this, "$(num_pre) * $(_row_stride)", batchSize, true,
        [](EnvironmentExternalBase &varInitEnv, BackendBase::HandlerEnv handler)
        {
            handler(varInitEnv);
        });
}
//----------------------------------------------------------------------------
bool SynapseConnectivityInitGroupMerged::isVarInitParamHeterogeneous(const std::string &varName, const std::string &paramName) const
{
    return isParamValueHeterogeneous(paramName, 
                                     [&varName](const auto &g)
                                     { 
                                         return SynapseWUVarAdapter(g).getInitialisers().at(varName).getParams(); 
                                     });
}
//----------------------------------------------------------------------------
bool SynapseConnectivityInitGroupMerged::isVarInitDerivedParamHeterogeneous(const std::string &varName, const std::string &paramName) const
{
    return isParamValueHeterogeneous(paramName, 
                                    [&varName](const auto &g) 
                                    { 
                                        return SynapseWUVarAdapter(g).getInitialisers().at(varName).getDerivedParams();
                                    });
}
//----------------------------------------------------------------------------
bool SynapseConnectivityInitGroupMerged::isSparseConnectivityInitParamHeterogeneous(const std::string &paramName) const
{
    return isParamValueHeterogeneous(paramName, [](const SynapseGroupInternal &sg) { return sg.getSparseConnectivityInitialiser().getParams(); });
}
//----------------------------------------------------------------------------
bool SynapseConnectivityInitGroupMerged::isSparseConnectivityInitDerivedParamHeterogeneous(const std::string &paramName) const
{
    return isParamValueHeterogeneous(paramName, [](const SynapseGroupInternal &sg) { return sg.getSparseConnectivityInitialiser().getDerivedParams(); });
}
//----------------------------------------------------------------------------
void SynapseConnectivityInitGroupMerged::genInitConnectivity(EnvironmentExternalBase &env, bool rowNotColumns)
{
    // Create environment for group
    EnvironmentGroupMergedField<SynapseConnectivityInitGroupMerged> groupEnv(env, *this);

    // Substitute in parameters and derived parameters for initialising connectivity
    const auto &connectInit = getArchetype().getSparseConnectivityInitialiser();
    groupEnv.addInitialiserParams("", &SynapseGroupInternal::getSparseConnectivityInitialiser,
                                  &SynapseConnectivityInitGroupMerged::isSparseConnectivityInitParamHeterogeneous);
    groupEnv.addInitialiserDerivedParams("", &SynapseGroupInternal::getSparseConnectivityInitialiser,
                                         &SynapseConnectivityInitGroupMerged::isSparseConnectivityInitDerivedParamHeterogeneous);
    groupEnv.addExtraGlobalParams(connectInit.getSnippet()->getExtraGlobalParams(), "SparseConnect", "");

    const std::string context = rowNotColumns ? "row" : "column";
    Transpiler::ErrorHandler errorHandler("Synapse group sparse connectivity '" + getArchetype().getName() + "' " + context + " build code");
    prettyPrintStatements(rowNotColumns ? connectInit.getRowBuildCodeTokens() : connectInit.getColBuildCodeTokens(), 
                          getTypeContext(), groupEnv, errorHandler);
}


// ----------------------------------------------------------------------------
// CodeGenerator::SynapseConnectivityHostInitGroupMerged
//----------------------------------------------------------------------------
const std::string SynapseConnectivityHostInitGroupMerged::name = "SynapseConnectivityHostInit";
//-------------------------------------------------------------------------
void SynapseConnectivityHostInitGroupMerged::generateInit(const BackendBase &backend, EnvironmentExternalBase &env)
{
    // Add standard library to environment
    EnvironmentLibrary envStdLib(env, StandardLibrary::getMathsFunctions());

    // Add host RNG functions to environment
    EnvironmentLibrary envRandom(envStdLib, StandardLibrary::getHostRNGFunctions(getScalarType()));

    // Add standard host assert function to environment
    EnvironmentExternal envAssert(envRandom);
    envAssert.add(Type::Assert, "assert", "assert($(0))");

    CodeStream::Scope b(envAssert.getStream());
    envAssert.getStream() << "// merged synapse connectivity host init group " << getIndex() << std::endl;
    envAssert.getStream() << "for(unsigned int g = 0; g < " << getGroups().size() << "; g++)";
    {
        CodeStream::Scope b(envAssert.getStream());

        // Get reference to group
        envAssert.getStream() << "const auto *group = &mergedSynapseConnectivityHostInitGroup" << getIndex() << "[g]; " << std::endl;
        
        // Create environment for group
        EnvironmentGroupMergedField<SynapseConnectivityHostInitGroupMerged> groupEnv(envAssert, *this);
        const auto &connectInit = getArchetype().getSparseConnectivityInitialiser();

        // If matrix type is procedural then initialized connectivity init snippet will potentially be used with multiple threads per spike. 
        // Otherwise it will only ever be used for initialization which uses one thread per row
        const size_t numThreads = (getArchetype().getMatrixType() & SynapseMatrixConnectivity::PROCEDURAL) ? getArchetype().getNumThreadsPerSpike() : 1;

        // Create substitutions
        groupEnv.addField(Type::Uint32.addConst(), "num_pre",
                          Type::Uint32, "numSrcNeurons", 
                          [](const auto &, const SynapseGroupInternal &sg, size_t) { return sg.getSrcNeuronGroup()->getNumNeurons(); });
        groupEnv.addField(Type::Uint32.addConst(), "num_post",
                          Type::Uint32, "numTrgNeurons", 
                          [](const auto &, const SynapseGroupInternal &sg, size_t) { return sg.getTrgNeuronGroup()->getNumNeurons(); });
        groupEnv.add(Type::Uint32.addConst(), "num_threads", std::to_string(numThreads));

        groupEnv.addInitialiserParams("", &SynapseGroupInternal::getSparseConnectivityInitialiser,
                                      &SynapseConnectivityHostInitGroupMerged::isConnectivityInitParamHeterogeneous);
        groupEnv.addInitialiserDerivedParams("", &SynapseGroupInternal::getSparseConnectivityInitialiser,
                                             &SynapseConnectivityHostInitGroupMerged::isConnectivityInitDerivedParamHeterogeneous);

        // Loop through EGPs
        for(const auto &egp : connectInit.getSnippet()->getExtraGlobalParams()) {
            // If EGP is located on the host
            const auto loc = VarLocation::HOST_DEVICE;//getArchetype().getSparseConnectivityExtraGlobalParamLocation(egp.name);
            if(loc & VarLocationAttribute::HOST) {
                const auto resolvedType = egp.type.resolve(getTypeContext());
                assert(!resolvedType.isPointer());
                const auto pointerType = resolvedType.createPointer();
                const auto pointerToPointerType = pointerType.createPointer();

                // Add field for host pointer
                // **NOTE** none of these need to be dynamic as they are allocated once and pushed with all other merged groups
                groupEnv.addField(pointerToPointerType, "_" + egp.name, egp.name,
                                  [egp](const auto &runtime, const auto &g, size_t) { return runtime.getArray(g, egp.name + "SparseConnect"); },
                                  "", GroupMergedFieldType::HOST);

                // Add substitution for direct access to field
                groupEnv.add(pointerType, egp.name, "*$(_" + egp.name + ")");

                // If backend requires seperate device objects, add additional (private) field)
                if(backend.isArrayDeviceObjectRequired()) {
                    groupEnv.addField(pointerToPointerType, "_d_" + egp.name,
                                      "d_" + egp.name,
                                      [egp](const auto &runtime, const auto &g, size_t) { return runtime.getArray(g, egp.name + "SparseConnect"); });
                }

                // If backend requires seperate host objects, add additional (private) field)
                if(backend.isArrayHostObjectRequired()) {
                    groupEnv.addField(pointerToPointerType, "_h_" + egp.name,
                                      "h_" + egp.name,
                                      [egp](const auto &runtime, const auto &g, size_t) { return runtime.getArray(g, egp.name  + "SparseConnect"); },
                                      "", GroupMergedFieldType::HOST_OBJECT);
                }

                // Generate code to allocate this EGP with count specified by $(0)
                // **NOTE** we generate these with a pointer type as the fields are pointer to pointer
                std::stringstream allocStream;
                CodeGenerator::CodeStream alloc(allocStream);
                backend.genLazyVariableDynamicAllocation(alloc, 
                                                         pointerType, egp.name,
                                                         loc, "$(0)");

                // Add substitution
                groupEnv.add(Type::AllocatePushPullEGP, "allocate" + egp.name, allocStream.str());

                // Generate code to push this EGP with count specified by $(0)
                std::stringstream pushStream;
                CodeStream push(pushStream);
                backend.genLazyVariableDynamicPush(push, 
                                                   pointerType, egp.name,
                                                   loc, "$(0)");


                // Add substitution
                groupEnv.add(Type::AllocatePushPullEGP, "push" + egp.name, pushStream.str());
            }
        }
        Transpiler::ErrorHandler errorHandler("Synapse group '" + getArchetype().getName() + "' sparse connectivity host init code");
        prettyPrintStatements(connectInit.getHostInitCodeTokens(), getTypeContext(), groupEnv, errorHandler);
    }
}
//----------------------------------------------------------------------------
bool SynapseConnectivityHostInitGroupMerged::isConnectivityInitParamHeterogeneous(const std::string &paramName) const
{
    return isParamValueHeterogeneous(paramName, [](const SynapseGroupInternal &sg){ return sg.getSparseConnectivityInitialiser().getParams(); });
}
//----------------------------------------------------------------------------
bool SynapseConnectivityHostInitGroupMerged::isConnectivityInitDerivedParamHeterogeneous(const std::string &paramName) const
{
    return isParamValueHeterogeneous(paramName, [](const SynapseGroupInternal &sg) { return sg.getSparseConnectivityInitialiser().getDerivedParams(); });
}

// ----------------------------------------------------------------------------
// GeNN::CodeGenerator::CustomUpdateInitGroupMerged
//----------------------------------------------------------------------------
const std::string CustomUpdateInitGroupMerged::name = "CustomUpdateInit";
//----------------------------------------------------------------------------
boost::uuids::detail::sha1::digest_type CustomUpdateInitGroupMerged::getHashDigest() const
{
    boost::uuids::detail::sha1 hash;
    
    // Update hash with generic custom update init data
    updateBaseHash(hash);

    // Update hash with archetype's hash digest
    Utils::updateHash(getArchetype().getInitHashDigest(), hash);

    // Update hash with size of custom update
    updateHash([](const CustomUpdateInternal &cg) { return cg.getNumNeurons(); }, hash);

    return hash.get_digest();
}
// ----------------------------------------------------------------------------
void CustomUpdateInitGroupMerged::generateInit(const BackendBase &backend, EnvironmentExternalBase &env, unsigned int batchSize)
{
    // Create environment for group
    EnvironmentGroupMergedField<CustomUpdateInitGroupMerged> groupEnv(env, *this);

    // Expose batch size
    const unsigned int updateBatchSize = (getArchetype().getDims() & VarAccessDim::BATCH) ? batchSize : 1;
    groupEnv.add(Type::Uint32.addConst(), "num_batch", std::to_string(updateBatchSize));

    // Initialise custom update variables
    genInitNeuronVarCode<CustomUpdateVarAdapter>(backend, groupEnv, *this, "", "num_neurons", 1, 
                                                 updateBatchSize);
}

// ----------------------------------------------------------------------------
// GeNN::CodeGenerator::CustomWUUpdateInitGroupMerged
//----------------------------------------------------------------------------
const std::string CustomWUUpdateInitGroupMerged::name = "CustomWUUpdateInit";
//----------------------------------------------------------------------------
<<<<<<< HEAD
CustomWUUpdateInitGroupMerged::CustomWUUpdateInitGroupMerged(size_t index, const std::string &precision, const std::string &, const BackendBase &backend,
                                                             const std::vector<std::reference_wrapper<const CustomUpdateWUInternal>> &groups)
:   CustomUpdateInitGroupMergedBase<CustomUpdateWUInternal>(index, precision, backend, groups)
{
    addField("unsigned int", "numSrcNeurons",
                [](const CustomUpdateWUInternal &cg, size_t) { return std::to_string(cg.getSynapseGroup()->getSrcNeuronGroup()->getNumNeurons()); });
    addField("unsigned int", "numTrgNeurons",
            [](const CustomUpdateWUInternal &cg, size_t) { return std::to_string(cg.getSynapseGroup()->getTrgNeuronGroup()->getNumNeurons()); });
    
    if(getArchetype().getSynapseGroup()->getMatrixType() & SynapseMatrixWeight::KERNEL) {
        // Loop through kernel size dimensions
        for (size_t d = 0; d < getArchetype().getSynapseGroup()->getKernelSize().size(); d++) {
            // If this dimension has a heterogeneous size, add it to struct
            if (isKernelSizeHeterogeneous(d)) {
                addField("unsigned int", "kernelSize" + std::to_string(d),
                        [d](const CustomUpdateWUInternal &g, size_t) { return std::to_string(g.getSynapseGroup()->getKernelSize().at(d)); });
            }
        }
    }
    else {
        addField("unsigned int", "rowStride",
                [&backend](const CustomUpdateWUInternal &cg, size_t) { return std::to_string(backend.getSynapticMatrixRowStride(*cg.getSynapseGroup())); });
    }
}
//----------------------------------------------------------------------------
=======
>>>>>>> 1bbd4d8d
boost::uuids::detail::sha1::digest_type CustomWUUpdateInitGroupMerged::getHashDigest() const
{
    boost::uuids::detail::sha1 hash;
    
    // Update hash with generic custom update init data
    updateBaseHash(hash);

    // Update hash with archetype's hash digest
    Utils::updateHash(getArchetype().getInitHashDigest(), hash);

    // If underlying synapse group has kernel weights, update hash with kernel size
    if(getArchetype().getSynapseGroup()->getMatrixType() & SynapseMatrixWeight::KERNEL) {
        updateHash([](const auto &g) { return g.getSynapseGroup()->getKernelSize(); }, hash);
    }
    // Otherwise, update hash with sizes of pre and postsynaptic neuron groups
    else {
        updateHash([](const auto &cg) 
                   {
                       return static_cast<const SynapseGroupInternal*>(cg.getSynapseGroup())->getSrcNeuronGroup()->getNumNeurons();
                   }, hash);

        updateHash([](const auto &cg) 
                   {
                       return static_cast<const SynapseGroupInternal*>(cg.getSynapseGroup())->getTrgNeuronGroup()->getNumNeurons();
                   }, hash);


        updateHash([](const auto &cg)
                   {
                       return static_cast<const SynapseGroupInternal*>(cg.getSynapseGroup())->getMaxConnections(); 
                   }, hash);
    }

    return hash.get_digest();
}
// ----------------------------------------------------------------------------
void CustomWUUpdateInitGroupMerged::generateInit(const BackendBase &backend, EnvironmentExternalBase &env, unsigned int batchSize)
{
    EnvironmentGroupMergedField<CustomWUUpdateInitGroupMerged> groupEnv(env, *this);

    const bool kernel = (getArchetype().getSynapseGroup()->getMatrixType() & SynapseMatrixWeight::KERNEL);
    if(!kernel) {
        groupEnv.print("for(unsigned int i = 0; i < $(num_pre); i++)");
        groupEnv.getStream() << CodeStream::OB(3);
        groupEnv.add(Type::Uint32.addConst(), "id_pre", "i");
    }
    
    // Expose batch size
    const unsigned int updateBatchSize = (getArchetype().getDims() & VarAccessDim::BATCH) ? batchSize : 1;
    groupEnv.add(Type::Uint32.addConst(), "num_batch", std::to_string(updateBatchSize));

    // Loop through rows
    const std::string stride = kernel ? "$(_kernel_size)" : "$(num_pre) * $(_row_stride)";
    genInitWUVarCode<CustomUpdateVarAdapter>(
        groupEnv, *this, stride, updateBatchSize, false,
        [&backend, kernel, this](EnvironmentExternalBase &varInitEnv, BackendBase::HandlerEnv handler)
        {
            if (kernel) {
                backend.genKernelCustomUpdateVariableInit(varInitEnv, *this, handler);
            }
            else {
                backend.genDenseSynapseVariableRowInit(varInitEnv, handler);
            }
    
        });

    if(!kernel) {
        groupEnv.getStream() << CodeStream::CB(3);
    }
}

// ----------------------------------------------------------------------------
// GeNN::CodeGenerator::CustomWUUpdateSparseInitGroupMerged
//----------------------------------------------------------------------------
const std::string CustomWUUpdateSparseInitGroupMerged::name = "CustomWUUpdateSparseInit";
//----------------------------------------------------------------------------
boost::uuids::detail::sha1::digest_type CustomWUUpdateSparseInitGroupMerged::getHashDigest() const
{
    boost::uuids::detail::sha1 hash;
    
    // Update hash with generic custom update init data
    updateBaseHash(hash);

    // Update hash with archetype's hash digest
    Utils::updateHash(getArchetype().getInitHashDigest(), hash);

    // Update hash with sizes of pre and postsynaptic neuron groups; and max row length
    updateHash([](const auto &cg) 
               {
                   return static_cast<const SynapseGroupInternal*>(cg.getSynapseGroup())->getSrcNeuronGroup()->getNumNeurons();
               }, hash);

    updateHash([](const auto &cg) 
               {
                   return static_cast<const SynapseGroupInternal*>(cg.getSynapseGroup())->getTrgNeuronGroup()->getNumNeurons();
               }, hash);

    updateHash([](const auto& cg)
               {
                   return cg.getSynapseGroup()->getMaxConnections();
               }, hash);

    return hash.get_digest();
}
// ----------------------------------------------------------------------------
void CustomWUUpdateSparseInitGroupMerged::generateInit(const BackendBase &backend, EnvironmentExternalBase &env, unsigned int batchSize)
{
    EnvironmentGroupMergedField<CustomWUUpdateSparseInitGroupMerged> groupEnv(env, *this);
 
    // Expose batch size
    const unsigned int updateBatchSize = (getArchetype().getDims() & VarAccessDim::BATCH) ? batchSize : 1;
    groupEnv.add(Type::Uint32.addConst(), "num_batch", std::to_string(updateBatchSize));

    genInitWUVarCode<CustomUpdateVarAdapter>(
        groupEnv, *this, "$(num_pre) * $(_row_stride)", updateBatchSize, false,
        [&backend](EnvironmentExternalBase &varInitEnv, BackendBase::HandlerEnv handler)
        {
            return backend.genSparseSynapseVariableRowInit(varInitEnv, handler); 
        });
}

// ----------------------------------------------------------------------------
// CustomConnectivityUpdatePreInitGroupMerged
//----------------------------------------------------------------------------
const std::string CustomConnectivityUpdatePreInitGroupMerged::name = "CustomConnectivityUpdatePreInit";
//----------------------------------------------------------------------------
boost::uuids::detail::sha1::digest_type CustomConnectivityUpdatePreInitGroupMerged::getHashDigest() const
{
    boost::uuids::detail::sha1 hash;

    // Update hash with generic custom update init data
    updateBaseHash(hash);

    // Update hash with archetype's hash digest
    Utils::updateHash(getArchetype().getInitHashDigest(), hash);

    // Update hash with size of custom update
    updateHash([](const auto &cg) 
               { 
                   return cg.getSynapseGroup()->getSrcNeuronGroup()->getNumNeurons(); 
               }, hash);

    return hash.get_digest();
}
//----------------------------------------------------------------------------
void CustomConnectivityUpdatePreInitGroupMerged::generateInit(const BackendBase &backend, EnvironmentExternalBase &env, unsigned int)
{
    genInitNeuronVarCode<CustomConnectivityUpdatePreVarAdapter>(backend, env, *this, "", "num_neurons", 0, 1);
}

// ----------------------------------------------------------------------------
// CustomConnectivityUpdatePostInitGroupMerged
//----------------------------------------------------------------------------
const std::string CustomConnectivityUpdatePostInitGroupMerged::name = "CustomConnectivityUpdatePostInit";
//----------------------------------------------------------------------------
boost::uuids::detail::sha1::digest_type CustomConnectivityUpdatePostInitGroupMerged::getHashDigest() const
{
    boost::uuids::detail::sha1 hash;

    // Update hash with generic custom update init data
    updateBaseHash(hash);

    // Update hash with archetype's hash digest
    Utils::updateHash(getArchetype().getInitHashDigest(), hash);

    // Update hash with size of custom update
    updateHash([](const auto &cg)
               {
                   return cg.getSynapseGroup()->getTrgNeuronGroup()->getNumNeurons();
               }, hash);

    return hash.get_digest();
}
//----------------------------------------------------------------------------
void CustomConnectivityUpdatePostInitGroupMerged::generateInit(const BackendBase &backend, EnvironmentExternalBase &env, unsigned int)
{
    // Initialise presynaptic custom connectivity update variables
    genInitNeuronVarCode<CustomConnectivityUpdatePostVarAdapter>(backend, env, *this, "", "num_neurons", 0, 1);
}

// ----------------------------------------------------------------------------
// CustomConnectivityUpdateSparseInitGroupMerged
//----------------------------------------------------------------------------
const std::string CustomConnectivityUpdateSparseInitGroupMerged::name = "CustomConnectivityUpdateSparseInit";
//----------------------------------------------------------------------------
boost::uuids::detail::sha1::digest_type CustomConnectivityUpdateSparseInitGroupMerged::getHashDigest() const
{
    boost::uuids::detail::sha1 hash;

    // Update hash with generic custom update init data
    updateBaseHash(hash);

    // Update hash with archetype's hash digest
    Utils::updateHash(getArchetype().getInitHashDigest(), hash);

    // Update hash with sizes of pre and postsynaptic neuron groups; and max row length
    updateHash([](const CustomConnectivityUpdateInternal &cg)
               {
                   return static_cast<const SynapseGroupInternal *>(cg.getSynapseGroup())->getSrcNeuronGroup()->getNumNeurons();
               }, hash);

    updateHash([](const CustomConnectivityUpdateInternal &cg)
               {
                   return static_cast<const SynapseGroupInternal *>(cg.getSynapseGroup())->getTrgNeuronGroup()->getNumNeurons();
               }, hash);

    updateHash([](const CustomConnectivityUpdateInternal &cg)
               {
                   return cg.getSynapseGroup()->getMaxConnections();
               }, hash);

    return hash.get_digest();
}
//----------------------------------------------------------------------------
void CustomConnectivityUpdateSparseInitGroupMerged::generateInit(const BackendBase &backend, EnvironmentExternalBase &env, unsigned int)
{
    // Initialise custom connectivity update variables
    genInitWUVarCode<CustomConnectivityUpdateVarAdapter>(
        env, *this, "$(num_pre) * $(_row_stride)", 1, false,
        [&backend](EnvironmentExternalBase &varInitEnv, BackendBase::HandlerEnv handler)
        {
            return backend.genSparseSynapseVariableRowInit(varInitEnv, handler);
        });
}<|MERGE_RESOLUTION|>--- conflicted
+++ resolved
@@ -98,11 +98,6 @@
                      [&fieldGroup, varName](const auto &runtime, const auto &g, size_t i) { return runtime.getFusedEventArray(fieldGroup, i, g, varName); });
 
 
-<<<<<<< HEAD
-            Substitutions varSubs(&popSubs);
-            varSubs.addVarSubstitution("num_batch", std::to_string(batchSize));
-            varSubs.addVarSubstitution("num", count);
-=======
     // Generate variable initialisation code
     backend.genVariableInit(timeEnv, "num_neurons", "id",
         [batchSize, varName, &fieldGroup] (EnvironmentExternalBase &varEnv)
@@ -136,7 +131,6 @@
         const auto &varInit = adaptor.getInitialisers().at(var.name);
         if (!Utils::areTokensEmpty(varInit.getCodeTokens())) {
             CodeStream::Scope b(env.getStream());
->>>>>>> 1bbd4d8d
 
             // Substitute in parameters and derived parameters for initialising variables
             EnvironmentGroupMergedField<G, F> varEnv(env, group, fieldGroup);
@@ -221,42 +215,6 @@
         if(!Utils::areTokensEmpty(varInit.getCodeTokens()) && (varInit.isKernelRequired() == kernel)) {
             CodeStream::Scope b(env.getStream());
 
-<<<<<<< HEAD
-        // If this variable has any initialisation code and doesn't require a kernel
-        if(!varInit.getSnippet()->getCode().empty() && !varInit.getSnippet()->requiresKernel()) {
-            CodeStream::Scope b(os);
-            
-            Substitutions varSubs(&popSubs);
-            varSubs.addVarSubstitution("num_batch", std::to_string(batchSize));
-            varSubs.addVarSubstitution("num_pre", "group->numSrcNeurons");
-            varSubs.addVarSubstitution("num_post", "group->numTrgNeurons");
-
-            // Generate target-specific code to initialise variable
-            genSynapseVariableRowInitFn(os, varSubs,
-                [&vars, &varInit, &ftype, &stride, batchSize, k, groupIndex, isParamHeterogeneousFn, isDerivedParamHeterogeneousFn]
-                (CodeStream &os, Substitutions &varInitSubs)
-                {
-                    varInitSubs.addParamValueSubstitution(varInit.getSnippet()->getParamNames(), varInit.getParams(),
-                                                          [k, isParamHeterogeneousFn](size_t p) { return isParamHeterogeneousFn(k, p); },
-                                                          "", "group->", vars[k].name);
-                    varInitSubs.addVarValueSubstitution(varInit.getSnippet()->getDerivedParams(), varInit.getDerivedParams(),
-                                                        [k, isDerivedParamHeterogeneousFn](size_t p) { return isDerivedParamHeterogeneousFn(k, p); },
-                                                        "", "group->", vars[k].name);
-                    varInitSubs.addVarNameSubstitution(varInit.getSnippet()->getExtraGlobalParams(),
-                                                       "", "group->", vars[k].name);
-
-                    // Generate initial value into temporary variable
-                    os << vars[k].type << " initVal;" << std::endl;
-                    varInitSubs.addVarSubstitution("value", "initVal");
-                    std::string code = varInit.getSnippet()->getCode();
-                    varInitSubs.applyCheckUnreplaced(code, "initVar : merged" + vars[k].name + std::to_string(groupIndex));
-                    code = ensureFtype(code, ftype);
-                    os << code << std::endl;
-
-                    // Fill value across all batches
-                    genVariableFill(os,  vars[k].name, "initVal", varInitSubs["id_syn"], stride,
-                                    getVarAccessDuplication(vars[k].access), batchSize);
-=======
             // Substitute in parameters and derived parameters for initialising variables
             EnvironmentGroupMergedField<G> varEnv(env, group);
             varEnv.template addVarInitParams<A>(&G::isVarInitParamHeterogeneous, var.name);
@@ -287,7 +245,6 @@
                     // Fill value across all batches
                     genVariableFill(varInitEnv, "_value", "$(value)", "id_syn", stride,
                                     adaptor.getVarDims(var), batchSize);
->>>>>>> 1bbd4d8d
                 });
         }
     }
@@ -540,7 +497,7 @@
     if(getArchetype().isPrevSpikeTimeRequired()) {
         genInitEventTime(backend, groupEnv, *this, "_prev_st", batchSize);
     }
-    
+
     // Initialise neuron variables
     genInitNeuronVarCode<NeuronVarAdapter>(backend, groupEnv, *this, "", "num_neurons", 
                                            getArchetype().getNumDelaySlots(), batchSize);
@@ -929,34 +886,6 @@
 //----------------------------------------------------------------------------
 const std::string CustomWUUpdateInitGroupMerged::name = "CustomWUUpdateInit";
 //----------------------------------------------------------------------------
-<<<<<<< HEAD
-CustomWUUpdateInitGroupMerged::CustomWUUpdateInitGroupMerged(size_t index, const std::string &precision, const std::string &, const BackendBase &backend,
-                                                             const std::vector<std::reference_wrapper<const CustomUpdateWUInternal>> &groups)
-:   CustomUpdateInitGroupMergedBase<CustomUpdateWUInternal>(index, precision, backend, groups)
-{
-    addField("unsigned int", "numSrcNeurons",
-                [](const CustomUpdateWUInternal &cg, size_t) { return std::to_string(cg.getSynapseGroup()->getSrcNeuronGroup()->getNumNeurons()); });
-    addField("unsigned int", "numTrgNeurons",
-            [](const CustomUpdateWUInternal &cg, size_t) { return std::to_string(cg.getSynapseGroup()->getTrgNeuronGroup()->getNumNeurons()); });
-    
-    if(getArchetype().getSynapseGroup()->getMatrixType() & SynapseMatrixWeight::KERNEL) {
-        // Loop through kernel size dimensions
-        for (size_t d = 0; d < getArchetype().getSynapseGroup()->getKernelSize().size(); d++) {
-            // If this dimension has a heterogeneous size, add it to struct
-            if (isKernelSizeHeterogeneous(d)) {
-                addField("unsigned int", "kernelSize" + std::to_string(d),
-                        [d](const CustomUpdateWUInternal &g, size_t) { return std::to_string(g.getSynapseGroup()->getKernelSize().at(d)); });
-            }
-        }
-    }
-    else {
-        addField("unsigned int", "rowStride",
-                [&backend](const CustomUpdateWUInternal &cg, size_t) { return std::to_string(backend.getSynapticMatrixRowStride(*cg.getSynapseGroup())); });
-    }
-}
-//----------------------------------------------------------------------------
-=======
->>>>>>> 1bbd4d8d
 boost::uuids::detail::sha1::digest_type CustomWUUpdateInitGroupMerged::getHashDigest() const
 {
     boost::uuids::detail::sha1 hash;
