#include "synapseGroup.h"

// Standard includes
#include <algorithm>
#include <cmath>
#include <iostream>
#include <numeric>

// GeNN includes
#include "gennUtils.h"
#include "neuronGroupInternal.h"
#include "synapseGroupInternal.h"
#include "type.h"

// ------------------------------------------------------------------------
// GeNN::SynapseGroup
// ------------------------------------------------------------------------
namespace GeNN
{
void SynapseGroup::setWUVarLocation(const std::string &varName, VarLocation loc) 
{ 
    if(!getWUInitialiser().getSnippet()->getVar(varName)) {
        throw std::runtime_error("Unknown weight update model variable '" + varName + "'");
    }
    m_WUVarLocation.set(varName, loc); 
}
//----------------------------------------------------------------------------
void SynapseGroup::setWUPreVarLocation(const std::string &varName, VarLocation loc) 
{ 
    if(!getWUInitialiser().getSnippet()->getPreVar(varName)) {
        throw std::runtime_error("Unknown weight update model presynaptic variable '" + varName + "'");
    }
    m_WUPreVarLocation.set(varName, loc); 
}
//----------------------------------------------------------------------------
void SynapseGroup::setWUPostVarLocation(const std::string &varName, VarLocation loc) 
{ 
    if(!getWUInitialiser().getSnippet()->getPostVar(varName)) {
        throw std::runtime_error("Unknown weight update model postsynaptic variable '" + varName + "'");
    }
    m_WUPostVarLocation.set(varName, loc); 
}
//----------------------------------------------------------------------------
void SynapseGroup::setWUExtraGlobalParamLocation(const std::string &paramName, VarLocation loc) 
{ 
    if(!getWUInitialiser().getSnippet()->getExtraGlobalParam(paramName)) {
        throw std::runtime_error("Unknown weight update model extra global parameter '" + paramName + "'");
    }
    m_WUExtraGlobalParamLocation.set(paramName, loc); 
}
//----------------------------------------------------------------------------
void SynapseGroup::setPSVarLocation(const std::string &varName, VarLocation loc) 
{ 
    if(!getPSInitialiser().getSnippet()->getVar(varName)) {
        throw std::runtime_error("Unknown postsynaptic model variable '" + varName + "'");
    }
    m_PSVarLocation.set(varName, loc); 
}
//----------------------------------------------------------------------------
void SynapseGroup::setPSExtraGlobalParamLocation(const std::string &paramName, VarLocation loc) 
{ 
    if(!getPSInitialiser().getSnippet()->getExtraGlobalParam(paramName)) {
        throw std::runtime_error("Unknown postsynaptic model extra global parameter '" + paramName + "'");
    }
    m_PSExtraGlobalParamLocation.set(paramName, loc); 
}
//----------------------------------------------------------------------------
void SynapseGroup::setPSParamDynamic(const std::string &paramName, bool dynamic) 
{ 
    if(!getPSInitialiser().getSnippet()->getParam(paramName)) {
        throw std::runtime_error("Unknown postsynaptic model parameter '" + paramName + "'");
    }
    m_PSDynamicParams.set(paramName, dynamic); 
}
//----------------------------------------------------------------------------
void SynapseGroup::setWUParamDynamic(const std::string &paramName, bool dynamic) 
{ 
    if(!getWUInitialiser().getSnippet()->getParam(paramName)) {
        throw std::runtime_error("Unknown weight update model parameter '" + paramName + "'");
    }
    m_WUDynamicParams.set(paramName, dynamic); 
}
//----------------------------------------------------------------------------
void SynapseGroup::setPostTargetVar(const std::string &varName)
{
    // If varname is either 'ISyn' or name of target neuron group additional input variable, store
    const auto additionalInputVars = getTrgNeuronGroup()->getModel()->getAdditionalInputVars();
    if(varName == "Isyn" || 
       std::find_if(additionalInputVars.cbegin(), additionalInputVars.cend(), 
                    [&varName](const Models::Base::ParamVal &v){ return (v.name == varName); }) != additionalInputVars.cend())
    {
        m_PostTargetVar = varName;
    }
    else {
        throw std::runtime_error("Target neuron group has no input variable '" + varName + "'");
    }
}
//----------------------------------------------------------------------------
void SynapseGroup::setPreTargetVar(const std::string &varName)
{
    // If varname is either 'ISyn' or name of a presynaptic neuron group additional input variable, store
    const auto additionalInputVars = getSrcNeuronGroup()->getModel()->getAdditionalInputVars();
    if(varName == "Isyn" || 
       std::find_if(additionalInputVars.cbegin(), additionalInputVars.cend(), 
                    [&varName](const Models::Base::ParamVal &v){ return (v.name == varName); }) != additionalInputVars.cend())
    {
        m_PreTargetVar = varName;
    }
    else {
        throw std::runtime_error("Presynaptic neuron group has no input variable '" + varName + "'");
    }
}
//----------------------------------------------------------------------------
void SynapseGroup::setMaxConnections(unsigned int maxConnections)
{
    if(getMatrixType() & SynapseMatrixConnectivity::SPARSE) {
        // If sparse connectivity initialiser provides a function to calculate max row length
        auto calcMaxRowLengthFunc = m_SparseConnectivityInitialiser.getSnippet()->getCalcMaxRowLengthFunc();
        if(calcMaxRowLengthFunc) {
            // Call function and if max connections we specify is less than the bound imposed by the snippet, give error
            auto connectivityMaxRowLength = calcMaxRowLengthFunc(getSrcNeuronGroup()->getNumNeurons(), getTrgNeuronGroup()->getNumNeurons(),
                                                                 m_SparseConnectivityInitialiser.getParams());
            if (maxConnections < connectivityMaxRowLength) {
                throw std::runtime_error("setMaxConnections: max connections must be higher than that already specified by sparse connectivity initialisation snippet.");
            }
        }

        m_MaxConnections = maxConnections;
    }
    else if(getMatrixType() & SynapseMatrixConnectivity::TOEPLITZ) {
        throw std::runtime_error("setMaxConnections: Synapse group already has max connections defined by toeplitz connectivity initialisation snippet.");
    }
    else {
        throw std::runtime_error("setMaxConnections: Synapse group is densely connected. Setting max connections is not required in this case.");
    }
}
//----------------------------------------------------------------------------
void SynapseGroup::setMaxSourceConnections(unsigned int maxConnections)
{
    if(getMatrixType() & SynapseMatrixConnectivity::SPARSE) {
        // If sparse connectivity initialiser provides a function to calculate max col length
        auto calcMaxColLengthFunc = m_SparseConnectivityInitialiser.getSnippet()->getCalcMaxColLengthFunc();
        if (calcMaxColLengthFunc) {
            // Call function and if max connections we specify is less than the bound imposed by the snippet, give error
            auto connectivityMaxColLength = calcMaxColLengthFunc(getSrcNeuronGroup()->getNumNeurons(), getTrgNeuronGroup()->getNumNeurons(),
                                                                 m_SparseConnectivityInitialiser.getParams());
            if (maxConnections < connectivityMaxColLength) {
                throw std::runtime_error("setMaxSourceConnections: max source connections must be higher than that already specified by sparse connectivity initialisation snippet.");
            }
        }

        m_MaxSourceConnections = maxConnections;
    }
    else {
        throw std::runtime_error("setMaxSourceConnections: Synapse group is densely connected. Setting max connections is not required in this case.");
    }
}
//----------------------------------------------------------------------------
void SynapseGroup::setMaxDendriticDelayTimesteps(unsigned int maxDendriticDelayTimesteps)
{
    // **TODO** constraints on this
    m_MaxDendriticDelayTimesteps = maxDendriticDelayTimesteps;
}
//----------------------------------------------------------------------------
void SynapseGroup::setAxonalDelaySteps(unsigned int timesteps)
{
    m_AxonalDelaySteps = timesteps;

    m_SrcNeuronGroup->checkNumDelaySlots(m_AxonalDelaySteps);
}
//----------------------------------------------------------------------------
void SynapseGroup::setBackPropDelaySteps(unsigned int timesteps)
{
    m_BackPropDelaySteps = timesteps;

    m_TrgNeuronGroup->checkNumDelaySlots(m_BackPropDelaySteps);
}
//----------------------------------------------------------------------------
void SynapseGroup::setNarrowSparseIndEnabled(bool enabled)
{
    if(getMatrixType() & SynapseMatrixConnectivity::SPARSE) {
        m_NarrowSparseIndEnabled = enabled;
    }
    else {
        throw std::runtime_error("setNarrowSparseIndEnabled: This function can only be used on synapse groups with sparse connectivity.");
    }
}
//----------------------------------------------------------------------------
size_t SynapseGroup::getKernelSizeFlattened() const
{
    return std::accumulate(getKernelSize().cbegin(), getKernelSize().cend(), 1, std::multiplies<unsigned int>());
}
//----------------------------------------------------------------------------
bool SynapseGroup::isPreSpikeRequired() const
{
    return !Utils::areTokensEmpty(getWUInitialiser().getPreSpikeSynCodeTokens());
}
//----------------------------------------------------------------------------
bool SynapseGroup::isPreSpikeEventRequired() const
{
     return !Utils::areTokensEmpty(getWUInitialiser().getPreEventSynCodeTokens());
}
//----------------------------------------------------------------------------
bool SynapseGroup::isPostSpikeRequired() const
{
     return !Utils::areTokensEmpty(getWUInitialiser().getPostSpikeSynCodeTokens());
}
//----------------------------------------------------------------------------
bool SynapseGroup::isPostSpikeEventRequired() const
{
     return !Utils::areTokensEmpty(getWUInitialiser().getPostEventSynCodeTokens());
}
//----------------------------------------------------------------------------
bool SynapseGroup::isPreSpikeTimeRequired() const
{
    return isPreTimeReferenced("st_pre");
}
//----------------------------------------------------------------------------
bool SynapseGroup::isPreSpikeEventTimeRequired() const
{
    return isPreTimeReferenced("set_pre");
}
//----------------------------------------------------------------------------
bool SynapseGroup::isPrevPreSpikeTimeRequired() const
{
    return isPreTimeReferenced("prev_st_pre");
}
//----------------------------------------------------------------------------
bool SynapseGroup::isPrevPreSpikeEventTimeRequired() const
{
    return isPreTimeReferenced("prev_set_pre");
}
//----------------------------------------------------------------------------
bool SynapseGroup::isPostSpikeTimeRequired() const
{
    return isPostTimeReferenced("st_post");
}
//----------------------------------------------------------------------------
bool SynapseGroup::isPostSpikeEventTimeRequired() const
{
    return isPostTimeReferenced("set_post");
}
//----------------------------------------------------------------------------
bool SynapseGroup::isPrevPostSpikeTimeRequired() const
{
    return isPostTimeReferenced("prev_st_post");
}
//----------------------------------------------------------------------------
bool SynapseGroup::isPrevPostSpikeEventTimeRequired() const
{
    return isPostTimeReferenced("prev_set_post");
}
//----------------------------------------------------------------------------
bool SynapseGroup::isZeroCopyEnabled() const
{
    if(m_OutputLocation & VarLocationAttribute::ZERO_COPY) {
        return true;
    }

    if(m_DendriticDelayLocation & VarLocationAttribute::ZERO_COPY) {
        return true;
    }
    
    if(m_SparseConnectivityLocation & VarLocationAttribute::ZERO_COPY) {
        return true;
    }

    // If there are any variables or EGPs implemented in zero-copy mode return true
    return (m_PSVarLocation.anyZeroCopy() || m_PSExtraGlobalParamLocation.anyZeroCopy()
            || m_WUVarLocation.anyZeroCopy() || m_WUPreVarLocation.anyZeroCopy() 
            || m_WUPostVarLocation.anyZeroCopy() || m_WUExtraGlobalParamLocation.anyZeroCopy());
}
//----------------------------------------------------------------------------
SynapseGroup::SynapseGroup(const std::string &name, SynapseMatrixType matrixType,
                           const WeightUpdateModels::Init &wumInitialiser, const PostsynapticModels::Init &psmInitialiser,
                           NeuronGroupInternal *srcNeuronGroup, NeuronGroupInternal *trgNeuronGroup,
                           const InitSparseConnectivitySnippet::Init &connectivityInitialiser,
                           const InitToeplitzConnectivitySnippet::Init &toeplitzInitialiser,
                           VarLocation defaultVarLocation, VarLocation defaultExtraGlobalParamLocation,
                           VarLocation defaultSparseConnectivityLocation, bool defaultNarrowSparseIndEnabled)
    :   m_Name(name), m_ParallelismHint(ParallelismHint::POSTSYNAPTIC), m_NumThreadsPerSpike(1), m_AxonalDelaySteps(0), m_BackPropDelaySteps(0),
        m_MaxDendriticDelayTimesteps(1), m_MatrixType(matrixType),  m_SrcNeuronGroup(srcNeuronGroup), m_TrgNeuronGroup(trgNeuronGroup), 
        m_NarrowSparseIndEnabled(defaultNarrowSparseIndEnabled),
        m_OutputLocation(defaultVarLocation),  m_DendriticDelayLocation(defaultVarLocation),
        m_WUInitialiser(wumInitialiser), m_PSInitialiser(psmInitialiser), m_SparseConnectivityInitialiser(connectivityInitialiser),  m_ToeplitzConnectivityInitialiser(toeplitzInitialiser), 
        m_WUVarLocation(defaultVarLocation), m_WUPreVarLocation(defaultVarLocation), m_WUPostVarLocation(defaultVarLocation), m_WUExtraGlobalParamLocation(defaultExtraGlobalParamLocation), 
        m_PSVarLocation(defaultVarLocation),  m_PSExtraGlobalParamLocation(defaultExtraGlobalParamLocation), m_SparseConnectivityLocation(defaultSparseConnectivityLocation),
        m_FusedPSTarget(nullptr), m_FusedPreSpikeTarget(nullptr), m_FusedPostSpikeTarget(nullptr), m_FusedPreSpikeEventTarget(nullptr), m_FusedPostSpikeEventTarget(nullptr),
        m_FusedWUPreTarget(nullptr), m_FusedWUPostTarget(nullptr), m_FusedPreOutputTarget(nullptr), m_PostTargetVar("Isyn"), m_PreTargetVar("Isyn")
{
    // Validate names
    Utils::validatePopName(name, "Synapse group");
    
    // Check additional local variable reference constraints
    Models::checkLocalVarReferences(getPSInitialiser().getNeuronVarReferences(), getPSInitialiser().getSnippet()->getNeuronVarRefs(),
                                    getTrgNeuronGroup(), "Postsynaptic model variable references can only point to postsynaptic neuron group.");
    Models::checkLocalVarReferences(getWUInitialiser().getPreNeuronVarReferences(), getWUInitialiser().getSnippet()->getPreNeuronVarRefs(),
                                    getSrcNeuronGroup(), "Weight update model presynaptic variable references can only point to presynaptic neuron group.");
    Models::checkLocalVarReferences(getWUInitialiser().getPostNeuronVarReferences(), getWUInitialiser().getSnippet()->getPostNeuronVarRefs(),
                                    getTrgNeuronGroup(), "Weight update model postsynaptic variable references can only point to postsynaptic neuron group.");
    
    // If connectivity is procedural
    if(m_MatrixType & SynapseMatrixConnectivity::PROCEDURAL) {
        // If there's a toeplitz initialiser, give an error
        if(!Utils::areTokensEmpty(m_ToeplitzConnectivityInitialiser.getDiagonalBuildCodeTokens())) {
            throw std::runtime_error("Cannot use procedural connectivity with toeplitz initialisation snippet");
        }

        // If there's no row build code, give an error
        if(Utils::areTokensEmpty(m_SparseConnectivityInitialiser.getRowBuildCodeTokens())) {
            throw std::runtime_error("Cannot use procedural connectivity without specifying a connectivity initialisation snippet with row building code");
        }

        // If there's column build code, give an error
        if(!Utils::areTokensEmpty(m_SparseConnectivityInitialiser.getColBuildCodeTokens())) {
            throw std::runtime_error("Cannot use procedural connectivity with connectivity initialisation snippets with column building code");
        }

        // If the weight update model has code for postsynaptic-spike triggered updating, give an error
        if(isPostSpikeRequired()) {
            throw std::runtime_error("Procedural connectivity cannot be used for synapse groups with postsynaptic spike-triggered learning");
        }

        // If weight update model has code for continuous synapse dynamics, give error
        // **THINK** this would actually be pretty trivial to implement
        if (!Utils::areTokensEmpty(getWUInitialiser().getSynapseDynamicsCodeTokens())) {
            throw std::runtime_error("Procedural connectivity cannot be used for synapse groups with continuous synapse dynamics");
        }
    }
    // Otherwise, if WEIGHTS are procedural e.g. in the case of DENSE_PROCEDURALG, give error if RNG is required for weights
    else if(m_MatrixType & SynapseMatrixWeight::PROCEDURAL) {
        if(Utils::isRNGRequired(getWUInitialiser().getVarInitialisers())) {
            throw std::runtime_error("Procedural weights used without procedural connectivity cannot currently access RNG.");
        }
    }
    
    // If synapse group has Toeplitz connectivity
    if(m_MatrixType & SynapseMatrixConnectivity::TOEPLITZ) {
        // Give an error if there is sparse connectivity initialiser code
        if(!Utils::areTokensEmpty(m_SparseConnectivityInitialiser.getRowBuildCodeTokens()) 
           || !Utils::areTokensEmpty(m_SparseConnectivityInitialiser.getColBuildCodeTokens())) 
        {
            throw std::runtime_error("Cannot use TOEPLITZ connectivity with sparse connectivity initialisation snippet.");
        }

        // Give an error if there isn't toeplitz connectivity initialiser code
        if(Utils::areTokensEmpty(m_ToeplitzConnectivityInitialiser.getDiagonalBuildCodeTokens())) {
            throw std::runtime_error("TOEPLITZ connectivity requires toeplitz connectivity initialisation snippet.");
        }

        // Give an error if connectivity initialisation snippet uses RNG
        if(Utils::isRNGRequired(m_ToeplitzConnectivityInitialiser.getDiagonalBuildCodeTokens())) {
            throw std::runtime_error("TOEPLITZ connectivity cannot currently access RNG.");
        }

        // If the weight update model has code for postsynaptic-spike triggered updating, give an error
        if(!Utils::areTokensEmpty(getWUInitialiser().getPostSpikeSynCodeTokens())) {
            throw std::runtime_error("TOEPLITZ connectivity cannot be used for synapse groups with postsynaptic spike-triggered learning");
        }

        // If toeplitz initialisation snippet provides a function to calculate kernel size, call it
        auto calcKernelSizeFunc = m_ToeplitzConnectivityInitialiser.getSnippet()->getCalcKernelSizeFunc();
        if(calcKernelSizeFunc) {
            m_KernelSize = calcKernelSizeFunc(m_ToeplitzConnectivityInitialiser.getParams());
        }
        else {
            throw std::runtime_error("TOEPLITZ connectivity requires a toeplitz connectivity initialisation snippet which specifies a kernel size.");
        }

        // If toeplitz initialisation snippet provides a function to calculate max row length, call it
        auto calcMaxRowLengthFunc = m_ToeplitzConnectivityInitialiser.getSnippet()->getCalcMaxRowLengthFunc();
        if(calcMaxRowLengthFunc) {
            m_MaxConnections = calcMaxRowLengthFunc(srcNeuronGroup->getNumNeurons(), trgNeuronGroup->getNumNeurons(),
                                                    m_ToeplitzConnectivityInitialiser.getParams());
        }
        else {
            throw std::runtime_error("TOEPLITZ connectivity requires a toeplitz connectivity initialisation snippet which specifies a max row length.");
        }

        // No postsynaptic update through toeplitz matrices for now
        m_MaxSourceConnections = 0;
    }
    // Otherwise
    else {
        // If sparse connectivitity initialisation snippet provides a function to calculate kernel size, call it
        auto calcKernelSizeFunc = m_SparseConnectivityInitialiser.getSnippet()->getCalcKernelSizeFunc();
        if(calcKernelSizeFunc) {
            m_KernelSize = calcKernelSizeFunc(m_SparseConnectivityInitialiser.getParams());
        }

        // If connectivitity initialisation snippet provides a function to calculate row length, call it
        // **NOTE** only do this for sparse connectivity as this should not be set for bitmasks
        auto calcMaxRowLengthFunc = m_SparseConnectivityInitialiser.getSnippet()->getCalcMaxRowLengthFunc();
        if(calcMaxRowLengthFunc && (m_MatrixType & SynapseMatrixConnectivity::SPARSE)) {
            m_MaxConnections = calcMaxRowLengthFunc(srcNeuronGroup->getNumNeurons(), trgNeuronGroup->getNumNeurons(),
                                                    m_SparseConnectivityInitialiser.getParams());
        }
        // Otherwise, default to the size of the target population
        else {
            m_MaxConnections = trgNeuronGroup->getNumNeurons();
        }

        // If connectivitity initialisation snippet provides a function to calculate row length, call it
        // **NOTE** only do this for sparse connectivity as this should not be set for bitmasks
        auto calcMaxColLengthFunc = m_SparseConnectivityInitialiser.getSnippet()->getCalcMaxColLengthFunc();
        if(calcMaxColLengthFunc && (m_MatrixType & SynapseMatrixConnectivity::SPARSE)) {
            m_MaxSourceConnections = calcMaxColLengthFunc(srcNeuronGroup->getNumNeurons(), trgNeuronGroup->getNumNeurons(),
                                                          m_SparseConnectivityInitialiser.getParams());
        }
        // Otherwise, default to the size of the source population
        else {
            m_MaxSourceConnections = srcNeuronGroup->getNumNeurons();
        }
    }

    // If connectivity initialisation snippet defines a kernel and matrix type doesn't support it, give error
    if(!m_KernelSize.empty() && (m_MatrixType != SynapseMatrixType::PROCEDURAL) && (m_MatrixType != SynapseMatrixType::TOEPLITZ)
       && (m_MatrixType != SynapseMatrixType::SPARSE) && (m_MatrixType != SynapseMatrixType::PROCEDURAL_KERNELG)) 
    {
        throw std::runtime_error("BITMASK connectivity can only be used with weight update models without variables like StaticPulseConstantWeight.");
    }

    // If connectivity is dense and there is connectivity initialiser code, give error
    if((m_MatrixType & SynapseMatrixConnectivity::DENSE) 
       && (!Utils::areTokensEmpty(m_SparseConnectivityInitialiser.getRowBuildCodeTokens()) 
           || !Utils::areTokensEmpty(m_SparseConnectivityInitialiser.getColBuildCodeTokens()))) 
    {
        throw std::runtime_error("Cannot use DENSE connectivity with connectivity initialisation snippet.");
    }

    // If synapse group uses sparse or procedural connectivity but no kernel size is provided, 
    // check that no variable's initialisation snippets require a kernel
    if(((m_MatrixType == SynapseMatrixType::SPARSE) || (m_MatrixType == SynapseMatrixType::PROCEDURAL)) &&
       m_KernelSize.empty() && std::any_of(getWUInitialiser().getVarInitialisers().cbegin(), getWUInitialiser().getVarInitialisers().cend(), 
                                           [](const auto &v) { return v.second.isKernelRequired(); }))
    {
        throw std::runtime_error("Variable initialisation snippets which use $(id_kernel) must be used with a connectivity initialisation snippet which specifies how kernel size is calculated.");
    }
 }
//----------------------------------------------------------------------------
void SynapseGroup::setFusedPSTarget(const NeuronGroup *ng, const SynapseGroup &target)
{
    assert(ng == getTrgNeuronGroup());
    m_FusedPSTarget = &target; 
}
//----------------------------------------------------------------------------
void SynapseGroup::setFusedSpikeTarget(const NeuronGroup *ng, const SynapseGroup &target)
{ 
    if(ng == getSrcNeuronGroup()) {
        m_FusedPreSpikeTarget = &target; 
    }
    else {
        assert(ng == getTrgNeuronGroup());
        m_FusedPostSpikeTarget = &target; 
    }
}
//----------------------------------------------------------------------------
void SynapseGroup::setFusedSpikeEventTarget(const NeuronGroup *ng, const SynapseGroup &target)
{
    if(ng == getSrcNeuronGroup()) {
        m_FusedPreSpikeEventTarget = &target; 
    }
    else {
        assert(ng == getTrgNeuronGroup());
        m_FusedPostSpikeEventTarget = &target; 
    }
}
//----------------------------------------------------------------------------
void SynapseGroup::setFusedWUPrePostTarget(const NeuronGroup *ng, const SynapseGroup &target)
{ 
    if(ng == getSrcNeuronGroup()) {
        m_FusedWUPreTarget = &target;
    }
    else {
        assert(ng == getTrgNeuronGroup());    
        m_FusedWUPostTarget = &target; 
    }
}
//----------------------------------------------------------------------------
void SynapseGroup::setFusedPreOutputTarget(const NeuronGroup *ng, const SynapseGroup &target)
{ 
    assert(ng == getSrcNeuronGroup());
    m_FusedPreOutputTarget = &target; 
}
//----------------------------------------------------------------------------
void SynapseGroup::finalise(double dt)
{
    // Finalise derived parameters in Init objects
    m_PSInitialiser.finalise(dt);
    m_WUInitialiser.finalise(dt);
    m_SparseConnectivityInitialiser.finalise(dt);
    m_ToeplitzConnectivityInitialiser.finalise(dt);

    // Loop through presynaptic variable references
    for(const auto &v : getWUInitialiser().getPreNeuronVarReferences()) {
        // If variable reference is referenced in synapse code, mark variable 
        // reference target as requiring queuing on source neuron group
        if(Utils::isIdentifierReferenced(v.first, getWUInitialiser().getPreSpikeSynCodeTokens())
           || Utils::isIdentifierReferenced(v.first, getWUInitialiser().getPreEventSynCodeTokens())
           || Utils::isIdentifierReferenced(v.first, getWUInitialiser().getPostEventSynCodeTokens())
           || Utils::isIdentifierReferenced(v.first, getWUInitialiser().getPostSpikeSynCodeTokens())
           || Utils::isIdentifierReferenced(v.first, getWUInitialiser().getSynapseDynamicsCodeTokens()))
        {
            getSrcNeuronGroup()->setVarQueueRequired(v.second.getVarName());
        }
    }
    
    // Loop through postsynaptic variable references
    for(const auto &v : getWUInitialiser().getPostNeuronVarReferences()) {
        // If variable reference is referenced in synapse code, mark variable 
        // reference target as requiring queuing on target neuron group
        if(Utils::isIdentifierReferenced(v.first, getWUInitialiser().getPreSpikeSynCodeTokens())
           || Utils::isIdentifierReferenced(v.first, getWUInitialiser().getPreEventSynCodeTokens())
           || Utils::isIdentifierReferenced(v.first, getWUInitialiser().getPostEventSynCodeTokens())
           || Utils::isIdentifierReferenced(v.first, getWUInitialiser().getPostSpikeSynCodeTokens())
           || Utils::isIdentifierReferenced(v.first, getWUInitialiser().getSynapseDynamicsCodeTokens()))
        {
            getTrgNeuronGroup()->setVarQueueRequired(v.second.getVarName());
        }
    }
}
//----------------------------------------------------------------------------
const SynapseGroup &SynapseGroup::getFusedSpikeTarget(const NeuronGroup *ng) const
{ 
    if(ng == getSrcNeuronGroup()) {
        return m_FusedPreSpikeTarget ? *m_FusedPreSpikeTarget : *this; 
    }
    else {
        assert(ng == getTrgNeuronGroup());
        return m_FusedPostSpikeTarget ? *m_FusedPostSpikeTarget : *this;
    }
}
//----------------------------------------------------------------------------
const SynapseGroup &SynapseGroup::getFusedSpikeEventTarget(const NeuronGroup *ng) const
{ 
    if(ng == getSrcNeuronGroup()) {
        return m_FusedPreSpikeEventTarget ? *m_FusedPreSpikeEventTarget : *this; 
    }
    else {
        assert(ng == getTrgNeuronGroup());
        return m_FusedPostSpikeEventTarget ? *m_FusedPostSpikeEventTarget : *this;
    }
}
//----------------------------------------------------------------------------
bool SynapseGroup::canPSBeFused(const NeuronGroup *ng) const
{
<<<<<<< HEAD
    // If any postsynaptic model variables aren't initialised to constant values, this synapse group's postsynaptic model can't be merged
    // **NOTE** hash check will compare these constant values
    if(std::any_of(getPSVarInitialisers().cbegin(), getPSVarInitialisers().cend(), 
                   [](const Models::VarInit &v){ return (dynamic_cast<const InitVarSnippet::Constant*>(v.getSnippet()) == nullptr); }))
=======
    assert(ng == getTrgNeuronGroup());

    // If any postsynaptic model variables aren't initialised to constant values, this synapse group's postsynaptic model can't be merged
    // **NOTE** hash check will compare these constant values
    if(std::any_of(getPSInitialiser().getVarInitialisers().cbegin(), getPSInitialiser().getVarInitialisers().cend(), 
                   [](const auto &v){ return (dynamic_cast<const InitVarSnippet::Constant*>(v.second.getSnippet()) == nullptr); }))
>>>>>>> 1bbd4d8d
    {
        return false;
    }
    
    // Loop through EGPs
    // **NOTE** this is kind of silly as, if it's not referenced in either of 
    // these code strings, there wouldn't be a lot of point in a PSM EGP existing!
<<<<<<< HEAD
    const auto psmEGPs = getPSModel()->getExtraGlobalParams();
    const std::string decayCode = getPSModel()->getDecayCode();
    const std::string applyInputCode = getPSModel()->getApplyInputCode();
    for(const auto &egp : psmEGPs) {
        // If this EGP is referenced in decay code, return false
        const std::string egpName = "$(" + egp.name + ")";
        if(decayCode.find(egpName) != std::string::npos) {
            return false;
        }
        
        // If this EGP is referenced in apply input code, return false
        if(applyInputCode.find(egpName) != std::string::npos) {
            return false;
=======
    for(const auto &egp : getPSInitialiser().getSnippet()->getExtraGlobalParams()) {
        // If this EGP is referenced in sim code, return false
        if(Utils::isIdentifierReferenced(egp.name, getPSInitialiser().getSimCodeTokens())) {
            return false;
        }
    }

    // Loop through parameters
    for(const auto &p : getPSInitialiser().getSnippet()->getParams()) {
        // If parameter is dynamic
        if(isPSParamDynamic(p.name)) {
            // If this parameter is referenced in sim code, return false
            if(Utils::isIdentifierReferenced(p.name, getPSInitialiser().getSimCodeTokens())) {
                return false;
            }
>>>>>>> 1bbd4d8d
        }
    }
    
    return true;
}
//----------------------------------------------------------------------------
bool SynapseGroup::canWUSpikeEventBeFused(const NeuronGroup *ng) const
{
    const bool presynaptic = (ng == getSrcNeuronGroup());
    assert(presynaptic || (ng == getTrgNeuronGroup()));

    // If any postsynaptic variables aren't initialised to constant values, this synapse group's postsynaptic update can't be merged
    // **NOTE** hash check will compare these constant values
    const auto &varInitialisers = presynaptic ? getWUInitialiser().getPreVarInitialisers() : getWUInitialiser().getPostVarInitialisers();
    if(std::any_of(varInitialisers.cbegin(), varInitialisers.cend(), 
                   [](const auto &v){ return (dynamic_cast<const InitVarSnippet::Constant*>(v.second.getSnippet()) == nullptr); }))
    {
        return false;
    }
    
    // Loop through EGPs
    //const auto &eventThresholdCodeTokens = presynaptic ? getWUInitialiser().getPreEventThresholdCodeTokens() : getWUInitialiser().getPostEventThresholdCodeTokens();
    const auto &eventThresholdCodeTokens = getWUInitialiser().getPreEventThresholdCodeTokens();
    for(const auto &egp : getWUInitialiser().getSnippet()->getExtraGlobalParams()) {
        // If this EGP is referenced in event threshold code, return false
        if(Utils::isIdentifierReferenced(egp.name, eventThresholdCodeTokens)) {
            return false;
        }
    }

    // Loop through parameters
    for(const auto &p : getWUInitialiser().getSnippet()->getParams()) {
        // If parameter is dynamic and is referenced in event threshold code, return false
        if(isWUParamDynamic(p.name) && Utils::isIdentifierReferenced(p.name, eventThresholdCodeTokens)) {
            return false;
        }
    }
    return true;
}
//----------------------------------------------------------------------------
bool SynapseGroup::canWUMPrePostUpdateBeFused(const NeuronGroup *ng) const
{
    const bool presynaptic = (ng == getSrcNeuronGroup());
    assert(presynaptic || (ng == getTrgNeuronGroup()));

    // If any postsynaptic variables aren't initialised to constant values, this synapse group's postsynaptic update can't be merged
    // **NOTE** hash check will compare these constant values
    const auto &varInitialisers = presynaptic ? getWUInitialiser().getPreVarInitialisers() : getWUInitialiser().getPostVarInitialisers();
    if(std::any_of(varInitialisers.cbegin(), varInitialisers.cend(), 
                   [](const auto &v){ return (dynamic_cast<const InitVarSnippet::Constant*>(v.second.getSnippet()) == nullptr); }))
    {
        return false;
    }
    
    // Loop through EGPs
    const auto &spikeCodeTokens = presynaptic ? getWUInitialiser().getPreSpikeCodeTokens() : getWUInitialiser().getPostSpikeCodeTokens();
    const auto &dynamicsCodeTokens = presynaptic ? getWUInitialiser().getPreDynamicsCodeTokens() : getWUInitialiser().getPostDynamicsCodeTokens();
    for(const auto &egp : getWUInitialiser().getSnippet()->getExtraGlobalParams()) {
        // If this EGP is referenced in postsynaptic spike code, return false
        if(Utils::isIdentifierReferenced(egp.name, spikeCodeTokens)) {
            return false;
        }
        
        // If this EGP is referenced in postsynaptic dynamics code, return false
        if(Utils::isIdentifierReferenced(egp.name, dynamicsCodeTokens)) {
            return false;
        }
    }

    // Loop through parameters
    for(const auto &p : getWUInitialiser().getSnippet()->getParams()) {
        // If parameter is dynamic
        if(isWUParamDynamic(p.name)) {
            // If this parameter is referenced in postsynaptic spike code, return false
            if(Utils::isIdentifierReferenced(p.name, spikeCodeTokens)) {
                return false;
            }
        
            // If this parameter is referenced in postsynaptic dynamics code, return false
            if(Utils::isIdentifierReferenced(p.name, dynamicsCodeTokens)) {
                return false;
            }
        }
    }
    return true;
}
//----------------------------------------------------------------------------
bool SynapseGroup::isDendriticDelayRequired() const
{
    return (Utils::isIdentifierReferenced("addToPostDelay", getWUInitialiser().getPreSpikeSynCodeTokens())
            || Utils::isIdentifierReferenced("addToPostDelay", getWUInitialiser().getPreEventSynCodeTokens())
            || Utils::isIdentifierReferenced("addToPostDelay", getWUInitialiser().getPostEventSynCodeTokens())
            || Utils::isIdentifierReferenced("addToPostDelay", getWUInitialiser().getSynapseDynamicsCodeTokens()));
}
//----------------------------------------------------------------------------
bool SynapseGroup::isPresynapticOutputRequired() const
{
    return (Utils::isIdentifierReferenced("addToPre", getWUInitialiser().getPreSpikeSynCodeTokens())
            || Utils::isIdentifierReferenced("addToPre", getWUInitialiser().getPreEventSynCodeTokens())
            || Utils::isIdentifierReferenced("addToPre", getWUInitialiser().getPostEventSynCodeTokens())
            || Utils::isIdentifierReferenced("addToPre", getWUInitialiser().getPostSpikeSynCodeTokens())
            || Utils::isIdentifierReferenced("addToPre", getWUInitialiser().getSynapseDynamicsCodeTokens()));
}
//----------------------------------------------------------------------------
bool SynapseGroup::isPostsynapticOutputRequired() const
{
    if(isDendriticDelayRequired()) {
        return true;
    }
    else {
        return (Utils::isIdentifierReferenced("addToPost", getWUInitialiser().getPreSpikeSynCodeTokens())
                || Utils::isIdentifierReferenced("addToPost", getWUInitialiser().getPreEventSynCodeTokens())
                || Utils::isIdentifierReferenced("addToPost", getWUInitialiser().getPostEventSynCodeTokens())
                || Utils::isIdentifierReferenced("addToPost", getWUInitialiser().getSynapseDynamicsCodeTokens()));
    }
}
//----------------------------------------------------------------------------
bool SynapseGroup::isProceduralConnectivityRNGRequired() const
{
    if(m_MatrixType & SynapseMatrixConnectivity::PROCEDURAL) {
        return m_SparseConnectivityInitialiser.isRNGRequired();
    }
    else if(m_MatrixType & SynapseMatrixConnectivity::TOEPLITZ) {
        return m_ToeplitzConnectivityInitialiser.isRNGRequired();
    }
    else {
        return false;
    }
}
//----------------------------------------------------------------------------
bool SynapseGroup::isWUInitRNGRequired() const
{
    // If initialising the weight update variables require an RNG, return true
    if(Utils::isRNGRequired(getWUInitialiser().getVarInitialisers())) {
        return true;
    }

    // Return true if matrix has sparse or bitmask connectivity and an RNG is required to initialise connectivity
    return (((m_MatrixType & SynapseMatrixConnectivity::SPARSE) || (m_MatrixType & SynapseMatrixConnectivity::BITMASK))
            && m_SparseConnectivityInitialiser.isRNGRequired());
}
//----------------------------------------------------------------------------
bool SynapseGroup::isPSVarInitRequired() const
{
    return std::any_of(getPSInitialiser().getVarInitialisers().cbegin(), getPSInitialiser().getVarInitialisers().cend(),
                       [](const auto &init)
                       { 
                           return !Utils::areTokensEmpty(init.second.getCodeTokens());
                       });
}
//----------------------------------------------------------------------------
bool SynapseGroup::isWUVarInitRequired() const
{
    // If this synapse group has per-synapse or kernel state variables, 
    // return true if any of them have initialisation code which doesn't require a kernel
    if ((getMatrixType() & SynapseMatrixWeight::INDIVIDUAL) || (getMatrixType() & SynapseMatrixWeight::KERNEL)) {
        return std::any_of(getWUInitialiser().getVarInitialisers().cbegin(), getWUInitialiser().getVarInitialisers().cend(),
                           [](const auto &init)
                           { 
                               return !Utils::areTokensEmpty(init.second.getCodeTokens()) && !init.second.isKernelRequired();
                           });
    }
    else {
        return false;
    }
}
//----------------------------------------------------------------------------
bool SynapseGroup::isWUPreVarInitRequired() const
{
    return std::any_of(getWUInitialiser().getPreVarInitialisers().cbegin(), getWUInitialiser().getPreVarInitialisers().cend(),
                       [](const auto &init)
                       { 
                           return !Utils::areTokensEmpty(init.second.getCodeTokens());
                       });
}
//----------------------------------------------------------------------------
bool SynapseGroup::isWUPostVarInitRequired() const
{
    return std::any_of(getWUInitialiser().getPostVarInitialisers().cbegin(), getWUInitialiser().getPostVarInitialisers().cend(),
                       [](const auto &init)
                       { 
                           return !Utils::areTokensEmpty(init.second.getCodeTokens());
                       });
}
//----------------------------------------------------------------------------
bool SynapseGroup::isSparseConnectivityInitRequired() const
{
    // Return true if the matrix type is sparse or bitmask 
    // and there is code to initialise sparse connectivity 
    return (((m_MatrixType & SynapseMatrixConnectivity::SPARSE) || (m_MatrixType & SynapseMatrixConnectivity::BITMASK))
            && (!Utils::areTokensEmpty(getSparseConnectivityInitialiser().getRowBuildCodeTokens()) 
                || !Utils::areTokensEmpty(getSparseConnectivityInitialiser().getColBuildCodeTokens())));
}
//----------------------------------------------------------------------------
bool SynapseGroup::isPreTimeReferenced(const std::string &identifier) const
{
    return (Utils::isIdentifierReferenced(identifier, getWUInitialiser().getPreEventSynCodeTokens())
            || Utils::isIdentifierReferenced(identifier, getWUInitialiser().getPostEventSynCodeTokens())
            || Utils::isIdentifierReferenced(identifier, getWUInitialiser().getPreEventThresholdCodeTokens())
            || Utils::isIdentifierReferenced(identifier, getWUInitialiser().getPostEventThresholdCodeTokens())
            || Utils::isIdentifierReferenced(identifier, getWUInitialiser().getPostSpikeSynCodeTokens())
            || Utils::isIdentifierReferenced(identifier, getWUInitialiser().getPreDynamicsCodeTokens())
            || Utils::isIdentifierReferenced(identifier, getWUInitialiser().getPreSpikeCodeTokens())
            || Utils::isIdentifierReferenced(identifier, getWUInitialiser().getPreSpikeSynCodeTokens())
            || Utils::isIdentifierReferenced(identifier, getWUInitialiser().getSynapseDynamicsCodeTokens()));
}
//----------------------------------------------------------------------------
bool SynapseGroup::isPostTimeReferenced(const std::string &identifier) const
{
    return (Utils::isIdentifierReferenced(identifier, getWUInitialiser().getPreEventSynCodeTokens())
            || Utils::isIdentifierReferenced(identifier, getWUInitialiser().getPostEventSynCodeTokens())
            || Utils::isIdentifierReferenced(identifier, getWUInitialiser().getPreEventThresholdCodeTokens())
            || Utils::isIdentifierReferenced(identifier, getWUInitialiser().getPostEventThresholdCodeTokens())
            || Utils::isIdentifierReferenced(identifier, getWUInitialiser().getPostSpikeSynCodeTokens())
            || Utils::isIdentifierReferenced(identifier, getWUInitialiser().getPostDynamicsCodeTokens())
            || Utils::isIdentifierReferenced(identifier, getWUInitialiser().getPostSpikeCodeTokens())
            || Utils::isIdentifierReferenced(identifier, getWUInitialiser().getPreSpikeSynCodeTokens())
            || Utils::isIdentifierReferenced(identifier, getWUInitialiser().getSynapseDynamicsCodeTokens()));
}
//----------------------------------------------------------------------------
bool SynapseGroup::canPreOutputBeFused(const NeuronGroup *ng) const
{
    // There are no variables or other non-constant objects, so these can presumably always be fused
    assert(ng == getSrcNeuronGroup());
    return true;
}
//----------------------------------------------------------------------------
const Type::ResolvedType &SynapseGroup::getSparseIndType() const
{
    // If narrow sparse inds are enabled
    if(m_NarrowSparseIndEnabled) {
        // If number of target neurons can be represented using a uint8, use this type
        const unsigned int numTrgNeurons = getTrgNeuronGroup()->getNumNeurons();
        if(numTrgNeurons <= std::numeric_limits<uint8_t>::max()) {
            return Type::Uint8;
        }
        // Otherwise, if they can be represented as a uint16, use this type
        else if(numTrgNeurons <= std::numeric_limits<uint16_t>::max()) {
            return Type::Uint16;
        }
    }

    // Otherwise, use 32-bit int
    return Type::Uint32;
}
//----------------------------------------------------------------------------
boost::uuids::detail::sha1::digest_type SynapseGroup::getWUHashDigest() const
{
    boost::uuids::detail::sha1 hash;
    Utils::updateHash(getWUInitialiser().getSnippet()->getHashDigest(), hash);
    Utils::updateHash(getAxonalDelaySteps(), hash);
    Utils::updateHash(getBackPropDelaySteps(), hash);
    Utils::updateHash(getMaxDendriticDelayTimesteps(), hash);
    Type::updateHash(getSparseIndType(), hash);
    Utils::updateHash(getNumThreadsPerSpike(), hash);
    Utils::updateHash(getParallelismHint(), hash);
    Utils::updateHash(isPSModelFused(), hash);
    Utils::updateHash(getSrcNeuronGroup()->getNumDelaySlots(), hash);
    Utils::updateHash(getTrgNeuronGroup()->getNumDelaySlots(), hash);
    Utils::updateHash(getMatrixType(), hash);
    m_WUDynamicParams.updateHash(hash);

    // If weights are procedural, include variable initialiser hashes
    if(getMatrixType() & SynapseMatrixWeight::PROCEDURAL) {
        for(const auto &w : getWUInitialiser().getVarInitialisers()) {
            Utils::updateHash(w.first, hash);
            Utils::updateHash(w.second.getHashDigest(), hash);
        }
    }

    // If connectivity is procedural, include connectivitiy initialiser hash
    if(getMatrixType() & SynapseMatrixConnectivity::PROCEDURAL) {
        Utils::updateHash(getSparseConnectivityInitialiser().getHashDigest(), hash);
    }

    // If connectivity is Toepltiz, include Toeplitz connectivitiy initialiser hash
    if(getMatrixType() & SynapseMatrixConnectivity::TOEPLITZ) {
        Utils::updateHash(getToeplitzConnectivityInitialiser().getHashDigest(), hash);
    }

    // Loop through presynaptic neuron variable references
    for(const auto &v : getWUInitialiser().getPreNeuronVarReferences()) {
        // Update hash with whether variable references require delay
        Utils::updateHash((v.second.getDelayNeuronGroup() == nullptr), hash);

        // Update hash with target variable dimensions as this effects indexing code
        Utils::updateHash(v.second.getVarDims(), hash);
    }

    // Loop through postsynapatic neuron variable references
    for(const auto &v : getWUInitialiser().getPostNeuronVarReferences()) {
        // Update hash with whether variable references require delay
        Utils::updateHash((v.second.getDelayNeuronGroup() == nullptr), hash);

        // Update hash with target variable dimensions as this effects indexing code
        Utils::updateHash(v.second.getVarDims(), hash);
    }

    return hash.get_digest();
}
//----------------------------------------------------------------------------
boost::uuids::detail::sha1::digest_type SynapseGroup::getWUPrePostHashDigest(const NeuronGroup *ng) const
{
    const bool presynaptic = (ng == getSrcNeuronGroup());
    assert(presynaptic || (ng == getTrgNeuronGroup()));

    boost::uuids::detail::sha1 hash;
    if(presynaptic) {
        Utils::updateHash(getWUInitialiser().getSnippet()->getPreHashDigest(), hash);
        Utils::updateHash((getAxonalDelaySteps() != 0), hash);
    }
    else {
        Utils::updateHash(getWUInitialiser().getSnippet()->getPostHashDigest(), hash);
        Utils::updateHash((getBackPropDelaySteps() != 0), hash);
    }
    m_WUDynamicParams.updateHash(hash);

    // Loop through neuron variable references and update hash with 
    // name of target variable. These must be the same across merged group
    // as these variable references are just implemented as aliases for neuron variables
    const auto &neuronVarReferences = presynaptic ? getWUInitialiser().getPreNeuronVarReferences() : getWUInitialiser().getPostNeuronVarReferences();
    for(const auto &v : neuronVarReferences) {
        Utils::updateHash(v.second.getVarName(), hash);
    };

    return hash.get_digest();
}
//----------------------------------------------------------------------------
boost::uuids::detail::sha1::digest_type SynapseGroup::getPSHashDigest(const NeuronGroup *ng) const
{
    assert(ng == getTrgNeuronGroup());

    boost::uuids::detail::sha1 hash;
    Utils::updateHash(getPSInitialiser().getSnippet()->getHashDigest(), hash);
    Utils::updateHash(getMaxDendriticDelayTimesteps(), hash);
    Utils::updateHash(getPostTargetVar(), hash);
    m_PSDynamicParams.updateHash(hash);

    // Loop through neuron variable references and update hash with 
    // name of target variable. These must be the same across merged group
    // as these variable references are just implemented as aliases for neuron variables
    for(const auto &v : getPSInitialiser().getNeuronVarReferences()) {
        Utils::updateHash(v.second.getVarName(), hash);
    };

    return hash.get_digest();
}
//----------------------------------------------------------------------------
boost::uuids::detail::sha1::digest_type SynapseGroup::getSpikeHashDigest(const NeuronGroup *ng) const
{
    assert((ng == getSrcNeuronGroup()) 
           || (ng == getTrgNeuronGroup()));
    boost::uuids::detail::sha1 hash;
    return hash.get_digest();
}
//----------------------------------------------------------------------------
boost::uuids::detail::sha1::digest_type SynapseGroup::getWUSpikeEventHashDigest(const NeuronGroup *ng) const
{
    const bool presynaptic = (ng == getSrcNeuronGroup());
    assert(presynaptic || (ng == getTrgNeuronGroup()));

    boost::uuids::detail::sha1 hash;
<<<<<<< HEAD
    Utils::updateHash(getPSModel()->getHashDigest(), hash);
    Utils::updateHash(getMaxDendriticDelayTimesteps(), hash);
    Utils::updateHash((getMatrixType() & SynapseMatrixWeight::INDIVIDUAL_PSM), hash);
    Utils::updateHash(getPSTargetVar(), hash);
    Utils::updateHash(getPSParams(), hash);
    Utils::updateHash(getPSDerivedParams(), hash);
    
    // Loop through PSM variable initialisers and hash first parameter.
    // Due to SynapseGroup::canPSBeFused, all initialiser snippets
    // will be constant and have a single parameter containing the value
    for(const auto &w : getPSVarInitialisers()) {
        assert(w.getParams().size() == 1);
        Utils::updateHash(w.getParams().at(0), hash);
    }
    
=======
    if(presynaptic) {
        Utils::updateHash(getWUInitialiser().getSnippet()->getPreEventHashDigest(), hash);
        Utils::updateHash((getAxonalDelaySteps() != 0), hash);
    }
    else {
        Utils::updateHash(getWUInitialiser().getSnippet()->getPostEventHashDigest(), hash);
        Utils::updateHash((getBackPropDelaySteps() != 0), hash);
    }
    m_WUDynamicParams.updateHash(hash);

    // Loop through neuron variable references and update hash with 
    // name of target variable. These must be the same across merged group
    // as these variable references are just implemented as aliases for neuron variables
    const auto &neuronVarReferences = presynaptic ? getWUInitialiser().getPreNeuronVarReferences() : getWUInitialiser().getPostNeuronVarReferences();
    for(const auto &v : neuronVarReferences) {
        Utils::updateHash(v.second.getVarName(), hash);
    };

>>>>>>> 1bbd4d8d
    return hash.get_digest();
}
//----------------------------------------------------------------------------
boost::uuids::detail::sha1::digest_type SynapseGroup::getPSFuseHashDigest(const NeuronGroup *ng) const
{
    assert(ng == getTrgNeuronGroup());

    boost::uuids::detail::sha1 hash;
    Utils::updateHash(getPSInitialiser().getSnippet()->getHashDigest(), hash);
    Utils::updateHash(getMaxDendriticDelayTimesteps(), hash);
    Utils::updateHash(getPostTargetVar(), hash);
    Utils::updateHash(getPSInitialiser().getParams(), hash);
    Utils::updateHash(getPSInitialiser().getDerivedParams(), hash);
    
    // Loop through PSM variable initialisers and hash first parameter.
    // Due to SynapseGroup::canPSBeFused, all initialiser snippets
    // will be constant and have a single parameter containing the value
    for(const auto &w : getPSInitialiser().getVarInitialisers()) {
        assert(w.second.getParams().size() == 1);
        Type::updateHash(w.second.getParams().at("constant"), hash);
    }

    // Loop through neuron variable references and update hash with 
    // name of target variable. These must be the same across merged group
    // as these variable references are just implemented as aliases for neuron variables
    for(const auto &v : getPSInitialiser().getNeuronVarReferences()) {
        Utils::updateHash(v.second.getVarName(), hash);
    };
    
    return hash.get_digest();
}
//----------------------------------------------------------------------------
boost::uuids::detail::sha1::digest_type SynapseGroup::getWUSpikeEventFuseHashDigest(const NeuronGroup *ng) const
{
    const bool presynaptic = (ng == getSrcNeuronGroup());
    assert(presynaptic || (ng == getTrgNeuronGroup()));

    boost::uuids::detail::sha1 hash;
    if(presynaptic) {
        Utils::updateHash(getWUInitialiser().getSnippet()->getPreEventHashDigest(), hash);
        Utils::updateHash(getAxonalDelaySteps(), hash);
    }
    else {
        Utils::updateHash(getWUInitialiser().getSnippet()->getPostEventHashDigest(), hash);
        Utils::updateHash(getBackPropDelaySteps(), hash);
    }

    // Loop through variable initialisers and hash first parameter.
    // Due to SynapseGroup::canWUMPreUpdateBeFused, all initialiser snippets
    // will be constant and have a single parameter containing the value
    const auto &varInitialisers = presynaptic ? getWUInitialiser().getPreVarInitialisers() : getWUInitialiser().getPostVarInitialisers();
    for(const auto &w : varInitialisers) {
        assert(w.second.getParams().size() == 1);
        Type::updateHash(w.second.getParams().at("constant"), hash);
    }

    // Loop through neuron variable references and update hash with 
    // name of target variable. These must be the same across merged group
    // as these variable references are just implemented as aliases for neuron variables
    const auto &neuronVarReferences = presynaptic ? getWUInitialiser().getPreNeuronVarReferences() : getWUInitialiser().getPostNeuronVarReferences();
    for(const auto &v : neuronVarReferences) {
        Utils::updateHash(v.second.getVarName(), hash);
    };

    // Loop through weight update model parameters and, if they are referenced
    // in appropriate event threshold code, include their value in hash
    const auto &eventThresholdCodeTokens = presynaptic ? getWUInitialiser().getPreEventThresholdCodeTokens() : getWUInitialiser().getPostEventThresholdCodeTokens();
    for(const auto &p : getWUInitialiser().getSnippet()->getParams()) {
        if(Utils::isIdentifierReferenced(p.name, eventThresholdCodeTokens)){
            Type::updateHash(getWUInitialiser().getParams().at(p.name), hash);
        }
    }

    // Loop through weight update model parameters and, if they are referenced
    // in appropriate event threshold code, include their value in hash
    for(const auto &d : getWUInitialiser().getSnippet()->getDerivedParams()) {
        if(Utils::isIdentifierReferenced(d.name, eventThresholdCodeTokens)){
            Type::updateHash(getWUInitialiser().getDerivedParams().at(d.name), hash);
        }
    }

    return hash.get_digest();
}
//----------------------------------------------------------------------------
boost::uuids::detail::sha1::digest_type SynapseGroup::getWUPrePostFuseHashDigest(const NeuronGroup *ng) const
{
    const bool presynaptic = (ng == getSrcNeuronGroup());
    assert(presynaptic || (ng == getTrgNeuronGroup()));

    boost::uuids::detail::sha1 hash;
    if(presynaptic) {
        Utils::updateHash(getWUInitialiser().getSnippet()->getPreHashDigest(), hash);
        Utils::updateHash(getAxonalDelaySteps(), hash);
    }
    else {
        Utils::updateHash(getWUInitialiser().getSnippet()->getPostHashDigest(), hash);
        Utils::updateHash(getBackPropDelaySteps(), hash);
    }

    // Loop through variable initialisers and hash first parameter.
    // Due to SynapseGroup::canWUMPreUpdateBeFused, all initialiser snippets
    // will be constant and have a single parameter containing the value
    const auto &varInitialisers = presynaptic ? getWUInitialiser().getPreVarInitialisers() : getWUInitialiser().getPostVarInitialisers();
    for(const auto &w : varInitialisers) {
        assert(w.second.getParams().size() == 1);
        Type::updateHash(w.second.getParams().at("constant"), hash);
    }

    // Loop through neuron variable references and update hash with 
    // name of target variable. These must be the same across merged group
    // as these variable references are just implemented as aliases for neuron variables
    //const auto &neuronVarReferences = presynaptic ? getWUInitialiser().getPreNeuronVarReferences() : getWUInitialiser().getPostNeuronVarReferences();
    const auto &neuronVarReferences = getWUInitialiser().getPreNeuronVarReferences();
    for(const auto &v : neuronVarReferences) {
        Utils::updateHash(v.second.getVarName(), hash);
    };

    // Loop through weight update model parameters and, if they are referenced
    // in appropriate spike or dynamics code, include their value in hash
    const auto &spikeCodeTokens = presynaptic ? getWUInitialiser().getPreSpikeCodeTokens() : getWUInitialiser().getPostSpikeCodeTokens();
    const auto &dynamicsCodeTokens = presynaptic ? getWUInitialiser().getPreDynamicsCodeTokens() : getWUInitialiser().getPostDynamicsCodeTokens();
    for(const auto &p : getWUInitialiser().getSnippet()->getParams()) {
        if(Utils::isIdentifierReferenced(p.name, spikeCodeTokens)
           || Utils::isIdentifierReferenced(p.name, dynamicsCodeTokens)) 
        {
            Type::updateHash(getWUInitialiser().getParams().at(p.name), hash);
        }
    }

    // Loop through weight update model derived parameters and, if they are referenced
    // in appropriate spike or dynamics code, include their value in hash
    for(const auto &d : getWUInitialiser().getSnippet()->getDerivedParams()) {
        if(Utils::isIdentifierReferenced(d.name, spikeCodeTokens)
           || Utils::isIdentifierReferenced(d.name, dynamicsCodeTokens))
        {
            Type::updateHash(getWUInitialiser().getDerivedParams().at(d.name), hash);
        }
    }

    return hash.get_digest();
}
//----------------------------------------------------------------------------
boost::uuids::detail::sha1::digest_type SynapseGroup::getDendriticDelayUpdateHashDigest() const
{
    boost::uuids::detail::sha1 hash;
    Utils::updateHash(getMaxDendriticDelayTimesteps(), hash);
    return hash.get_digest();
}
//----------------------------------------------------------------------------
boost::uuids::detail::sha1::digest_type SynapseGroup::getWUInitHashDigest() const
{
    boost::uuids::detail::sha1 hash;
    Utils::updateHash(getMatrixType(), hash);
    Type::updateHash(getSparseIndType(), hash);
    Utils::updateHash(getWUInitialiser().getSnippet()->getVars(), hash);

    Utils::updateHash(Utils::areTokensEmpty(getWUInitialiser().getSynapseDynamicsCodeTokens()), hash);
    Utils::updateHash(isPostSpikeRequired() || isPostSpikeEventRequired(), hash);

    // Include variable initialiser hashes
    for(const auto &w : getWUInitialiser().getVarInitialisers()) {
        Utils::updateHash(w.first, hash);
        Utils::updateHash(w.second.getHashDigest(), hash);
    }
    return hash.get_digest();
}
//----------------------------------------------------------------------------
boost::uuids::detail::sha1::digest_type SynapseGroup::getWUPrePostInitHashDigest(const NeuronGroup *ng) const
{
    const bool presynaptic = (ng == getSrcNeuronGroup());
    assert(presynaptic || (ng == getTrgNeuronGroup()));

    boost::uuids::detail::sha1 hash;
    const auto vars = presynaptic ? getWUInitialiser().getSnippet()->getPreVars() : getWUInitialiser().getSnippet()->getPostVars();
    Utils::updateHash(vars, hash);

    // Include presynaptic variable initialiser hashes
    const auto &varInitialisers = presynaptic ? getWUInitialiser().getPreVarInitialisers() : getWUInitialiser().getPostVarInitialisers();
    for(const auto &w : varInitialisers) {
        Utils::updateHash(w.first, hash);
        Utils::updateHash(w.second.getHashDigest(), hash);
    }
    return hash.get_digest();
}
//----------------------------------------------------------------------------
boost::uuids::detail::sha1::digest_type SynapseGroup::getPSInitHashDigest(const NeuronGroup *ng) const
{
    assert(ng == getTrgNeuronGroup());

    boost::uuids::detail::sha1 hash;
    Utils::updateHash(getMaxDendriticDelayTimesteps(), hash);
    Utils::updateHash(getPSInitialiser().getSnippet()->getVars(), hash);

    // Include postsynaptic model variable initialiser hashes
    for(const auto &p : getPSInitialiser().getVarInitialisers()) {
        Utils::updateHash(p.first, hash);
        Utils::updateHash(p.second.getHashDigest(), hash);
    }
    return hash.get_digest();
}
//----------------------------------------------------------------------------
boost::uuids::detail::sha1::digest_type SynapseGroup::getPreOutputInitHashDigest(const NeuronGroup *ng) const
{
    assert(ng == getSrcNeuronGroup());

    boost::uuids::detail::sha1 hash;
    return hash.get_digest();
}
//----------------------------------------------------------------------------
boost::uuids::detail::sha1::digest_type SynapseGroup::getPreOutputHashDigest(const NeuronGroup *ng) const
{
    assert(ng == getSrcNeuronGroup());

    boost::uuids::detail::sha1 hash;
    Utils::updateHash(getPreTargetVar(), hash);
    return hash.get_digest();
}
//----------------------------------------------------------------------------
boost::uuids::detail::sha1::digest_type SynapseGroup::getConnectivityInitHashDigest() const
{
    boost::uuids::detail::sha1 hash;
    Utils::updateHash(getSparseConnectivityInitialiser().getHashDigest(), hash);
    Utils::updateHash(getMatrixType(), hash);
    Type::updateHash(getSparseIndType(), hash);
    return hash.get_digest();
}
//----------------------------------------------------------------------------
boost::uuids::detail::sha1::digest_type SynapseGroup::getConnectivityHostInitHashDigest() const
{
    return getSparseConnectivityInitialiser().getHashDigest();
}
//----------------------------------------------------------------------------
boost::uuids::detail::sha1::digest_type SynapseGroup::getVarLocationHashDigest() const
{
    boost::uuids::detail::sha1 hash;
    Utils::updateHash(getOutputLocation(), hash);
    Utils::updateHash(getDendriticDelayLocation(), hash);
    Utils::updateHash(getSparseConnectivityLocation(), hash);
    m_WUVarLocation.updateHash(hash);
    m_WUPreVarLocation.updateHash(hash);
    m_WUPostVarLocation.updateHash(hash);
    m_PSVarLocation.updateHash(hash);
    m_WUExtraGlobalParamLocation.updateHash(hash);
    m_PSExtraGlobalParamLocation.updateHash(hash);
    return hash.get_digest();
}
}   // namespace GeNN<|MERGE_RESOLUTION|>--- conflicted
+++ resolved
@@ -544,19 +544,12 @@
 //----------------------------------------------------------------------------
 bool SynapseGroup::canPSBeFused(const NeuronGroup *ng) const
 {
-<<<<<<< HEAD
-    // If any postsynaptic model variables aren't initialised to constant values, this synapse group's postsynaptic model can't be merged
-    // **NOTE** hash check will compare these constant values
-    if(std::any_of(getPSVarInitialisers().cbegin(), getPSVarInitialisers().cend(), 
-                   [](const Models::VarInit &v){ return (dynamic_cast<const InitVarSnippet::Constant*>(v.getSnippet()) == nullptr); }))
-=======
     assert(ng == getTrgNeuronGroup());
 
     // If any postsynaptic model variables aren't initialised to constant values, this synapse group's postsynaptic model can't be merged
     // **NOTE** hash check will compare these constant values
     if(std::any_of(getPSInitialiser().getVarInitialisers().cbegin(), getPSInitialiser().getVarInitialisers().cend(), 
                    [](const auto &v){ return (dynamic_cast<const InitVarSnippet::Constant*>(v.second.getSnippet()) == nullptr); }))
->>>>>>> 1bbd4d8d
     {
         return false;
     }
@@ -564,21 +557,6 @@
     // Loop through EGPs
     // **NOTE** this is kind of silly as, if it's not referenced in either of 
     // these code strings, there wouldn't be a lot of point in a PSM EGP existing!
-<<<<<<< HEAD
-    const auto psmEGPs = getPSModel()->getExtraGlobalParams();
-    const std::string decayCode = getPSModel()->getDecayCode();
-    const std::string applyInputCode = getPSModel()->getApplyInputCode();
-    for(const auto &egp : psmEGPs) {
-        // If this EGP is referenced in decay code, return false
-        const std::string egpName = "$(" + egp.name + ")";
-        if(decayCode.find(egpName) != std::string::npos) {
-            return false;
-        }
-        
-        // If this EGP is referenced in apply input code, return false
-        if(applyInputCode.find(egpName) != std::string::npos) {
-            return false;
-=======
     for(const auto &egp : getPSInitialiser().getSnippet()->getExtraGlobalParams()) {
         // If this EGP is referenced in sim code, return false
         if(Utils::isIdentifierReferenced(egp.name, getPSInitialiser().getSimCodeTokens())) {
@@ -594,7 +572,6 @@
             if(Utils::isIdentifierReferenced(p.name, getPSInitialiser().getSimCodeTokens())) {
                 return false;
             }
->>>>>>> 1bbd4d8d
         }
     }
     
@@ -957,23 +934,6 @@
     assert(presynaptic || (ng == getTrgNeuronGroup()));
 
     boost::uuids::detail::sha1 hash;
-<<<<<<< HEAD
-    Utils::updateHash(getPSModel()->getHashDigest(), hash);
-    Utils::updateHash(getMaxDendriticDelayTimesteps(), hash);
-    Utils::updateHash((getMatrixType() & SynapseMatrixWeight::INDIVIDUAL_PSM), hash);
-    Utils::updateHash(getPSTargetVar(), hash);
-    Utils::updateHash(getPSParams(), hash);
-    Utils::updateHash(getPSDerivedParams(), hash);
-    
-    // Loop through PSM variable initialisers and hash first parameter.
-    // Due to SynapseGroup::canPSBeFused, all initialiser snippets
-    // will be constant and have a single parameter containing the value
-    for(const auto &w : getPSVarInitialisers()) {
-        assert(w.getParams().size() == 1);
-        Utils::updateHash(w.getParams().at(0), hash);
-    }
-    
-=======
     if(presynaptic) {
         Utils::updateHash(getWUInitialiser().getSnippet()->getPreEventHashDigest(), hash);
         Utils::updateHash((getAxonalDelaySteps() != 0), hash);
@@ -992,7 +952,6 @@
         Utils::updateHash(v.second.getVarName(), hash);
     };
 
->>>>>>> 1bbd4d8d
     return hash.get_digest();
 }
 //----------------------------------------------------------------------------
