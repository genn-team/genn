--- conflicted
+++ resolved
@@ -126,8 +126,15 @@
 void SynapseGroup::setMaxConnections(unsigned int maxConnections)
 {
     if(getMatrixType() & SynapseMatrixConnectivity::SPARSE) {
-        if(m_SparseConnectivityInitialiser.getSnippet()->getCalcMaxRowLengthFunc()) {
-            throw std::runtime_error("setMaxConnections: Synapse group already has max connections defined by sparse connectivity initialisation snippet.");
+        // If sparse connectivity initialiser provides a function to calculate max row length
+        auto calcMaxRowLengthFunc = m_SparseConnectivityInitialiser.getSnippet()->getCalcMaxRowLengthFunc();
+        if(calcMaxRowLengthFunc) {
+            // Call function and if max connections we specify is less than the bound imposed by the snippet, give error
+            auto connectivityMaxRowLength = calcMaxRowLengthFunc(getSrcNeuronGroup()->getNumNeurons(), getTrgNeuronGroup()->getNumNeurons(),
+                                                                 m_SparseConnectivityInitialiser.getParams());
+            if (maxConnections < connectivityMaxRowLength) {
+                throw std::runtime_error("setMaxConnections: max connections must be higher than that already specified by sparse connectivity initialisation snippet.");
+            }
         }
 
         m_MaxConnections = maxConnections;
@@ -136,64 +143,28 @@
         throw std::runtime_error("setMaxConnections: Synapse group already has max connections defined by toeplitz connectivity initialisation snippet.");
     }
     else {
-<<<<<<< HEAD
         throw std::runtime_error("setMaxConnections: Synapse group is densely connected. Setting max connections is not required in this case.");
-=======
-        if(getMatrixType() & SynapseMatrixConnectivity::SPARSE) {
-            // If sparse connectivity initialiser provides a function to calculate max row length
-            auto calcMaxRowLengthFunc = m_SparseConnectivityInitialiser.getSnippet()->getCalcMaxRowLengthFunc();
-            if(calcMaxRowLengthFunc) {
-                // Call function and if max connections we specify is less than the bound imposed by the snippet, give error
-                auto connectivityMaxRowLength = calcMaxRowLengthFunc(getSrcNeuronGroup()->getNumNeurons(), getTrgNeuronGroup()->getNumNeurons(),
-                                                                     m_SparseConnectivityInitialiser.getParams());
-                if (maxConnections < connectivityMaxRowLength) {
-                    throw std::runtime_error("setMaxConnections: max connections must be higher than that already specified by sparse connectivity initialisation snippet.");
-                }
+    }
+}
+//----------------------------------------------------------------------------
+void SynapseGroup::setMaxSourceConnections(unsigned int maxConnections)
+{
+    if(getMatrixType() & SynapseMatrixConnectivity::SPARSE) {
+        // If sparse connectivity initialiser provides a function to calculate max col length
+        auto calcMaxColLengthFunc = m_SparseConnectivityInitialiser.getSnippet()->getCalcMaxColLengthFunc();
+        if (calcMaxColLengthFunc) {
+            // Call function and if max connections we specify is less than the bound imposed by the snippet, give error
+            auto connectivityMaxColLength = calcMaxColLengthFunc(getSrcNeuronGroup()->getNumNeurons(), getTrgNeuronGroup()->getNumNeurons(),
+                                                                 m_SparseConnectivityInitialiser.getParams());
+            if (maxConnections < connectivityMaxColLength) {
+                throw std::runtime_error("setMaxSourceConnections: max source connections must be higher than that already specified by sparse connectivity initialisation snippet.");
             }
-
-            m_MaxConnections = maxConnections;
-        }
-        else if(getMatrixType() & SynapseMatrixConnectivity::TOEPLITZ) {
-            throw std::runtime_error("setMaxConnections: Synapse group already has max connections defined by toeplitz connectivity initialisation snippet.");
-        }
-        else {
-            throw std::runtime_error("setMaxConnections: Synapse group is densely connected. Setting max connections is not required in this case.");
-        }
->>>>>>> 93a50caf
-    }
-}
-//----------------------------------------------------------------------------
-void SynapseGroup::setMaxSourceConnections(unsigned int maxConnections)
-{
-    if(getMatrixType() & SynapseMatrixConnectivity::SPARSE) {
-        if(m_SparseConnectivityInitialiser.getSnippet()->getCalcMaxColLengthFunc()) {
-            throw std::runtime_error("setMaxSourceConnections: Synapse group already has max source connections defined by connectivity initialisation snippet.");
         }
 
         m_MaxSourceConnections = maxConnections;
     }
     else {
-<<<<<<< HEAD
         throw std::runtime_error("setMaxSourceConnections: Synapse group is densely connected. Setting max connections is not required in this case.");
-=======
-        if(getMatrixType() & SynapseMatrixConnectivity::SPARSE) {
-            // If sparse connectivity initialiser provides a function to calculate max col length
-            auto calcMaxColLengthFunc = m_SparseConnectivityInitialiser.getSnippet()->getCalcMaxColLengthFunc();
-            if (calcMaxColLengthFunc) {
-                // Call function and if max connections we specify is less than the bound imposed by the snippet, give error
-                auto connectivityMaxColLength = calcMaxColLengthFunc(getSrcNeuronGroup()->getNumNeurons(), getTrgNeuronGroup()->getNumNeurons(),
-                                                                     m_SparseConnectivityInitialiser.getParams());
-                if (maxConnections < connectivityMaxColLength) {
-                    throw std::runtime_error("setMaxSourceConnections: max source connections must be higher than that already specified by sparse connectivity initialisation snippet.");
-                }
-            }
-
-            m_MaxSourceConnections = maxConnections;
-        }
-        else {
-            throw std::runtime_error("setMaxSourceConnections: Synapse group is densely connected. Setting max connections is not required in this case.");
-        }
->>>>>>> 93a50caf
     }
 }
 //----------------------------------------------------------------------------
