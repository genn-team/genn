#include "neuronGroup.h"

// Standard includes
#include <algorithm>
#include <cmath>

// GeNN includes
#include "currentSourceInternal.h"
#include "logging.h"
#include "neuronGroupInternal.h"
#include "synapseGroupInternal.h"
#include "gennUtils.h"

// ------------------------------------------------------------------------
// Anonymous namespace
// ------------------------------------------------------------------------
namespace
{
template<typename T, typename M>
bool checkCompatibleUnordered(const std::vector<T> &ours, std::vector<T> &others, M canMerge)
{
     // If both groups have the same number
    if(ours.size() == others.size()) {
        // Loop through our groups
        for(const auto a : ours) {
            // If a compatible group can be found amongst the other vector, remove it
            const auto b = std::find_if(others.cbegin(), others.cend(),
                                        [a, canMerge](T b)
                                        {
                                            return canMerge(a, b);
                                        });
            if(b != others.cend()) {
                others.erase(b);
            }
            // Otherwise, these can't be merged - return false
            else {
                return false;
            }
        }

        return true;
    }
    else {
        return false;
    }
}
}   // Anonymous namespace

// ------------------------------------------------------------------------
// NeuronGroup
// ------------------------------------------------------------------------
void NeuronGroup::setVarLocation(const std::string &varName, VarLocation loc)
{
    m_VarLocation.at(getNeuronModel()->getVarIndex(varName)) = loc;
}
//----------------------------------------------------------------------------
void NeuronGroup::setExtraGlobalParamLocation(const std::string &paramName, VarLocation loc)
{
    const size_t extraGlobalParamIndex = getNeuronModel()->getExtraGlobalParamIndex(paramName);
    if(!Utils::isTypePointer(getNeuronModel()->getExtraGlobalParams()[extraGlobalParamIndex].type)) {
        throw std::runtime_error("Only extra global parameters with a pointer type have a location");
    }
    m_ExtraGlobalParamLocation.at(extraGlobalParamIndex) = loc;
}
//----------------------------------------------------------------------------
VarLocation NeuronGroup::getVarLocation(const std::string &varName) const
{
    return m_VarLocation.at(getNeuronModel()->getVarIndex(varName));
}
//----------------------------------------------------------------------------
VarLocation NeuronGroup::getExtraGlobalParamLocation(const std::string &paramName) const
{
    return m_ExtraGlobalParamLocation.at(getNeuronModel()->getExtraGlobalParamIndex(paramName));
}
//----------------------------------------------------------------------------
bool NeuronGroup::isSpikeTimeRequired() const
{
    // If any INCOMING synapse groups require POSTSYNAPTIC spike times, return true
    if(std::any_of(getInSyn().cbegin(), getInSyn().cend(),
        [](SynapseGroup *sg){ return sg->getWUModel()->isPostSpikeTimeRequired(); }))
    {
        return true;
    }

    // If any OUTGOING synapse groups require PRESYNAPTIC spike times, return true
    if(std::any_of(getOutSyn().cbegin(), getOutSyn().cend(),
        [](SynapseGroup *sg){ return sg->getWUModel()->isPreSpikeTimeRequired(); }))
    {
        return true;
    }

    return false;
}
//----------------------------------------------------------------------------
<<<<<<< HEAD
bool NeuronGroup::isSpikeEventTimeRequired() const
{
    // If any OUTGOING synapse groups require PRESYNAPTIC spike-like event times, return true
    return std::any_of(getOutSyn().cbegin(), getOutSyn().cend(),
                       [](SynapseGroup *sg) { return sg->getWUModel()->isPreSpikeEventTimeRequired(); });
}
//----------------------------------------------------------------------------
bool NeuronGroup::shouldResetSpikeTimesAfterUpdate() const
{
    assert(isSpikeTimeRequired() || isSpikeEventTimeRequired());

    // Find first inSyn requiring spike times from this neuron group
    const auto inSyn = std::find_if(getInSyn().cbegin(), getInSyn().cend(), 
                                    [](SynapseGroup *sg) { return sg->getWUModel()->isPostSpikeTimeRequired(); });

    // If one is found, return when it wants spike times reset
    // **NOTE** because of the logic in addInSyn, incompatible synapse groups cannot be added
    if(inSyn != getInSyn().cend()) {
        return (*inSyn)->getWUModel()->shouldResetSpikeTimesAfterUpdate();
    }

    // Find first outSyn requiring spike times from this neuron group
    const auto outSyn = std::find_if(getOutSyn().cbegin(), getOutSyn().cend(),
                                     [](SynapseGroup *sg) { return sg->getWUModel()->isPreSpikeTimeRequired() || sg->getWUModel()->isPreSpikeEventTimeRequired(); });

    // Check one is found
    // **NOTE** because spike times must be required to call this method, 
    // there must be a synapse group requiring them either in inSyn or outSyn
    assert(outSyn != getOutSyn().cend());
=======
bool NeuronGroup::isPrevSpikeTimeRequired() const
{
    // If any INCOMING synapse groups require previous POSTSYNAPTIC spike times, return true
    if(std::any_of(getInSyn().cbegin(), getInSyn().cend(),
        [](SynapseGroup *sg){ return sg->getWUModel()->isPrevPostSpikeTimeRequired(); }))
    {
        return true;
    }

    // If any OUTGOING synapse groups require previous PRESYNAPTIC spike times, return true
    if(std::any_of(getOutSyn().cbegin(), getOutSyn().cend(),
        [](SynapseGroup *sg){ return sg->getWUModel()->isPrevPreSpikeTimeRequired(); }))
    {
        return true;
    }
>>>>>>> 85e4a5f4

    return false;
}
//----------------------------------------------------------------------------
bool NeuronGroup::isTrueSpikeRequired() const
{
    // If any OUTGOING synapse groups require true spikes, return true
    if(std::any_of(getOutSyn().cbegin(), getOutSyn().cend(),
        [](SynapseGroupInternal *sg){ return sg->isTrueSpikeRequired(); }))
    {
        return true;
    }

    // If any INCOMING synapse groups require postsynaptic learning, return true
    if(std::any_of(getInSyn().cbegin(), getInSyn().cend(),
        [](SynapseGroupInternal *sg){ return !sg->getWUModel()->getLearnPostCode().empty(); }))
    {
        return true;
    }

    return false;
}
//----------------------------------------------------------------------------
bool NeuronGroup::isSpikeEventRequired() const
{
     // Spike like events are required if any OUTGOING synapse groups require spike like events
    return std::any_of(getOutSyn().cbegin(), getOutSyn().cend(),
                       [](SynapseGroupInternal *sg){ return sg->isSpikeEventRequired(); });
}
//----------------------------------------------------------------------------
bool NeuronGroup::isZeroCopyEnabled() const
{
    // If any bits of spikes require zero-copy return true
    if((m_SpikeLocation & VarLocation::ZERO_COPY) || (m_SpikeEventLocation & VarLocation::ZERO_COPY) || (m_SpikeTimeLocation & VarLocation::ZERO_COPY)) {
        return true;
    }

    // If there are any variables implemented in zero-copy mode return true
    if(std::any_of(m_VarLocation.begin(), m_VarLocation.end(),
        [](VarLocation loc){ return (loc & VarLocation::ZERO_COPY); }))
    {
        return true;
    }

    return false;
}
//----------------------------------------------------------------------------
bool NeuronGroup::isSimRNGRequired() const
{
    // Returns true if any parts of the neuron code require an RNG
    if(Utils::isRNGRequired(getNeuronModel()->getSimCode())
        || Utils::isRNGRequired(getNeuronModel()->getThresholdConditionCode())
        || Utils::isRNGRequired(getNeuronModel()->getResetCode()))
    {
        return true;
    }

    // Return true if any current sources require an RNG for simulation
    if(std::any_of(m_CurrentSources.cbegin(), m_CurrentSources.cend(),
        [](const CurrentSourceInternal *cs){ return cs->isSimRNGRequired(); }))
    {
        return true;
    }

    // Return true if any of the incoming synapse groups require an RNG in their postsynaptic model
    // **NOTE** these are included as they are simulated in the neuron kernel/function
    return std::any_of(getInSyn().cbegin(), getInSyn().cend(),
                       [](const SynapseGroupInternal *sg)
                       {
                           return (Utils::isRNGRequired(sg->getPSModel()->getApplyInputCode()) ||
                                   Utils::isRNGRequired(sg->getPSModel()->getDecayCode()));
                       });
}
//----------------------------------------------------------------------------
bool NeuronGroup::isInitRNGRequired() const
{
    // If initialising the neuron variables require an RNG, return true
    if(Utils::isRNGRequired(m_VarInitialisers)) {
        return true;
    }

    // Return true if any current sources require an RNG for initialisation
    if(std::any_of(m_CurrentSources.cbegin(), m_CurrentSources.cend(),
        [](const CurrentSourceInternal *cs){ return cs->isInitRNGRequired(); }))
    {
        return true;
    }

    // Return true if any incoming synapse groups require and RNG to initialize their postsynaptic variables
    if(std::any_of(getInSyn().cbegin(), getInSyn().cend(),
                   [](const SynapseGroupInternal *sg) { return sg->isWUPostInitRNGRequired(); }))
    {
        return true;
    }

    // Return true if any outgoing synapse groups require and RNG to initialize their presynaptic variables
    if(std::any_of(getOutSyn().cbegin(), getOutSyn().cend(),
                   [](const SynapseGroupInternal *sg) { return sg->isWUPreInitRNGRequired(); }))
    {
        return true;
    }

    // Return true if any of the incoming synapse groups have state variables which require an RNG to initialise
    // **NOTE** these are included here as they are initialised in neuron initialisation threads
    return std::any_of(getInSyn().cbegin(), getInSyn().cend(),
                       [](const SynapseGroupInternal *sg){ return sg->isPSInitRNGRequired(); });
}
//----------------------------------------------------------------------------
bool NeuronGroup::isRecordingEnabled() const
{
    // Return true if spike recording is enabled
    if(m_SpikeRecordingEnabled) {
        return true;
    }

    // Return true if spike event recording is enabled
    if(m_SpikeEventRecordingEnabled) {
        return true;
    }
    else {
        return false;
    }
}
//----------------------------------------------------------------------------
void NeuronGroup::injectCurrent(CurrentSourceInternal *src)
{
    m_CurrentSources.push_back(src);
}
//----------------------------------------------------------------------------
void NeuronGroup::checkNumDelaySlots(unsigned int requiredDelay)
{
    if (requiredDelay >= getNumDelaySlots())
    {
        m_NumDelaySlots = requiredDelay + 1;
    }
}
//----------------------------------------------------------------------------
void NeuronGroup::updatePreVarQueues(const std::string &code)
{
    updateVarQueues(code, "_pre");
}
//----------------------------------------------------------------------------
void NeuronGroup::updatePostVarQueues(const std::string &code)
{
    updateVarQueues(code, "_post");
}
//----------------------------------------------------------------------------
void NeuronGroup::initDerivedParams(double dt)
{
    auto derivedParams = getNeuronModel()->getDerivedParams();

    // Reserve vector to hold derived parameters
    m_DerivedParams.reserve(derivedParams.size());

    // Loop through derived parameters
    for(const auto &d : derivedParams) {
        m_DerivedParams.push_back(d.func(m_Params, dt));
    }

    // Initialise derived parameters for variable initialisers
    for(auto &v : m_VarInitialisers) {
        v.initDerivedParams(dt);
    }
}
//----------------------------------------------------------------------------
void NeuronGroup::mergeIncomingPSM(bool merge)
{
    // Create a copy of this neuron groups incoming synapse populations
    std::vector<SynapseGroupInternal*> inSyn = getInSyn();

    // Loop through un-merged incoming synapse populations
    for(unsigned int i = 0; !inSyn.empty(); i++) {
        // Remove last element from vector
        SynapseGroupInternal *a = inSyn.back();
        inSyn.pop_back();

        // Add A to vector of merged incoming synape populations
        m_MergedInSyn.push_back(a);

        // Continue if merging of postsynaptic models is disabled
        if(!merge) {
            continue;
        }

        // Continue if postsynaptic model has any variables
        // **NOTE** many models with variables would work fine, but nothing stops
        // initialisers being used to configure PS models to behave totally different
        if(!a->getPSVarInitialisers().empty()) {
            continue;
        }

        // Create a name for mmerged
        const std::string mergedPSMName = "Merged" + std::to_string(i) + "_" + getName();

        // Loop through remainder of incoming synapse populations
        bool anyMerged = false;
        for(auto b = inSyn.begin(); b != inSyn.end();) {
            // If synapse population b has the same model type as a and; their varmodes, parameters and derived parameters match
            if(a->canPSBeLinearlyCombined(**b)) {
                LOGD_GENN << "Merging '" << (*b)->getName() << "' with '" << a->getName() << "' into '" << mergedPSMName << "'";

                // Set b's merge target to our unique name
                (*b)->setPSModelMergeTarget(mergedPSMName);

                // Remove from temporary vector
                b = inSyn.erase(b);

                // Set flag
                anyMerged = true;
            }
            // Otherwise, advance to next synapse group
            else {
                LOGD_GENN << "Unable to merge '" << (*b)->getName() << "' with '" << a->getName() << "'";
                ++b;
            }
        }

        // If synapse group A was successfully merged with anything, set it's merge target to the unique name
        if(anyMerged) {
            a->setPSModelMergeTarget(mergedPSMName);
        }
    }
}
//----------------------------------------------------------------------------
std::vector<SynapseGroupInternal*> NeuronGroup::getInSynWithPostCode() const
{
    std::vector<SynapseGroupInternal*> vec;
    std::copy_if(getInSyn().cbegin(), getInSyn().cend(), std::back_inserter(vec),
                 [](SynapseGroupInternal *sg)
                 {
                     return (!sg->getWUModel()->getPostSpikeCode().empty()
                             || !sg->getWUModel()->getPostDynamicsCode().empty());
                 });
    return vec;
}
//----------------------------------------------------------------------------
std::vector<SynapseGroupInternal*> NeuronGroup::getOutSynWithPreCode() const
{
    std::vector<SynapseGroupInternal*> vec;
    std::copy_if(getOutSyn().cbegin(), getOutSyn().cend(), std::back_inserter(vec),
                 [](SynapseGroupInternal *sg)
                 {
                     return (!sg->getWUModel()->getPreSpikeCode().empty()
                             || !sg->getWUModel()->getPreDynamicsCode().empty());
                });
    return vec;
}
//----------------------------------------------------------------------------
std::vector<SynapseGroupInternal*> NeuronGroup::getInSynWithPostVars() const
{
    std::vector<SynapseGroupInternal *> vec;
    std::copy_if(getInSyn().cbegin(), getInSyn().cend(), std::back_inserter(vec),
                 [](SynapseGroupInternal *sg) { return !sg->getWUModel()->getPostVars().empty(); });
    return vec;
}
//----------------------------------------------------------------------------
std::vector<SynapseGroupInternal*> NeuronGroup::getOutSynWithPreVars() const
{
    std::vector<SynapseGroupInternal *> vec;
    std::copy_if(getOutSyn().cbegin(), getOutSyn().cend(), std::back_inserter(vec),
                 [](SynapseGroupInternal *sg) { return !sg->getWUModel()->getPreVars().empty(); });
    return vec;
}
//----------------------------------------------------------------------------
void NeuronGroup::addSpkEventCondition(const std::string &code, SynapseGroupInternal *synapseGroup)
{
    const auto *wu = synapseGroup->getWUModel();

    // Determine if any EGPs are required by threshold code
    const auto wuEGPs = wu->getExtraGlobalParams();
    const bool egpInThresholdCode = std::any_of(wuEGPs.cbegin(), wuEGPs.cend(),
                                                [&code](const Snippet::Base::EGP &egp)
                                                {
                                                    return (code.find("$(" + egp.name + ")") != std::string::npos);
                                                });

    // Determine if any presynaptic variables are required by threshold code
    const auto wuPreVars = wu->getPreVars();
    const bool preVarInThresholdCode = std::any_of(wuPreVars.cbegin(), wuPreVars.cend(),
                                                   [&code](const Models::Base::Var &var)
                                                   {
                                                       return (code.find("$(" + var.name + ")") != std::string::npos);
                                                   });

    // Add threshold, support code, synapse group and whether egps are required to set
    m_SpikeEventCondition.emplace(code, wu->getSimSupportCode(), egpInThresholdCode || preVarInThresholdCode, synapseGroup);
}
//----------------------------------------------------------------------------
bool NeuronGroup::isVarQueueRequired(const std::string &var) const
{
    // Return flag corresponding to variable
    return m_VarQueueRequired[getNeuronModel()->getVarIndex(var)];
}
//----------------------------------------------------------------------------
bool NeuronGroup::canBeMerged(const NeuronGroup &other) const
{
    if(getNeuronModel()->canBeMerged(other.getNeuronModel())
       && (isSpikeTimeRequired() == other.isSpikeTimeRequired())
       && (isPrevSpikeTimeRequired() == other.isPrevSpikeTimeRequired())
       && (getSpikeEventCondition() == other.getSpikeEventCondition())
       && (isSpikeEventRequired() == other.isSpikeEventRequired())
       && (isSpikeRecordingEnabled() == other.isSpikeRecordingEnabled())
       && (isSpikeEventRecordingEnabled() == other.isSpikeEventRecordingEnabled())
       && (getNumDelaySlots() == other.getNumDelaySlots())
       && (m_VarQueueRequired == other.m_VarQueueRequired))
    {

        // Check if, by reshuffling, all current sources are compatible
        auto otherCurrentSources = other.getCurrentSources();
        if(!checkCompatibleUnordered(getCurrentSources(), otherCurrentSources,
                                     [](const CurrentSourceInternal *a, const CurrentSourceInternal *b)
                                     {
                                         return a->canBeMerged(*b);
                                     }))
        {
            return false;
        }

        // Check if, by reshuffling, all incoming synapse groups with post code are mergable
        auto otherInSynWithPostCode = other.getInSynWithPostCode();
        if(!checkCompatibleUnordered(getInSynWithPostCode(), otherInSynWithPostCode,
                                     [](const SynapseGroupInternal *a, SynapseGroupInternal *b)
                                     {
                                         return a->canWUPostBeMerged(*b);
                                     }))
        {
            return false;
        }

        // Check if, by reshuffling, all outgoing synapse groups with pre code are mergable
        auto otherOutSynWithPreCode = other.getOutSynWithPreCode();
        if(!checkCompatibleUnordered(getOutSynWithPreCode(), otherOutSynWithPreCode,
                                     [](const SynapseGroupInternal *a, SynapseGroupInternal *b)
                                     {
                                         return a->canWUPreBeMerged(*b);
                                     }))
        {
            return false;
        }

        // Check if, by reshuffling, all merged incoming synapses are compatible
        auto otherMergedInSyn = other.getMergedInSyn();
        if(!checkCompatibleUnordered(getMergedInSyn(), otherMergedInSyn,
                                     [](const SynapseGroupInternal *a, const SynapseGroupInternal *b)
                                     {
                                         return a->canPSBeMerged(*b);
                                     }))
        {
            return false;
        }

        return true;
    }

    return false;
}
//----------------------------------------------------------------------------
bool NeuronGroup::canInitBeMerged(const NeuronGroup &other) const
{
    if((isSpikeTimeRequired() == other.isSpikeTimeRequired())
       && (isPrevSpikeTimeRequired() == other.isPrevSpikeTimeRequired())
       && (isSpikeEventRequired() == other.isSpikeEventRequired())
       && (getNumDelaySlots() == other.getNumDelaySlots())
       && (m_VarQueueRequired == other.m_VarQueueRequired)
       && (getNeuronModel()->getVars() == other.getNeuronModel()->getVars()))
    {
        // if any of the variable's initialisers can't be merged, return false
        for(size_t i = 0; i < getVarInitialisers().size(); i++) {
            if(!getVarInitialisers()[i].canBeMerged(other.getVarInitialisers()[i])) {
                return false;
            }
        }


        // If both groups have the same number of current sources
        auto otherCurrentSources = other.getCurrentSources();
        if(!checkCompatibleUnordered(getCurrentSources(), otherCurrentSources,
                                     [](const CurrentSourceInternal *a, const CurrentSourceInternal *b)
                                     {
                                         return a->canInitBeMerged(*b);
                                     }))
        {
            return false;
        }

        // Check if, by reshuffling, all incoming synapse groups with are mergable
        auto otherInSynWithPostVars = other.getInSynWithPostVars();
        if(!checkCompatibleUnordered(getInSynWithPostVars(), otherInSynWithPostVars,
                                     [](const SynapseGroupInternal *a, SynapseGroupInternal *b)
                                     {
                                         return a->canWUPostInitBeMerged(*b);
                                     }))
        {
            return false;
        }

        // Check if, by reshuffling, all outgoing synapse groups with pre code are mergable
        auto otherOutSynWithPreVars = other.getOutSynWithPreVars();
        if(!checkCompatibleUnordered(getOutSynWithPreVars(), otherOutSynWithPreVars,
                                     [](const SynapseGroupInternal *a, SynapseGroupInternal *b)
                                     {
                                         return a->canWUPreInitBeMerged(*b);
                                     }))
        {
            return false;
        }

        // If both groups have the same number of incoming synapse groups after merging
        auto otherMergedInSyn = other.getMergedInSyn();
        if(!checkCompatibleUnordered(getMergedInSyn(), otherMergedInSyn,
                                     [](const SynapseGroupInternal *a, SynapseGroupInternal *b)
                                     {
                                         return a->canPSInitBeMerged(*b);
                                     }))
        {
            return false;
        }


        return true;
    }
    return false;
}
//----------------------------------------------------------------------------
void NeuronGroup::updateVarQueues(const std::string &code, const std::string &suffix)
{
    // Loop through variables
    const auto vars = getNeuronModel()->getVars();
    for(size_t i = 0; i < vars.size(); i++) {
        // If the code contains a reference to this variable, set corresponding flag
        if (code.find(vars[i].name + suffix) != std::string::npos) {
            m_VarQueueRequired[i] = true;
        }
    }
}
<<<<<<< HEAD
//----------------------------------------------------------------------------
bool NeuronGroup::checkSpikeTimeReset(bool resetSpikeTimesAfterUpdate) const
{
    // Return false if any incoming synapse groups require spike times from this neuron group, reset at a different time
    if(std::any_of(m_InSyn.cbegin(), m_InSyn.cend(),
                   [resetSpikeTimesAfterUpdate](SynapseGroupInternal *sg)
                   {
                        const auto *wum = sg->getWUModel();
                        return wum->isPostSpikeTimeRequired() && wum->shouldResetSpikeTimesAfterUpdate() != resetSpikeTimesAfterUpdate;
                   }))
    {
        return false;
    }
    
    // Return false if any outgoing synapse groups require spike times from this neuron group, reset at a different time
    if(std::any_of(m_OutSyn.cbegin(), m_OutSyn.cend(),
                   [resetSpikeTimesAfterUpdate](SynapseGroupInternal *sg)
                   {
                       const auto *wum = sg->getWUModel();
                       return (wum->isPreSpikeTimeRequired() ||wum->isPreSpikeEventTimeRequired()) && wum->shouldResetSpikeTimesAfterUpdate() != resetSpikeTimesAfterUpdate;
                   }))
    {
        return false;
    }

    // Otherwise, return true
    return true;
}
=======
>>>>>>> 85e4a5f4
<|MERGE_RESOLUTION|>--- conflicted
+++ resolved
@@ -92,55 +92,30 @@
     return false;
 }
 //----------------------------------------------------------------------------
-<<<<<<< HEAD
+bool NeuronGroup::isPrevSpikeTimeRequired() const
+{
+    // If any INCOMING synapse groups require previous POSTSYNAPTIC spike times, return true
+    if(std::any_of(getInSyn().cbegin(), getInSyn().cend(),
+        [](SynapseGroup *sg){ return sg->getWUModel()->isPrevPostSpikeTimeRequired(); }))
+    {
+        return true;
+    }
+
+    // If any OUTGOING synapse groups require previous PRESYNAPTIC spike times, return true
+    if(std::any_of(getOutSyn().cbegin(), getOutSyn().cend(),
+        [](SynapseGroup *sg){ return sg->getWUModel()->isPrevPreSpikeTimeRequired(); }))
+    {
+        return true;
+    }
+
+    return false;
+}
+//----------------------------------------------------------------------------
 bool NeuronGroup::isSpikeEventTimeRequired() const
 {
     // If any OUTGOING synapse groups require PRESYNAPTIC spike-like event times, return true
     return std::any_of(getOutSyn().cbegin(), getOutSyn().cend(),
                        [](SynapseGroup *sg) { return sg->getWUModel()->isPreSpikeEventTimeRequired(); });
-}
-//----------------------------------------------------------------------------
-bool NeuronGroup::shouldResetSpikeTimesAfterUpdate() const
-{
-    assert(isSpikeTimeRequired() || isSpikeEventTimeRequired());
-
-    // Find first inSyn requiring spike times from this neuron group
-    const auto inSyn = std::find_if(getInSyn().cbegin(), getInSyn().cend(), 
-                                    [](SynapseGroup *sg) { return sg->getWUModel()->isPostSpikeTimeRequired(); });
-
-    // If one is found, return when it wants spike times reset
-    // **NOTE** because of the logic in addInSyn, incompatible synapse groups cannot be added
-    if(inSyn != getInSyn().cend()) {
-        return (*inSyn)->getWUModel()->shouldResetSpikeTimesAfterUpdate();
-    }
-
-    // Find first outSyn requiring spike times from this neuron group
-    const auto outSyn = std::find_if(getOutSyn().cbegin(), getOutSyn().cend(),
-                                     [](SynapseGroup *sg) { return sg->getWUModel()->isPreSpikeTimeRequired() || sg->getWUModel()->isPreSpikeEventTimeRequired(); });
-
-    // Check one is found
-    // **NOTE** because spike times must be required to call this method, 
-    // there must be a synapse group requiring them either in inSyn or outSyn
-    assert(outSyn != getOutSyn().cend());
-=======
-bool NeuronGroup::isPrevSpikeTimeRequired() const
-{
-    // If any INCOMING synapse groups require previous POSTSYNAPTIC spike times, return true
-    if(std::any_of(getInSyn().cbegin(), getInSyn().cend(),
-        [](SynapseGroup *sg){ return sg->getWUModel()->isPrevPostSpikeTimeRequired(); }))
-    {
-        return true;
-    }
-
-    // If any OUTGOING synapse groups require previous PRESYNAPTIC spike times, return true
-    if(std::any_of(getOutSyn().cbegin(), getOutSyn().cend(),
-        [](SynapseGroup *sg){ return sg->getWUModel()->isPrevPreSpikeTimeRequired(); }))
-    {
-        return true;
-    }
->>>>>>> 85e4a5f4
-
-    return false;
 }
 //----------------------------------------------------------------------------
 bool NeuronGroup::isTrueSpikeRequired() const
@@ -574,34 +549,3 @@
         }
     }
 }
-<<<<<<< HEAD
-//----------------------------------------------------------------------------
-bool NeuronGroup::checkSpikeTimeReset(bool resetSpikeTimesAfterUpdate) const
-{
-    // Return false if any incoming synapse groups require spike times from this neuron group, reset at a different time
-    if(std::any_of(m_InSyn.cbegin(), m_InSyn.cend(),
-                   [resetSpikeTimesAfterUpdate](SynapseGroupInternal *sg)
-                   {
-                        const auto *wum = sg->getWUModel();
-                        return wum->isPostSpikeTimeRequired() && wum->shouldResetSpikeTimesAfterUpdate() != resetSpikeTimesAfterUpdate;
-                   }))
-    {
-        return false;
-    }
-    
-    // Return false if any outgoing synapse groups require spike times from this neuron group, reset at a different time
-    if(std::any_of(m_OutSyn.cbegin(), m_OutSyn.cend(),
-                   [resetSpikeTimesAfterUpdate](SynapseGroupInternal *sg)
-                   {
-                       const auto *wum = sg->getWUModel();
-                       return (wum->isPreSpikeTimeRequired() ||wum->isPreSpikeEventTimeRequired()) && wum->shouldResetSpikeTimesAfterUpdate() != resetSpikeTimesAfterUpdate;
-                   }))
-    {
-        return false;
-    }
-
-    // Otherwise, return true
-    return true;
-}
-=======
->>>>>>> 85e4a5f4
