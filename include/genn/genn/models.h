#pragma once

// Standard C++ includes
#include <algorithm>
#include <functional>
#include <optional>
#include <string>
#include <vector>

// GeNN includes
#include "snippet.h"
#include "initVarSnippet.h"
#include "varAccess.h"

// Forward declarations
class CustomUpdate;
class CustomUpdateWU;
class NeuronGroup;
class SynapseGroup;
class CurrentSource;
class NeuronGroupInternal;
class SynapseGroupInternal;
class CurrentSourceInternal;
namespace CodeGenerator
{
class BackendBase;
}

//----------------------------------------------------------------------------
// Macros
//----------------------------------------------------------------------------
#define SET_VARS(...) virtual VarVec getVars() const override{ return __VA_ARGS__; }


//----------------------------------------------------------------------------
// Models::Base
//----------------------------------------------------------------------------
//! Base class for all models - in addition to the parameters snippets have, models can have state variables
namespace Models
{
class GENN_EXPORT Base : public Snippet::Base
{
public:
    //----------------------------------------------------------------------------
    // Structs
    //----------------------------------------------------------------------------
    //! A variable has a name, a type and an access type
    /*! Explicit constructors required as although, through the wonders of C++
        aggregate initialization, access would default to VarAccess::READ_WRITE
        if not specified, this results in a -Wmissing-field-initializers warning on GCC and Clang*/
    struct Var
    {
        Var(const std::string &n, const std::string &t, VarAccess a) : name(n), type(t), access(a)
        {}
        Var(const std::string &n, const std::string &t) : Var(n, t, VarAccess::READ_WRITE)
        {}

        bool operator == (const Var &other) const
        {
            return ((name == other.name) && (type == other.type) && (access == other.access));
        }

        const std::string name;
        const std::string type;
        const VarAccess access;
    };

    struct VarRef
    {
        VarRef(const std::string &n, const std::string &t, VarAccessMode a) : name(n), type(t), access(a)
        {}
        VarRef(const std::string &n, const std::string &t) : VarRef(n, t, VarAccessMode::READ_WRITE)
        {}

        bool operator == (const VarRef &other) const
        {
            return ((name == other.name) && (type == other.type) && (access == other.access));
        }

        const std::string name;
        const std::string type;
        const VarAccessMode access;
    };

    //----------------------------------------------------------------------------
    // Typedefines
    //----------------------------------------------------------------------------
    typedef std::vector<Var> VarVec;
    typedef std::vector<VarRef> VarRefVec;

    //----------------------------------------------------------------------------
    // Declared virtuals
    //------------------------------------------------------------------------
    //! Gets names and types (as strings) of model variables
    virtual VarVec getVars() const{ return {}; }

    //------------------------------------------------------------------------
    // Public methods
    //------------------------------------------------------------------------
    //! Find the index of a named variable
    size_t getVarIndex(const std::string &varName) const
    {
        return getNamedVecIndex(varName, getVars());
    }

protected:
    //------------------------------------------------------------------------
    // Protected methods
    //------------------------------------------------------------------------
    void updateHash(boost::uuids::detail::sha1 &hash) const;

    //! Validate names of parameters etc
    void validate(const std::unordered_map<std::string, double> &paramValues, 
                  const std::unordered_map<std::string, Models::VarInit> &varValues,
                  const std::string &description) const;
   
};


//----------------------------------------------------------------------------
// Models::VarInit
//----------------------------------------------------------------------------
//! Class used to bind together everything required to initialise a variable:
//! 1. A pointer to a variable initialisation snippet
//! 2. The parameters required to control the variable initialisation snippet
class VarInit : public Snippet::Init<InitVarSnippet::Base>
{
public:
    VarInit(const InitVarSnippet::Base *snippet, const std::unordered_map<std::string, double> &params)
        : Snippet::Init<InitVarSnippet::Base>(snippet, params)
    {
    }

    VarInit(double constant)
        : Snippet::Init<InitVarSnippet::Base>(InitVarSnippet::Constant::getInstance(), {{"constant", constant}})
    {
    }
};

//----------------------------------------------------------------------------
// Models::VarReferenceBase
//----------------------------------------------------------------------------
class GENN_EXPORT VarReferenceBase
{
public:
    //------------------------------------------------------------------------
    // Public API
    //------------------------------------------------------------------------
    const Models::Base::Var &getVar() const { return m_Var; }
    size_t getVarIndex() const { return m_VarIndex; }
    std::string getTargetName() const { return m_GetTargetName(); }
    bool isBatched() const{ return m_IsBatched(); }

protected:
    //------------------------------------------------------------------------
    // Typedefines
    //------------------------------------------------------------------------
    typedef std::function<std::string(void)> GetTargetNameFn;
    typedef std::function<bool(void)> IsBatchedFn;

    VarReferenceBase(size_t varIndex, const Models::Base::VarVec &varVec, 
                     GetTargetNameFn getTargetName, IsBatchedFn isBatched)
    : m_VarIndex(varIndex), m_Var(varVec.at(varIndex)), m_GetTargetName(getTargetName), m_IsBatched(isBatched)
    {}

private:
    //------------------------------------------------------------------------
    // Members
    //------------------------------------------------------------------------
<<<<<<< HEAD
    const size_t m_VarIndex;
    const Models::Base::Var m_Var;
    const GetTargetNameFn m_GetTargetName;
=======
    size_t m_VarIndex;
    Models::Base::Var m_Var;
    GetTargetNameFn m_GetTargetName;
    IsBatchedFn m_IsBatched;
>>>>>>> dc50d255
};

//----------------------------------------------------------------------------
// Models::VarReference
//----------------------------------------------------------------------------
class GENN_EXPORT VarReference : public VarReferenceBase
{
public:
    //------------------------------------------------------------------------
    // Public API
    //------------------------------------------------------------------------
    unsigned int getSize() const { return m_Size; }
    const NeuronGroup *getDelayNeuronGroup() const { return m_GetDelayNeuronGroup(); }

    //------------------------------------------------------------------------
    // Static API
    //------------------------------------------------------------------------
    static VarReference createVarRef(const NeuronGroup *ng, const std::string &varName);
    static VarReference createVarRef(const CurrentSource *cs, const std::string &varName);
    static VarReference createVarRef(const CustomUpdate *su, const std::string &varName);
    static VarReference createPSMVarRef(const SynapseGroup *sg, const std::string &varName);
    static VarReference createWUPreVarRef(const SynapseGroup *sg, const std::string &varName);
    static VarReference createWUPostVarRef(const SynapseGroup *sg, const std::string &varName);
    
private:
    //------------------------------------------------------------------------
    // Typedefines
    //------------------------------------------------------------------------
    typedef std::function<const NeuronGroup*(void)> GetDelayNeuronGroupFn;

    VarReference(const NeuronGroupInternal *ng, const std::string &varName);
    VarReference(const CurrentSourceInternal *cs, const std::string &varName);
    VarReference(const CustomUpdate *cu, const std::string &varName);
    VarReference(unsigned int size, GetDelayNeuronGroupFn getDelayNeuronGroup,
                 size_t varIndex, const Models::Base::VarVec &varVec, 
                 GetTargetNameFn getTargetName, IsBatchedFn isBatched);

    //------------------------------------------------------------------------
    // Members
    //------------------------------------------------------------------------
    const unsigned int m_Size;
    const GetDelayNeuronGroupFn m_GetDelayNeuronGroup;
};

//----------------------------------------------------------------------------
// Models::WUVarReference
//----------------------------------------------------------------------------
class GENN_EXPORT WUVarReference : public VarReferenceBase
{
public:
    WUVarReference(const SynapseGroup *sg, const std::string &varName,
                   const SynapseGroup *transposeSG = nullptr, const std::string &transposeVarName = "");
    WUVarReference(const CustomUpdateWU *cu, const std::string &varName);

    //------------------------------------------------------------------------
    // Public API
    //------------------------------------------------------------------------
    const SynapseGroup *getSynapseGroup() const;

    const SynapseGroup *getTransposeSynapseGroup() const;
    const Models::Base::Var &getTransposeVar() const { return *m_TransposeVar; }
    size_t getTransposeVarIndex() const { return *m_TransposeVarIndex; }
    std::string getTransposeTargetName() const { return m_GetTransposeTargetName(); }

private:
    //------------------------------------------------------------------------
    // Members
    //------------------------------------------------------------------------
    const SynapseGroupInternal *m_SG;
    const SynapseGroupInternal *m_TransposeSG;
    const std::optional<size_t> m_TransposeVarIndex;
    const std::optional<Models::Base::Var> m_TransposeVar;
    const GetTargetNameFn m_GetTransposeTargetName;
};

//----------------------------------------------------------------------------
// updateHash overrides
//----------------------------------------------------------------------------
GENN_EXPORT void updateHash(const Base::Var &v, boost::uuids::detail::sha1 &hash);
GENN_EXPORT void updateHash(const Base::VarRef &v, boost::uuids::detail::sha1 &hash);
GENN_EXPORT void updateHash(const VarReference &v, boost::uuids::detail::sha1 &hash);
GENN_EXPORT void updateHash(const WUVarReference &v, boost::uuids::detail::sha1 &hash);
} // Models<|MERGE_RESOLUTION|>--- conflicted
+++ resolved
@@ -167,16 +167,10 @@
     //------------------------------------------------------------------------
     // Members
     //------------------------------------------------------------------------
-<<<<<<< HEAD
     const size_t m_VarIndex;
     const Models::Base::Var m_Var;
     const GetTargetNameFn m_GetTargetName;
-=======
-    size_t m_VarIndex;
-    Models::Base::Var m_Var;
-    GetTargetNameFn m_GetTargetName;
-    IsBatchedFn m_IsBatched;
->>>>>>> dc50d255
+    const IsBatchedFn m_IsBatched;
 };
 
 //----------------------------------------------------------------------------
