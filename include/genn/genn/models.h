--- conflicted
+++ resolved
@@ -122,22 +122,6 @@
         VarAccessMode access;
     };
 
-<<<<<<< HEAD
-    struct EGPRef
-    {
-        EGPRef(const std::string &n, const std::string &t) : name(n), type(t)
-        {}
-        EGPRef() : EGPRef("", "")
-        {}
-
-        bool operator == (const EGPRef &other) const
-        {
-            return ((name == other.name) && (type == other.type));
-        }
-
-        std::string name;
-        std::string type;
-=======
     struct GENN_EXPORT EGPRef
     {
         EGPRef(const std::string &n, const Type::ResolvedType &t) : name(n), type(t)
@@ -151,7 +135,6 @@
 
         std::string name;
         Type::UnresolvedType type;
->>>>>>> 1bbd4d8d
     };
 
     //----------------------------------------------------------------------------
@@ -159,33 +142,6 @@
     //----------------------------------------------------------------------------
     typedef std::vector<VarRef> VarRefVec;
     typedef std::vector<EGPRef> EGPRefVec;
-<<<<<<< HEAD
-
-    //----------------------------------------------------------------------------
-    // Declared virtuals
-    //------------------------------------------------------------------------
-    //! Gets names and types (as strings) of model variables
-    virtual VarVec getVars() const{ return {}; }
-
-    //------------------------------------------------------------------------
-    // Public methods
-    //------------------------------------------------------------------------
-    //! Find the index of a named variable
-    size_t getVarIndex(const std::string &varName) const
-    {
-        return getNamedVecIndex(varName, getVars());
-    }
-
-protected:
-    //------------------------------------------------------------------------
-    // Protected methods
-    //------------------------------------------------------------------------
-    void updateHash(boost::uuids::detail::sha1 &hash) const;
-
-    //! Validate names of parameters etc
-    void validate() const;
-=======
->>>>>>> 1bbd4d8d
 };
 
 //----------------------------------------------------------------------------
@@ -480,69 +436,12 @@
 };
 
 //----------------------------------------------------------------------------
-<<<<<<< HEAD
-// Models::WUVarReferenceContainerBase
-//----------------------------------------------------------------------------
-template<size_t NumVars>
-using WUVarReferenceContainerBase = Snippet::InitialiserContainerBase<WUVarReference, NumVars>;
-
-//----------------------------------------------------------------------------
-// Models::EGPReference
-//----------------------------------------------------------------------------
-class GENN_EXPORT EGPReference
-{
-public:
-    //------------------------------------------------------------------------
-    // Public API
-    //------------------------------------------------------------------------
-    const Models::Base::EGP &getEGP() const { return m_EGP; }
-    size_t getEGPIndex() const { return m_EGPIndex; }
-    std::string getTargetName() const { return m_TargetName; }
-
-    //------------------------------------------------------------------------
-    // Static API
-    //------------------------------------------------------------------------
-    static EGPReference createEGPRef(const NeuronGroup *ng, const std::string &egpName);
-    static EGPReference createEGPRef(const CurrentSource *cs, const std::string &egpName);
-    static EGPReference createEGPRef(const CustomUpdate *cu, const std::string &egpName);
-    static EGPReference createEGPRef(const CustomUpdateWU *cu, const std::string &egpName);
-    static EGPReference createPSMEGPRef(const SynapseGroup *sg, const std::string &egpName);
-    static EGPReference createWUEGPRef(const SynapseGroup *sg, const std::string &egpName);
-
-private:
-    EGPReference(size_t egpIndex, const Models::Base::EGPVec &egpVec, 
-                 const std::string &targetName)
-    :   m_EGPIndex(egpIndex), m_EGP(egpVec.at(egpIndex)), m_TargetName(targetName)
-    {}
-    //------------------------------------------------------------------------
-    // Members
-    //------------------------------------------------------------------------
-    size_t m_EGPIndex;
-    Models::Base::EGP m_EGP;
-    std::string m_TargetName;
-};
-
-//----------------------------------------------------------------------------
-// Models::EGPReferenceContainerBase
-//----------------------------------------------------------------------------
-template<size_t NumEGPs>
-using EGPReferenceContainerBase = Snippet::InitialiserContainerBase<EGPReference, NumEGPs>;
-
-//----------------------------------------------------------------------------
-=======
->>>>>>> 1bbd4d8d
 // updateHash overrides
 //----------------------------------------------------------------------------
 GENN_EXPORT void updateHash(const Base::Var &v, boost::uuids::detail::sha1 &hash);
 GENN_EXPORT void updateHash(const Base::CustomUpdateVar &v, boost::uuids::detail::sha1 &hash);
 GENN_EXPORT void updateHash(const Base::VarRef &v, boost::uuids::detail::sha1 &hash);
 GENN_EXPORT void updateHash(const Base::EGPRef &e, boost::uuids::detail::sha1 &hash);
-<<<<<<< HEAD
-GENN_EXPORT void updateHash(const VarReference &v, boost::uuids::detail::sha1 &hash);
-GENN_EXPORT void updateHash(const WUVarReference &v, boost::uuids::detail::sha1 &hash);
-GENN_EXPORT void updateHash(const EGPReference &v, boost::uuids::detail::sha1 &hash);
-} // Models
-=======
 
 //----------------------------------------------------------------------------
 // Free functions
@@ -569,5 +468,4 @@
 GENN_EXPORT void checkEGPReferenceTypes(const std::map<std::string, EGPReference> &egpRefs,
                                         const Base::EGPRefVec &modelEGPRefs);
 
-} // GeNN::Models
->>>>>>> 1bbd4d8d
+} // GeNN::Models