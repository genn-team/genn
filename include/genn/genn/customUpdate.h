--- conflicted
+++ resolved
@@ -97,23 +97,9 @@
     template<typename V>
     void checkVarReferences(const std::unordered_map<std::string, V> &varRefs)
     {
-<<<<<<< HEAD
-        const auto modelVarRefs = getCustomUpdateModel()->getVarRefs();
-
-        // If target of any variable references is duplicated, custom update should be batched
-        m_Batched = std::any_of(varRefs.cbegin(), varRefs.cend(),
-                                [](const auto &v) { return (v.second.getVar().access & VarAccessDuplication::DUPLICATE); });
-
         // Loop through all variable references
-        for(const auto &modelVarRef : modelVarRefs) {
+        for(const auto &modelVarRef : getCustomUpdateModel()->getVarRefs()) {
             const auto varRef = varRefs.at(modelVarRef.name);
-=======
-        // Loop through all variable references
-        const auto modelVarRefs = getCustomUpdateModel()->getVarRefs();
-        for(size_t i = 0; i < varRefs.size(); i++) {
-            const auto varRef = varRefs.at(i);
-            const auto modelVarRef = modelVarRefs.at(i);
->>>>>>> 93a50caf
 
             // Check types of variable references against those specified in model
             // **THINK** due to GeNN's current string-based type system this is rather conservative
@@ -132,22 +118,20 @@
 
     //! Helper function to check if variable reference types match those specified in model
     template<typename V>
-    void checkVarReferenceBatching(const std::vector<V>& varRefs, unsigned int batchSize)
+    void checkVarReferenceBatching(const std::unordered_map<std::string, V>& varRefs, unsigned int batchSize)
     {
         // If target of any variable references is duplicated, custom update should be batched
         if(batchSize > 1) {
             m_Batched = std::any_of(varRefs.cbegin(), varRefs.cend(),
-                                    [](const V& v) { return (v.getVar().access & VarAccessDuplication::DUPLICATE); });
+                                    [](const auto &v) { return (v.second.getVar().access & VarAccessDuplication::DUPLICATE); });
         }
         else {
             m_Batched = false;
         }
 
         // Loop through all variable references
-        const auto modelVarRefs = getCustomUpdateModel()->getVarRefs();
-        for (size_t i = 0; i < varRefs.size(); i++) {
-            const auto varRef = varRefs.at(i);
-            const auto modelVarRef = modelVarRefs.at(i);
+        for(const auto &modelVarRef : getCustomUpdateModel()->getVarRefs()) {
+            const auto varRef = varRefs.at(modelVarRef.name);
 
              // If custom update is batched, check that any variable references to shared variables are read-only
             // **NOTE** if custom update isn't batched, it's totally fine to write to shared variables
